--- conflicted
+++ resolved
@@ -53,12 +53,8 @@
         "client:download-schema",
         "--endpoint=http://localhost:8080/graphql",
         "--key=\(apiKey)",
-<<<<<<< HEAD
-        expectedOutputURL.path,
+        "'\(expectedOutputURL.path)'",
         "--header=\(header)"
-=======
-        "'\(expectedOutputURL.path)'"
->>>>>>> 72feb5b0
     ])
   }
   
