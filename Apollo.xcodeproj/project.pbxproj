// !$*UTF8*$!
{
	archiveVersion = 1;
	classes = {
	};
	objectVersion = 52;
	objects = {

/* Begin PBXBuildFile section */
		19E9F6AC26D58A9A003AB80E /* OperationMessageIdCreatorTests.swift in Sources */ = {isa = PBXBuildFile; fileRef = 19E9F6AA26D58A92003AB80E /* OperationMessageIdCreatorTests.swift */; };
		19E9F6B526D6BF25003AB80E /* OperationMessageIdCreator.swift in Sources */ = {isa = PBXBuildFile; fileRef = 19E9F6A826D5867E003AB80E /* OperationMessageIdCreator.swift */; };
		54DDB0921EA045870009DD99 /* InMemoryNormalizedCache.swift in Sources */ = {isa = PBXBuildFile; fileRef = 54DDB0911EA045870009DD99 /* InMemoryNormalizedCache.swift */; };
		5AC6CA4322AAF7B200B7C94D /* GraphQLHTTPMethod.swift in Sources */ = {isa = PBXBuildFile; fileRef = 5AC6CA4222AAF7B200B7C94D /* GraphQLHTTPMethod.swift */; };
		5BB2C0232380836100774170 /* VersionNumberTests.swift in Sources */ = {isa = PBXBuildFile; fileRef = 5BB2C0222380836100774170 /* VersionNumberTests.swift */; };
		9B1CCDD92360F02C007C9032 /* Bundle+Helpers.swift in Sources */ = {isa = PBXBuildFile; fileRef = 9B1CCDD82360F02C007C9032 /* Bundle+Helpers.swift */; };
		9B21FD752422C29D00998B5C /* GraphQLFileTests.swift in Sources */ = {isa = PBXBuildFile; fileRef = 9B21FD742422C29D00998B5C /* GraphQLFileTests.swift */; };
		9B260BEB245A020300562176 /* ApolloInterceptor.swift in Sources */ = {isa = PBXBuildFile; fileRef = 9B260BEA245A020300562176 /* ApolloInterceptor.swift */; };
		9B260BF1245A025400562176 /* HTTPRequest.swift in Sources */ = {isa = PBXBuildFile; fileRef = 9B260BF0245A025400562176 /* HTTPRequest.swift */; };
		9B260BF3245A026F00562176 /* RequestChain.swift in Sources */ = {isa = PBXBuildFile; fileRef = 9B260BF2245A026F00562176 /* RequestChain.swift */; };
		9B260BF5245A028D00562176 /* HTTPResponse.swift in Sources */ = {isa = PBXBuildFile; fileRef = 9B260BF4245A028D00562176 /* HTTPResponse.swift */; };
		9B260BF9245A030100562176 /* ResponseCodeInterceptor.swift in Sources */ = {isa = PBXBuildFile; fileRef = 9B260BF8245A030100562176 /* ResponseCodeInterceptor.swift */; };
		9B260BFB245A031900562176 /* NetworkFetchInterceptor.swift in Sources */ = {isa = PBXBuildFile; fileRef = 9B260BFA245A031900562176 /* NetworkFetchInterceptor.swift */; };
		9B260BFF245A054700562176 /* JSONRequest.swift in Sources */ = {isa = PBXBuildFile; fileRef = 9B260BFE245A054700562176 /* JSONRequest.swift */; };
		9B260C04245A090600562176 /* RequestChainNetworkTransport.swift in Sources */ = {isa = PBXBuildFile; fileRef = 9B260C03245A090600562176 /* RequestChainNetworkTransport.swift */; };
		9B260C08245A437400562176 /* InterceptorProvider.swift in Sources */ = {isa = PBXBuildFile; fileRef = 9B260C07245A437400562176 /* InterceptorProvider.swift */; };
		9B260C0A245A532500562176 /* JSONResponseParsingInterceptor.swift in Sources */ = {isa = PBXBuildFile; fileRef = 9B260C09245A532500562176 /* JSONResponseParsingInterceptor.swift */; };
		9B2B66F42513FAFE00B53ABF /* CancellationHandlingInterceptor.swift in Sources */ = {isa = PBXBuildFile; fileRef = 9B2B66F32513FAFE00B53ABF /* CancellationHandlingInterceptor.swift */; };
		9B2DFBBF24E1FA1A00ED3AE6 /* Apollo.framework in Frameworks */ = {isa = PBXBuildFile; fileRef = 9FC750441D2A532C00458D91 /* Apollo.framework */; };
		9B2DFBC024E1FA1A00ED3AE6 /* Apollo.framework in Embed Frameworks */ = {isa = PBXBuildFile; fileRef = 9FC750441D2A532C00458D91 /* Apollo.framework */; settings = {ATTRIBUTES = (CodeSignOnCopy, RemoveHeadersOnCopy, ); }; };
		9B2DFBC724E1FA4800ED3AE6 /* UploadAPI.h in Headers */ = {isa = PBXBuildFile; fileRef = 9B2DFBC524E1FA3E00ED3AE6 /* UploadAPI.h */; settings = {ATTRIBUTES = (Public, ); }; };
		9B2DFBCD24E201A800ED3AE6 /* UploadAPI.framework in Frameworks */ = {isa = PBXBuildFile; fileRef = 9B2DFBB624E1FA0D00ED3AE6 /* UploadAPI.framework */; };
		9B2DFBCF24E201DD00ED3AE6 /* API.swift in Sources */ = {isa = PBXBuildFile; fileRef = 9B2DFBCE24E201DD00ED3AE6 /* API.swift */; };
		9B455CDF2492D05E002255A9 /* Atomic.swift in Sources */ = {isa = PBXBuildFile; fileRef = 9B6CB23D238077B60007259D /* Atomic.swift */; };
		9B455CE52492D0A3002255A9 /* ApolloExtension.swift in Sources */ = {isa = PBXBuildFile; fileRef = 9B455CE22492D0A3002255A9 /* ApolloExtension.swift */; };
		9B455CE72492D0A3002255A9 /* Collection+Apollo.swift in Sources */ = {isa = PBXBuildFile; fileRef = 9B455CE42492D0A3002255A9 /* Collection+Apollo.swift */; };
		9B455CEB2492FB03002255A9 /* String+SHA.swift in Sources */ = {isa = PBXBuildFile; fileRef = 9B455CEA2492FB03002255A9 /* String+SHA.swift */; };
		9B47518D2575AA850001FB87 /* Pluralizer.swift in Sources */ = {isa = PBXBuildFile; fileRef = 9B47516D2575AA690001FB87 /* Pluralizer.swift */; };
		9B4751AD2575B5070001FB87 /* PluralizerTests.swift in Sources */ = {isa = PBXBuildFile; fileRef = 9B4751AC2575B5070001FB87 /* PluralizerTests.swift */; };
		9B4F453F244A27B900C2CF7D /* URLSessionClient.swift in Sources */ = {isa = PBXBuildFile; fileRef = 9B4F453E244A27B900C2CF7D /* URLSessionClient.swift */; };
		9B518C87235F819E004C426D /* CLIDownloader.swift in Sources */ = {isa = PBXBuildFile; fileRef = 9B518C85235F8125004C426D /* CLIDownloader.swift */; };
		9B518C8C235F8B5F004C426D /* ApolloFilePathHelper.swift in Sources */ = {isa = PBXBuildFile; fileRef = 9B518C8A235F8B05004C426D /* ApolloFilePathHelper.swift */; };
		9B518C8D235F8B9E004C426D /* CLIDownloaderTests.swift in Sources */ = {isa = PBXBuildFile; fileRef = 9B518C88235F8AD4004C426D /* CLIDownloaderTests.swift */; };
		9B554CC4247DC29A002F452A /* TaskData.swift in Sources */ = {isa = PBXBuildFile; fileRef = 9B554CC3247DC29A002F452A /* TaskData.swift */; };
		9B64F6762354D219002D1BB5 /* URL+QueryDict.swift in Sources */ = {isa = PBXBuildFile; fileRef = 9B64F6752354D219002D1BB5 /* URL+QueryDict.swift */; };
		9B68F0552416B33300E97318 /* LineByLineComparison.swift in Sources */ = {isa = PBXBuildFile; fileRef = 9B68F0542416B33300E97318 /* LineByLineComparison.swift */; };
		9B708AAD2305884500604A11 /* ApolloClientProtocol.swift in Sources */ = {isa = PBXBuildFile; fileRef = 9B708AAC2305884500604A11 /* ApolloClientProtocol.swift */; };
		9B78C71E2326E86E000C8C32 /* ErrorGenerationTests.swift in Sources */ = {isa = PBXBuildFile; fileRef = 9B78C71B2326E859000C8C32 /* ErrorGenerationTests.swift */; };
		9B7B6F59233C287200F32205 /* ApolloCodegen.swift in Sources */ = {isa = PBXBuildFile; fileRef = 9B7B6F57233C287100F32205 /* ApolloCodegen.swift */; };
		9B7B6F5A233C287200F32205 /* ApolloCodegenOptions.swift in Sources */ = {isa = PBXBuildFile; fileRef = 9B7B6F58233C287100F32205 /* ApolloCodegenOptions.swift */; };
		9B7B6F69233C2C0C00F32205 /* FileManager+Apollo.swift in Sources */ = {isa = PBXBuildFile; fileRef = 9B7B6F68233C2C0C00F32205 /* FileManager+Apollo.swift */; };
		9B7BDA9B23FDE94C00ACD198 /* WebSocketError.swift in Sources */ = {isa = PBXBuildFile; fileRef = 9B7BDA9423FDE94C00ACD198 /* WebSocketError.swift */; };
		9B7BDA9C23FDE94C00ACD198 /* WebSocketTask.swift in Sources */ = {isa = PBXBuildFile; fileRef = 9B7BDA9523FDE94C00ACD198 /* WebSocketTask.swift */; };
		9B7BDA9D23FDE94C00ACD198 /* SplitNetworkTransport.swift in Sources */ = {isa = PBXBuildFile; fileRef = 9B7BDA9623FDE94C00ACD198 /* SplitNetworkTransport.swift */; };
		9B7BDA9E23FDE94C00ACD198 /* OperationMessage.swift in Sources */ = {isa = PBXBuildFile; fileRef = 9B7BDA9723FDE94C00ACD198 /* OperationMessage.swift */; };
		9B7BDA9F23FDE94C00ACD198 /* WebSocketClient.swift in Sources */ = {isa = PBXBuildFile; fileRef = 9B7BDA9823FDE94C00ACD198 /* WebSocketClient.swift */; };
		9B7BDAA023FDE94C00ACD198 /* WebSocketTransport.swift in Sources */ = {isa = PBXBuildFile; fileRef = 9B7BDA9923FDE94C00ACD198 /* WebSocketTransport.swift */; };
		9B7BDAD023FDEBE300ACD198 /* SQLiteSerialization.swift in Sources */ = {isa = PBXBuildFile; fileRef = 9B7BDACD23FDEBE300ACD198 /* SQLiteSerialization.swift */; };
		9B7BDAD223FDEBE300ACD198 /* SQLiteNormalizedCache.swift in Sources */ = {isa = PBXBuildFile; fileRef = 9B7BDACF23FDEBE300ACD198 /* SQLiteNormalizedCache.swift */; };
		9B7BDAF623FDEE2600ACD198 /* SQLite in Frameworks */ = {isa = PBXBuildFile; productRef = 9B7BDAF523FDEE2600ACD198 /* SQLite */; };
		9B7BDAFA23FDEE8A00ACD198 /* Apollo.framework in Frameworks */ = {isa = PBXBuildFile; fileRef = 9FC750441D2A532C00458D91 /* Apollo.framework */; };
		9B7BDAFD23FDEE9300ACD198 /* Apollo.framework in Frameworks */ = {isa = PBXBuildFile; fileRef = 9FC750441D2A532C00458D91 /* Apollo.framework */; };
		9B8C3FB3248DA2FE00707B13 /* URL+Apollo.swift in Sources */ = {isa = PBXBuildFile; fileRef = 9B8C3FB1248DA2EA00707B13 /* URL+Apollo.swift */; };
		9B8C3FB5248DA3E000707B13 /* URLExtensionsTests.swift in Sources */ = {isa = PBXBuildFile; fileRef = 9B8C3FB4248DA3E000707B13 /* URLExtensionsTests.swift */; };
		9B95EDC022CAA0B000702BB2 /* GETTransformerTests.swift in Sources */ = {isa = PBXBuildFile; fileRef = 9B95EDBF22CAA0AF00702BB2 /* GETTransformerTests.swift */; };
		9B96500A24BE62B7003C29C0 /* RequestChainTests.swift in Sources */ = {isa = PBXBuildFile; fileRef = 9B96500824BE6201003C29C0 /* RequestChainTests.swift */; };
		9B96500C24BE7239003C29C0 /* CacheReadInterceptor.swift in Sources */ = {isa = PBXBuildFile; fileRef = 9B96500B24BE7239003C29C0 /* CacheReadInterceptor.swift */; };
		9B9BBAF324DB39D70021C30F /* UploadRequest.swift in Sources */ = {isa = PBXBuildFile; fileRef = 9B9BBAF224DB39D70021C30F /* UploadRequest.swift */; };
		9B9BBAF524DB4F890021C30F /* AutomaticPersistedQueryInterceptor.swift in Sources */ = {isa = PBXBuildFile; fileRef = 9B9BBAF424DB4F890021C30F /* AutomaticPersistedQueryInterceptor.swift */; };
		9B9BBB1C24DB760B0021C30F /* UploadRequestTests.swift in Sources */ = {isa = PBXBuildFile; fileRef = 9B9BBB1A24DB75E60021C30F /* UploadRequestTests.swift */; };
		9B9F16A726013DAB00FB2F31 /* SQLiteDatabase.swift in Sources */ = {isa = PBXBuildFile; fileRef = 9B9F16A626013DAB00FB2F31 /* SQLiteDatabase.swift */; };
		9B9F16B82601532500FB2F31 /* SQLiteDotSwiftDatabase.swift in Sources */ = {isa = PBXBuildFile; fileRef = 9B9F16B72601532500FB2F31 /* SQLiteDotSwiftDatabase.swift */; };
		9BA1244A22D8A8EA00BF1D24 /* JSONSerialization+Sorting.swift in Sources */ = {isa = PBXBuildFile; fileRef = 9BA1244922D8A8EA00BF1D24 /* JSONSerialization+Sorting.swift */; };
		9BA3130E2302BEA5007B7FC5 /* DispatchQueue+Optional.swift in Sources */ = {isa = PBXBuildFile; fileRef = 9BA3130D2302BEA5007B7FC5 /* DispatchQueue+Optional.swift */; };
		9BAEEBEE2346644600808306 /* ApolloSchemaDownloadConfiguration.swift in Sources */ = {isa = PBXBuildFile; fileRef = 9BAEEBED2346644600808306 /* ApolloSchemaDownloadConfiguration.swift */; };
		9BAEEBEF2346644B00808306 /* ApolloSchemaDownloader.swift in Sources */ = {isa = PBXBuildFile; fileRef = 9BAEEBEB234663F200808306 /* ApolloSchemaDownloader.swift */; };
		9BAEEBF123467E0A00808306 /* ApolloCLI.swift in Sources */ = {isa = PBXBuildFile; fileRef = 9BAEEBF023467E0A00808306 /* ApolloCLI.swift */; };
		9BAEEBF32346DDAD00808306 /* CodegenLogger.swift in Sources */ = {isa = PBXBuildFile; fileRef = 9BAEEBF22346DDAD00808306 /* CodegenLogger.swift */; };
		9BAEEBF52346E90700808306 /* CLIExtractor.swift in Sources */ = {isa = PBXBuildFile; fileRef = 9BAEEBF42346E90700808306 /* CLIExtractor.swift */; };
		9BAEEBF72346F0A000808306 /* StaticString+Apollo.swift in Sources */ = {isa = PBXBuildFile; fileRef = 9BAEEBF62346F0A000808306 /* StaticString+Apollo.swift */; };
		9BAEEC01234BB8FD00808306 /* ApolloCodegenLib.framework in Frameworks */ = {isa = PBXBuildFile; fileRef = 9B7B6F47233C26D100F32205 /* ApolloCodegenLib.framework */; };
		9BAEEC10234BB95B00808306 /* FileManagerExtensionsTests.swift in Sources */ = {isa = PBXBuildFile; fileRef = 9BAEEC0D234BB95B00808306 /* FileManagerExtensionsTests.swift */; };
		9BAEEC15234C132600808306 /* CLIExtractorTests.swift in Sources */ = {isa = PBXBuildFile; fileRef = 9BAEEC14234C132600808306 /* CLIExtractorTests.swift */; };
		9BAEEC17234C275600808306 /* ApolloSchemaPublicTests.swift in Sources */ = {isa = PBXBuildFile; fileRef = 9BAEEC16234C275600808306 /* ApolloSchemaPublicTests.swift */; };
		9BAEEC19234C297800808306 /* ApolloCodegenTests.swift in Sources */ = {isa = PBXBuildFile; fileRef = 9BAEEC18234C297800808306 /* ApolloCodegenTests.swift */; };
		9BC139A424EDCA6C00876D29 /* MaxRetryInterceptorTests.swift in Sources */ = {isa = PBXBuildFile; fileRef = 9BC139A224EDCA4400876D29 /* MaxRetryInterceptorTests.swift */; };
		9BC139A624EDCAD900876D29 /* BlindRetryingTestInterceptor.swift in Sources */ = {isa = PBXBuildFile; fileRef = 9BC139A524EDCAD900876D29 /* BlindRetryingTestInterceptor.swift */; };
		9BC139A824EDCE4F00876D29 /* RetryToCountThenSucceedInterceptor.swift in Sources */ = {isa = PBXBuildFile; fileRef = 9BC139A724EDCE4F00876D29 /* RetryToCountThenSucceedInterceptor.swift */; };
		9BC2D9D3233C6EF0007BD083 /* Basher.swift in Sources */ = {isa = PBXBuildFile; fileRef = 9BC2D9D1233C6DC0007BD083 /* Basher.swift */; };
		9BC742AC24CFB2FF0029282C /* ApolloErrorInterceptor.swift in Sources */ = {isa = PBXBuildFile; fileRef = 9BC742AB24CFB2FF0029282C /* ApolloErrorInterceptor.swift */; };
		9BC742AE24CFB6450029282C /* CacheWriteInterceptor.swift in Sources */ = {isa = PBXBuildFile; fileRef = 9BC742AD24CFB6450029282C /* CacheWriteInterceptor.swift */; };
		9BCA8C0926618226004FF2F6 /* UntypedGraphQLRequestBodyCreator.swift in Sources */ = {isa = PBXBuildFile; fileRef = 9BCA8C0826618226004FF2F6 /* UntypedGraphQLRequestBodyCreator.swift */; };
		9BCF0CE023FC9CA50031D2A2 /* TestCacheProvider.swift in Sources */ = {isa = PBXBuildFile; fileRef = 9BCF0CD923FC9CA50031D2A2 /* TestCacheProvider.swift */; };
		9BCF0CE323FC9CA50031D2A2 /* XCTAssertHelpers.swift in Sources */ = {isa = PBXBuildFile; fileRef = 9BCF0CDC23FC9CA50031D2A2 /* XCTAssertHelpers.swift */; };
		9BCF0CE423FC9CA50031D2A2 /* MockURLSession.swift in Sources */ = {isa = PBXBuildFile; fileRef = 9BCF0CDD23FC9CA50031D2A2 /* MockURLSession.swift */; };
		9BCF0CE523FC9CA50031D2A2 /* MockNetworkTransport.swift in Sources */ = {isa = PBXBuildFile; fileRef = 9BCF0CDF23FC9CA50031D2A2 /* MockNetworkTransport.swift */; };
		9BCF0CE623FC9D7B0031D2A2 /* ApolloTestSupport.h in Headers */ = {isa = PBXBuildFile; fileRef = 9BCF0CDA23FC9CA50031D2A2 /* ApolloTestSupport.h */; settings = {ATTRIBUTES = (Public, ); }; };
		9BCF0D0123FC9F060031D2A2 /* StarWarsAPI.h in Headers */ = {isa = PBXBuildFile; fileRef = 9BCF0CF123FC9F060031D2A2 /* StarWarsAPI.h */; settings = {ATTRIBUTES = (Public, ); }; };
		9BDE43D122C6655300FD7C7F /* Cancellable.swift in Sources */ = {isa = PBXBuildFile; fileRef = 9BDE43D022C6655200FD7C7F /* Cancellable.swift */; };
		9BDE43DF22C6708600FD7C7F /* GraphQLHTTPRequestError.swift in Sources */ = {isa = PBXBuildFile; fileRef = 9BDE43DE22C6708600FD7C7F /* GraphQLHTTPRequestError.swift */; };
		9BDF201323FDC37600153E2B /* GitHubAPI.h in Headers */ = {isa = PBXBuildFile; fileRef = 9BDF200C23FDC37600153E2B /* GitHubAPI.h */; settings = {ATTRIBUTES = (Public, ); }; };
		9BDF201423FDC37600153E2B /* API.swift in Sources */ = {isa = PBXBuildFile; fileRef = 9BDF201123FDC37600153E2B /* API.swift */; };
		9BE071AD2368D08700FA5952 /* Collection+Helpers.swift in Sources */ = {isa = PBXBuildFile; fileRef = 9BE071AC2368D08700FA5952 /* Collection+Helpers.swift */; };
		9BE74D3D23FB4A8E006D354F /* FileFinder.swift in Sources */ = {isa = PBXBuildFile; fileRef = 9BE74D3C23FB4A8E006D354F /* FileFinder.swift */; };
		9BEDC79E22E5D2CF00549BF6 /* RequestBodyCreator.swift in Sources */ = {isa = PBXBuildFile; fileRef = 9BEDC79D22E5D2CF00549BF6 /* RequestBodyCreator.swift */; };
		9BEEDC2824E351E5001D1294 /* MaxRetryInterceptor.swift in Sources */ = {isa = PBXBuildFile; fileRef = 9BEEDC2724E351E5001D1294 /* MaxRetryInterceptor.swift */; };
		9BEEDC2B24E61995001D1294 /* TestURLs.swift in Sources */ = {isa = PBXBuildFile; fileRef = 9BEEDC2A24E61995001D1294 /* TestURLs.swift */; };
		9BF1A95122CA6E71005292C2 /* GraphQLGETTransformer.swift in Sources */ = {isa = PBXBuildFile; fileRef = 9BF1A95022CA6E71005292C2 /* GraphQLGETTransformer.swift */; };
		9BF6C94325194DE2000D5B93 /* MultipartFormData+Testing.swift in Sources */ = {isa = PBXBuildFile; fileRef = 9BF6C91725194D7B000D5B93 /* MultipartFormData+Testing.swift */; };
		9BF6C97025194ED7000D5B93 /* MultipartFormDataTests.swift in Sources */ = {isa = PBXBuildFile; fileRef = 9BF6C95225194EA5000D5B93 /* MultipartFormDataTests.swift */; };
		9BF6C99C25195019000D5B93 /* String+IncludesForTesting.swift in Sources */ = {isa = PBXBuildFile; fileRef = 9BF6C99B25195019000D5B93 /* String+IncludesForTesting.swift */; };
		9BFE8DA9265D5D8F000BBF81 /* URLDownloader.swift in Sources */ = {isa = PBXBuildFile; fileRef = 9BFE8DA8265D5D8F000BBF81 /* URLDownloader.swift */; };
		9F1A966B258F34BB00A06EEB /* ApolloCodegenFrontend.swift in Sources */ = {isa = PBXBuildFile; fileRef = 9F1A9665258F34BB00A06EEB /* ApolloCodegenFrontend.swift */; };
		9F1A966C258F34BB00A06EEB /* GraphQLSchema.swift in Sources */ = {isa = PBXBuildFile; fileRef = 9F1A9667258F34BB00A06EEB /* GraphQLSchema.swift */; };
		9F1A966D258F34BB00A06EEB /* CompilationResult.swift in Sources */ = {isa = PBXBuildFile; fileRef = 9F1A9668258F34BB00A06EEB /* CompilationResult.swift */; };
		9F1A966F258F34BB00A06EEB /* JavaScriptBridge.swift in Sources */ = {isa = PBXBuildFile; fileRef = 9F1A966A258F34BB00A06EEB /* JavaScriptBridge.swift */; };
		9F21730E2567E6F000566121 /* DataLoaderTests.swift in Sources */ = {isa = PBXBuildFile; fileRef = 9FADC8531E6B86D900C677E6 /* DataLoaderTests.swift */; };
		9F21735B2568F3E200566121 /* PossiblyDeferredTests.swift in Sources */ = {isa = PBXBuildFile; fileRef = 9F21735A2568F3E200566121 /* PossiblyDeferredTests.swift */; };
		9F295E311E27534800A24949 /* GraphQLExecutor_ResultNormalizer_FromResponse_Tests.swift in Sources */ = {isa = PBXBuildFile; fileRef = 9F295E301E27534800A24949 /* GraphQLExecutor_ResultNormalizer_FromResponse_Tests.swift */; };
		9F295E381E277B2A00A24949 /* GraphQLResultNormalizer.swift in Sources */ = {isa = PBXBuildFile; fileRef = 9F295E371E277B2A00A24949 /* GraphQLResultNormalizer.swift */; };
		9F3910272549741400AF54A6 /* MockGraphQLServer.swift in Sources */ = {isa = PBXBuildFile; fileRef = 9F3910262549741400AF54A6 /* MockGraphQLServer.swift */; };
		9F41CBF025A3490600C02CB7 /* schema.graphqls in Resources */ = {isa = PBXBuildFile; fileRef = 9F41CBEF25A3490600C02CB7 /* schema.graphqls */; };
		9F41CC0025A3491E00C02CB7 /* schema.json in Resources */ = {isa = PBXBuildFile; fileRef = 9B2061622591B3860020D1E0 /* schema.json */; };
		9F438D071E6C2FD9007BDC1A /* Apollo.framework in Frameworks */ = {isa = PBXBuildFile; fileRef = 9FC750441D2A532C00458D91 /* Apollo.framework */; };
		9F533AB31E6C4A4200CBE097 /* BatchedLoadTests.swift in Sources */ = {isa = PBXBuildFile; fileRef = 9F438D0B1E6C494C007BDC1A /* BatchedLoadTests.swift */; };
		9F54C8B7255D760B0065AFD6 /* ParsingPerformanceTests.swift in Sources */ = {isa = PBXBuildFile; fileRef = 9F54C8B6255D760B0065AFD6 /* ParsingPerformanceTests.swift */; };
		9F54C8B9255D760B0065AFD6 /* Apollo.framework in Frameworks */ = {isa = PBXBuildFile; fileRef = 9FC750441D2A532C00458D91 /* Apollo.framework */; };
		9F54C90F255D79C80065AFD6 /* ApolloTestSupport.framework in Frameworks */ = {isa = PBXBuildFile; fileRef = 9F8A95781EC0FC1200304A2D /* ApolloTestSupport.framework */; };
		9F54C910255D79C80065AFD6 /* GitHubAPI.framework in Frameworks */ = {isa = PBXBuildFile; fileRef = 9FACA9C61F42E67200AE2DBD /* GitHubAPI.framework */; };
		9F55347B1DE1DB2100E54264 /* ApolloStore.swift in Sources */ = {isa = PBXBuildFile; fileRef = 9F55347A1DE1DB2100E54264 /* ApolloStore.swift */; };
		9F578D901D8D2CB300C0EA36 /* HTTPURLResponse+Helpers.swift in Sources */ = {isa = PBXBuildFile; fileRef = 9F578D8F1D8D2CB300C0EA36 /* HTTPURLResponse+Helpers.swift */; };
		9F628E9525935BE600F94F9D /* GraphQLType.swift in Sources */ = {isa = PBXBuildFile; fileRef = 9F628E9425935BE600F94F9D /* GraphQLType.swift */; };
		9F628EB52593651B00F94F9D /* GraphQLValue.swift in Sources */ = {isa = PBXBuildFile; fileRef = 9F628EB42593651B00F94F9D /* GraphQLValue.swift */; };
		9F62DF8E2590539A00E6E808 /* SchemaIntrospectionTests.swift in Sources */ = {isa = PBXBuildFile; fileRef = 9F62DF8D2590539A00E6E808 /* SchemaIntrospectionTests.swift */; };
		9F62DFAE2590557F00E6E808 /* DocumentParsingAndValidationTests.swift in Sources */ = {isa = PBXBuildFile; fileRef = 9F62DFAD2590557F00E6E808 /* DocumentParsingAndValidationTests.swift */; };
		9F62DFBF2590560000E6E808 /* Helpers.swift in Sources */ = {isa = PBXBuildFile; fileRef = 9F62DFBE2590560000E6E808 /* Helpers.swift */; };
		9F62DFD02590710E00E6E808 /* GraphQLSource.swift in Sources */ = {isa = PBXBuildFile; fileRef = 9F62DFCF2590710E00E6E808 /* GraphQLSource.swift */; };
		9F62E0102590728000E6E808 /* CompilationTests.swift in Sources */ = {isa = PBXBuildFile; fileRef = 9F62E00F2590728000E6E808 /* CompilationTests.swift */; };
		9F62E03F2590896400E6E808 /* GraphQLError.swift in Sources */ = {isa = PBXBuildFile; fileRef = 9F62E03E2590896400E6E808 /* GraphQLError.swift */; };
		9F65B1211EC106F30090B25F /* Apollo.framework in Frameworks */ = {isa = PBXBuildFile; fileRef = 9FC750441D2A532C00458D91 /* Apollo.framework */; };
		9F68F9F125415827004F26D0 /* XCTestCase+Helpers.swift in Sources */ = {isa = PBXBuildFile; fileRef = 9F68F9F025415827004F26D0 /* XCTestCase+Helpers.swift */; };
		9F69FFA91D42855900E000B1 /* NetworkTransport.swift in Sources */ = {isa = PBXBuildFile; fileRef = 9F69FFA81D42855900E000B1 /* NetworkTransport.swift */; };
		9F7BA89922927A3700999B3B /* ResponsePath.swift in Sources */ = {isa = PBXBuildFile; fileRef = 9F7BA89822927A3700999B3B /* ResponsePath.swift */; };
		9F8622FA1EC2117C00C38162 /* FragmentConstructionAndConversionTests.swift in Sources */ = {isa = PBXBuildFile; fileRef = 9F8622F91EC2117C00C38162 /* FragmentConstructionAndConversionTests.swift */; };
		9F86B68B1E6438D700B885FF /* GraphQLSelectionSetMapper.swift in Sources */ = {isa = PBXBuildFile; fileRef = 9F86B68A1E6438D700B885FF /* GraphQLSelectionSetMapper.swift */; };
		9F86B6901E65533D00B885FF /* GraphQLResponseGenerator.swift in Sources */ = {isa = PBXBuildFile; fileRef = 9F86B68F1E65533D00B885FF /* GraphQLResponseGenerator.swift */; };
		9F8A958D1EC0FFAB00304A2D /* ApolloTestSupport.framework in Frameworks */ = {isa = PBXBuildFile; fileRef = 9F8A95781EC0FC1200304A2D /* ApolloTestSupport.framework */; };
		9F8E0BD325668552000D9FA5 /* DataLoader.swift in Sources */ = {isa = PBXBuildFile; fileRef = 9FADC84E1E6B865E00C677E6 /* DataLoader.swift */; };
		9F8E0BE325668559000D9FA5 /* PossiblyDeferred.swift in Sources */ = {isa = PBXBuildFile; fileRef = 9F33D6A32566475600A1543F /* PossiblyDeferred.swift */; };
		9F91CF8F1F6C0DB2008DD0BE /* MutatingResultsTests.swift in Sources */ = {isa = PBXBuildFile; fileRef = 9F91CF8E1F6C0DB2008DD0BE /* MutatingResultsTests.swift */; };
		9FA6F3681E65DF4700BF8D73 /* GraphQLResultAccumulator.swift in Sources */ = {isa = PBXBuildFile; fileRef = 9FA6F3671E65DF4700BF8D73 /* GraphQLResultAccumulator.swift */; };
		9FACA9BE1F42E67200AE2DBD /* Apollo.framework in Frameworks */ = {isa = PBXBuildFile; fileRef = 9FC750441D2A532C00458D91 /* Apollo.framework */; };
		9FBE0D4025407B64002ED0B1 /* AsyncResultObserver.swift in Sources */ = {isa = PBXBuildFile; fileRef = 9FBE0D3F25407B64002ED0B1 /* AsyncResultObserver.swift */; };
		9FC2333D1E66BBF7001E4541 /* GraphQLDependencyTracker.swift in Sources */ = {isa = PBXBuildFile; fileRef = 9FC2333C1E66BBF7001E4541 /* GraphQLDependencyTracker.swift */; };
		9FC750481D2A532C00458D91 /* Apollo.h in Headers */ = {isa = PBXBuildFile; fileRef = 9FC750471D2A532C00458D91 /* Apollo.h */; settings = {ATTRIBUTES = (Public, ); }; };
		9FC7504F1D2A532D00458D91 /* Apollo.framework in Frameworks */ = {isa = PBXBuildFile; fileRef = 9FC750441D2A532C00458D91 /* Apollo.framework */; };
		9FC750631D2A59F600458D91 /* ApolloClient.swift in Sources */ = {isa = PBXBuildFile; fileRef = 9FC750621D2A59F600458D91 /* ApolloClient.swift */; };
		9FC9A9BD1E2C271C0023C4D5 /* RecordSet.swift in Sources */ = {isa = PBXBuildFile; fileRef = 9FC9A9BC1E2C271C0023C4D5 /* RecordSet.swift */; };
		9FC9A9BF1E2C27FB0023C4D5 /* GraphQLResult.swift in Sources */ = {isa = PBXBuildFile; fileRef = 9FC9A9BE1E2C27FB0023C4D5 /* GraphQLResult.swift */; };
		9FC9A9C81E2EFE6E0023C4D5 /* CacheKeyForFieldTests.swift in Sources */ = {isa = PBXBuildFile; fileRef = 9FC9A9C71E2EFE6E0023C4D5 /* CacheKeyForFieldTests.swift */; };
		9FC9A9CC1E2FD0760023C4D5 /* Record.swift in Sources */ = {isa = PBXBuildFile; fileRef = 9FC9A9CB1E2FD0760023C4D5 /* Record.swift */; };
		9FCDFD291E33D0CE007519DC /* GraphQLQueryWatcher.swift in Sources */ = {isa = PBXBuildFile; fileRef = 9FCDFD281E33D0CE007519DC /* GraphQLQueryWatcher.swift */; };
		9FCE2CEE1E6BE2D900E34457 /* NormalizedCache.swift in Sources */ = {isa = PBXBuildFile; fileRef = 9FCE2CED1E6BE2D800E34457 /* NormalizedCache.swift */; };
		9FCE2D091E6C254700E34457 /* StarWarsAPI.framework in Frameworks */ = {isa = PBXBuildFile; fileRef = 9FCE2CFA1E6C213D00E34457 /* StarWarsAPI.framework */; };
		9FD1519A255D7F30003BDAAA /* IssuesAndCommentsForRepository.json in Resources */ = {isa = PBXBuildFile; fileRef = 9FD15199255D7F30003BDAAA /* IssuesAndCommentsForRepository.json */; };
		9FDE0731258F3AA100DC0CA5 /* SchemaLoadingTests.swift in Sources */ = {isa = PBXBuildFile; fileRef = 9F1A96AF258F36B200A06EEB /* SchemaLoadingTests.swift */; };
		9FDE0752258F3BC200DC0CA5 /* StarWarsAPI.framework in Frameworks */ = {isa = PBXBuildFile; fileRef = 9FCE2CFA1E6C213D00E34457 /* StarWarsAPI.framework */; };
		9FEB050D1DB5732300DA3B44 /* JSONSerializationFormat.swift in Sources */ = {isa = PBXBuildFile; fileRef = 9FEB050C1DB5732300DA3B44 /* JSONSerializationFormat.swift */; };
		9FF90A611DDDEB100034C3B6 /* GraphQLResponse.swift in Sources */ = {isa = PBXBuildFile; fileRef = 9FF90A5B1DDDEB100034C3B6 /* GraphQLResponse.swift */; };
		9FF90A651DDDEB100034C3B6 /* GraphQLExecutor.swift in Sources */ = {isa = PBXBuildFile; fileRef = 9FF90A5C1DDDEB100034C3B6 /* GraphQLExecutor.swift */; };
		9FF90A6F1DDDEB420034C3B6 /* GraphQLMapEncodingTests.swift in Sources */ = {isa = PBXBuildFile; fileRef = 9FF90A6A1DDDEB420034C3B6 /* GraphQLMapEncodingTests.swift */; };
		9FF90A711DDDEB420034C3B6 /* GraphQLExecutor_SelectionSetMapper_FromResponse_Tests.swift in Sources */ = {isa = PBXBuildFile; fileRef = 9FF90A6B1DDDEB420034C3B6 /* GraphQLExecutor_SelectionSetMapper_FromResponse_Tests.swift */; };
		9FF90A731DDDEB420034C3B6 /* ParseQueryResponseTests.swift in Sources */ = {isa = PBXBuildFile; fileRef = 9FF90A6C1DDDEB420034C3B6 /* ParseQueryResponseTests.swift */; };
		C3279FC72345234D00224790 /* TestCustomRequestBodyCreator.swift in Sources */ = {isa = PBXBuildFile; fileRef = C3279FC52345233000224790 /* TestCustomRequestBodyCreator.swift */; };
		C338DF1722DD9DE9006AF33E /* RequestBodyCreatorTests.swift in Sources */ = {isa = PBXBuildFile; fileRef = C338DF1622DD9DE9006AF33E /* RequestBodyCreatorTests.swift */; };
		C377CCA922D798BD00572E03 /* GraphQLFile.swift in Sources */ = {isa = PBXBuildFile; fileRef = C377CCA822D798BD00572E03 /* GraphQLFile.swift */; };
		C377CCAB22D7992E00572E03 /* MultipartFormData.swift in Sources */ = {isa = PBXBuildFile; fileRef = C377CCAA22D7992E00572E03 /* MultipartFormData.swift */; };
		D87AC09F2564D60B0079FAA5 /* ApolloClientOperationTests.swift in Sources */ = {isa = PBXBuildFile; fileRef = D87AC09E2564D60B0079FAA5 /* ApolloClientOperationTests.swift */; };
		DE058609266978A100265760 /* Selection.swift in Sources */ = {isa = PBXBuildFile; fileRef = DE664ED326602AF60054DB4F /* Selection.swift */; };
		DE05860A266978A100265760 /* ResponseDict.swift in Sources */ = {isa = PBXBuildFile; fileRef = DE3C7B11260A6FC900D2F4FF /* ResponseDict.swift */; };
		DE05860B266978A100265760 /* SelectionSet.swift in Sources */ = {isa = PBXBuildFile; fileRef = DE3C7B10260A6FC900D2F4FF /* SelectionSet.swift */; };
		DE05860C266978A100265760 /* FragmentProtocols.swift in Sources */ = {isa = PBXBuildFile; fileRef = DE3C7B12260A6FC900D2F4FF /* FragmentProtocols.swift */; };
		DE05860D266978A100265760 /* ScalarTypes.swift in Sources */ = {isa = PBXBuildFile; fileRef = DE3C7B15260A6FCA00D2F4FF /* ScalarTypes.swift */; };
		DE05860E266978A100265760 /* GraphQLNullable.swift in Sources */ = {isa = PBXBuildFile; fileRef = 9B68F06E241C649E00E97318 /* GraphQLNullable.swift */; };
		DE058610266978A100265760 /* InputValue.swift in Sources */ = {isa = PBXBuildFile; fileRef = 9FC9A9C11E2D3CAF0023C4D5 /* InputValue.swift */; };
		DE058616266978A100265760 /* GraphQLEnum.swift in Sources */ = {isa = PBXBuildFile; fileRef = DE3C7B14260A6FCA00D2F4FF /* GraphQLEnum.swift */; };
		DE05862D2669800000265760 /* Matchable.swift in Sources */ = {isa = PBXBuildFile; fileRef = 9BE071AE2368D34D00FA5952 /* Matchable.swift */; };
		DE0586332669948500265760 /* InputValue+Evaluation.swift in Sources */ = {isa = PBXBuildFile; fileRef = DE0586322669948500265760 /* InputValue+Evaluation.swift */; };
		DE0586372669958F00265760 /* GraphQLError.swift in Sources */ = {isa = PBXBuildFile; fileRef = 9FC9A9D21E2FD48B0023C4D5 /* GraphQLError.swift */; };
		DE0586392669985000265760 /* Dictionary+Helpers.swift in Sources */ = {isa = PBXBuildFile; fileRef = DE0586382669985000265760 /* Dictionary+Helpers.swift */; };
		DE181A2C26C5C0CB000C0B9C /* WebSocket.swift in Sources */ = {isa = PBXBuildFile; fileRef = DE181A2B26C5C0CB000C0B9C /* WebSocket.swift */; };
		DE181A2E26C5C299000C0B9C /* SSLClientCertificate.swift in Sources */ = {isa = PBXBuildFile; fileRef = DE181A2D26C5C299000C0B9C /* SSLClientCertificate.swift */; };
		DE181A3026C5C38E000C0B9C /* SSLSecurity.swift in Sources */ = {isa = PBXBuildFile; fileRef = DE181A2F26C5C38E000C0B9C /* SSLSecurity.swift */; };
		DE181A3226C5C401000C0B9C /* Compression.swift in Sources */ = {isa = PBXBuildFile; fileRef = DE181A3126C5C401000C0B9C /* Compression.swift */; };
		DE181A3426C5D8D4000C0B9C /* CompressionTests.swift in Sources */ = {isa = PBXBuildFile; fileRef = DE181A3326C5D8D4000C0B9C /* CompressionTests.swift */; };
		DE181A3626C5DE4F000C0B9C /* WebSocketStream.swift in Sources */ = {isa = PBXBuildFile; fileRef = DE181A3526C5DE4F000C0B9C /* WebSocketStream.swift */; };
		DE2FCF1D26E806710057EA67 /* SchemaConfiguration.swift in Sources */ = {isa = PBXBuildFile; fileRef = DE2FCF1C26E806710057EA67 /* SchemaConfiguration.swift */; };
		DE2FCF1F26E807CC0057EA67 /* CacheTransaction.swift in Sources */ = {isa = PBXBuildFile; fileRef = DE2FCF1E26E807CC0057EA67 /* CacheTransaction.swift */; };
		DE2FCF2126E807EF0057EA67 /* Cacheable.swift in Sources */ = {isa = PBXBuildFile; fileRef = DE2FCF2026E807EF0057EA67 /* Cacheable.swift */; };
		DE2FCF2726E8083A0057EA67 /* Union.swift in Sources */ = {isa = PBXBuildFile; fileRef = DE2FCF2326E8083A0057EA67 /* Union.swift */; };
		DE2FCF2826E8083A0057EA67 /* Interface.swift in Sources */ = {isa = PBXBuildFile; fileRef = DE2FCF2426E8083A0057EA67 /* Interface.swift */; };
		DE2FCF2926E8083A0057EA67 /* Object.swift in Sources */ = {isa = PBXBuildFile; fileRef = DE2FCF2526E8083A0057EA67 /* Object.swift */; };
		DE2FCF2A26E8083A0057EA67 /* Field.swift in Sources */ = {isa = PBXBuildFile; fileRef = DE2FCF2626E8083A0057EA67 /* Field.swift */; };
		DE2FCF2C26E808560057EA67 /* ObjectType.swift in Sources */ = {isa = PBXBuildFile; fileRef = DE2FCF2B26E808560057EA67 /* ObjectType.swift */; };
		DE2FCF3E26E809BB0057EA67 /* PetDetails.swift in Sources */ = {isa = PBXBuildFile; fileRef = DE2FCF3626E809BB0057EA67 /* PetDetails.swift */; };
		DE2FCF3F26E809BB0057EA67 /* HeightInMeters.swift in Sources */ = {isa = PBXBuildFile; fileRef = DE2FCF3726E809BB0057EA67 /* HeightInMeters.swift */; };
		DE2FCF4026E809BB0057EA67 /* ClassroomPetDetails.swift in Sources */ = {isa = PBXBuildFile; fileRef = DE2FCF3826E809BB0057EA67 /* ClassroomPetDetails.swift */; };
		DE2FCF4126E809BB0057EA67 /* WarmBloodedDetails.swift in Sources */ = {isa = PBXBuildFile; fileRef = DE2FCF3926E809BB0057EA67 /* WarmBloodedDetails.swift */; };
		DE2FCF4226E809BB0057EA67 /* ClassroomPetsQuery.swift in Sources */ = {isa = PBXBuildFile; fileRef = DE2FCF3B26E809BB0057EA67 /* ClassroomPetsQuery.swift */; };
		DE2FCF4326E809BB0057EA67 /* AllAnimalsQuery.swift in Sources */ = {isa = PBXBuildFile; fileRef = DE2FCF3C26E809BB0057EA67 /* AllAnimalsQuery.swift */; };
		DE2FCF4426E809BB0057EA67 /* ClassroomPetsWithSubtypes.swift in Sources */ = {isa = PBXBuildFile; fileRef = DE2FCF3D26E809BB0057EA67 /* ClassroomPetsWithSubtypes.swift */; };
		DE2FCF4526E80CF10057EA67 /* GraphQLOperation.swift in Sources */ = {isa = PBXBuildFile; fileRef = 9FC750601D2A59C300458D91 /* GraphQLOperation.swift */; };
		DE2FCF4926E94D150057EA67 /* SelectionTests.swift in Sources */ = {isa = PBXBuildFile; fileRef = DE2FCF4826E94D150057EA67 /* SelectionTests.swift */; };
		DE3C7974260A646300D2F4FF /* dist in Resources */ = {isa = PBXBuildFile; fileRef = DE3C7973260A646300D2F4FF /* dist */; };
		DE3C7A94260A6C1000D2F4FF /* ApolloUtils.framework in Frameworks */ = {isa = PBXBuildFile; fileRef = 9B68353E2463481A00337AE6 /* ApolloUtils.framework */; };
		DE3C7A95260A6C1000D2F4FF /* ApolloUtils.framework in Embed Frameworks */ = {isa = PBXBuildFile; fileRef = 9B68353E2463481A00337AE6 /* ApolloUtils.framework */; settings = {ATTRIBUTES = (CodeSignOnCopy, RemoveHeadersOnCopy, ); }; };
		DE3C7B4A260A73D800D2F4FF /* AnimalKingdomAPI.h in Headers */ = {isa = PBXBuildFile; fileRef = DE3C79A9260A6ACD00D2F4FF /* AnimalKingdomAPI.h */; settings = {ATTRIBUTES = (Public, ); }; };
		DE46A55126EFEB6900357C52 /* JSONValueMatcher.swift in Sources */ = {isa = PBXBuildFile; fileRef = DE5EB9C626EFE0F80004176A /* JSONValueMatcher.swift */; };
		DE46A55626F13A7400357C52 /* JSONResponseParsingInterceptorTests.swift in Sources */ = {isa = PBXBuildFile; fileRef = DE46A55426F13A0900357C52 /* JSONResponseParsingInterceptorTests.swift */; };
		DE46A55826F13AD000357C52 /* ResponseCodeInterceptorTests.swift in Sources */ = {isa = PBXBuildFile; fileRef = DE46A55726F13AD000357C52 /* ResponseCodeInterceptorTests.swift */; };
		DE4766E826F92F30004622E0 /* MockSchemaConfiguration.swift in Sources */ = {isa = PBXBuildFile; fileRef = DE4766E726F92F30004622E0 /* MockSchemaConfiguration.swift */; };
		DE56DC232683B2020090D6E4 /* DefaultInterceptorProvider.swift in Sources */ = {isa = PBXBuildFile; fileRef = DE56DC222683B2020090D6E4 /* DefaultInterceptorProvider.swift */; };
		DE5EB9C026EFCB010004176A /* TestObserver.swift in Sources */ = {isa = PBXBuildFile; fileRef = DE5EB9BF26EFCB010004176A /* TestObserver.swift */; };
		DE5EB9C226EFCBD40004176A /* MockApolloStore.swift in Sources */ = {isa = PBXBuildFile; fileRef = DE5EB9C126EFCBD40004176A /* MockApolloStore.swift */; };
		DE5EB9C526EFD4D10004176A /* Nimble in Frameworks */ = {isa = PBXBuildFile; productRef = DE5EB9C426EFD4D10004176A /* Nimble */; };
		DE5EB9CB26EFE5510004176A /* MockOperation.swift in Sources */ = {isa = PBXBuildFile; fileRef = DE5EB9CA26EFE5510004176A /* MockOperation.swift */; };
		DE674D9D261CEEE4000E8FC8 /* c.txt in Resources */ = {isa = PBXBuildFile; fileRef = 9B2061172591B3550020D1E0 /* c.txt */; };
		DE674D9E261CEEE4000E8FC8 /* b.txt in Resources */ = {isa = PBXBuildFile; fileRef = 9B2061182591B3550020D1E0 /* b.txt */; };
		DE674D9F261CEEE4000E8FC8 /* a.txt in Resources */ = {isa = PBXBuildFile; fileRef = 9B2061192591B3550020D1E0 /* a.txt */; };
		DE6B15AF26152BE10068D642 /* DefaultInterceptorProviderIntegrationTests.swift in Sources */ = {isa = PBXBuildFile; fileRef = DE6B15AE26152BE10068D642 /* DefaultInterceptorProviderIntegrationTests.swift */; };
		DE6B15B126152BE10068D642 /* Apollo.framework in Frameworks */ = {isa = PBXBuildFile; fileRef = 9FC750441D2A532C00458D91 /* Apollo.framework */; };
		DE736F4626FA6EE6007187F2 /* InflectorKit in Frameworks */ = {isa = PBXBuildFile; productRef = E6E4209126A7DF4200B82624 /* InflectorKit */; };
		DE9C04AC26EAAE4400EC35E7 /* JSON.swift in Sources */ = {isa = PBXBuildFile; fileRef = 9FC4B91F1D2A6F8D0046A641 /* JSON.swift */; };
		DE9C04AD26EAAE5400EC35E7 /* JSONStandardTypeConversions.swift in Sources */ = {isa = PBXBuildFile; fileRef = 9F27D4631D40379500715680 /* JSONStandardTypeConversions.swift */; };
		DE9C04AF26EAAEE800EC35E7 /* CacheReference.swift in Sources */ = {isa = PBXBuildFile; fileRef = DE9C04AE26EAAEE800EC35E7 /* CacheReference.swift */; };
		DE9C04B226EAB02C00EC35E7 /* JSONDecodingError.swift in Sources */ = {isa = PBXBuildFile; fileRef = DE9C04B026EAAFF900EC35E7 /* JSONDecodingError.swift */; };
		DEA6A83426F298660091AF8A /* ParentType.swift in Sources */ = {isa = PBXBuildFile; fileRef = DEA6A83326F298660091AF8A /* ParentType.swift */; };
		DECD46D0262F64D000924527 /* StarWarsApolloSchemaDownloaderTests.swift in Sources */ = {isa = PBXBuildFile; fileRef = DECD46CF262F64D000924527 /* StarWarsApolloSchemaDownloaderTests.swift */; };
		DECD46FB262F659500924527 /* ApolloCodegenLib.framework in Frameworks */ = {isa = PBXBuildFile; fileRef = 9B7B6F47233C26D100F32205 /* ApolloCodegenLib.framework */; };
		DECD4736262F668500924527 /* UploadAPI.framework in Frameworks */ = {isa = PBXBuildFile; fileRef = 9B2DFBB624E1FA0D00ED3AE6 /* UploadAPI.framework */; };
		DECD47C3262F779800924527 /* ApolloUtils.framework in Frameworks */ = {isa = PBXBuildFile; fileRef = 9B68353E2463481A00337AE6 /* ApolloUtils.framework */; };
		DECD490F262F81BF00924527 /* ApolloCodegenTestSupport.h in Headers */ = {isa = PBXBuildFile; fileRef = DECD490D262F81BF00924527 /* ApolloCodegenTestSupport.h */; settings = {ATTRIBUTES = (Public, ); }; };
		DECD4921262F81CE00924527 /* CodegenTestHelper.swift in Sources */ = {isa = PBXBuildFile; fileRef = 9BAEEC11234BBA9200808306 /* CodegenTestHelper.swift */; };
		DECD498F262F840700924527 /* ApolloCodegenTestSupport.framework in Frameworks */ = {isa = PBXBuildFile; fileRef = DECD490B262F81BF00924527 /* ApolloCodegenTestSupport.framework */; };
		DECD4992262F841600924527 /* ApolloCodegenTestSupport.framework in Frameworks */ = {isa = PBXBuildFile; fileRef = DECD490B262F81BF00924527 /* ApolloCodegenTestSupport.framework */; };
		DECD49C9262F88FE00924527 /* ApolloCodegenLib.framework in Frameworks */ = {isa = PBXBuildFile; fileRef = 9B7B6F47233C26D100F32205 /* ApolloCodegenLib.framework */; };
		DECD49DB262F8AAA00924527 /* ApolloTestSupport.framework in Frameworks */ = {isa = PBXBuildFile; fileRef = 9F8A95781EC0FC1200304A2D /* ApolloTestSupport.framework */; };
		DECD53CF26EC0EE50059A639 /* OutputTypeConvertible.swift in Sources */ = {isa = PBXBuildFile; fileRef = DECD53CE26EC0EE50059A639 /* OutputTypeConvertible.swift */; };
		DECD53D126EC48200059A639 /* ResponseObject.swift in Sources */ = {isa = PBXBuildFile; fileRef = DECD53D026EC48200059A639 /* ResponseObject.swift */; };
		DED45C2A2615319E0086EF63 /* DefaultInterceptorProviderTests.swift in Sources */ = {isa = PBXBuildFile; fileRef = DED45C292615319E0086EF63 /* DefaultInterceptorProviderTests.swift */; };
		DED45D73261675890086EF63 /* StarWarsServerTests.swift in Sources */ = {isa = PBXBuildFile; fileRef = 9FA6ABC91EC0A9F7000017BE /* StarWarsServerTests.swift */; };
		DED45D852616759C0086EF63 /* TestConfigs.swift in Sources */ = {isa = PBXBuildFile; fileRef = DED45D842616759C0086EF63 /* TestConfigs.swift */; };
		DED45D9626167F020086EF63 /* StarWarsServerCachingRoundtripTests.swift in Sources */ = {isa = PBXBuildFile; fileRef = 9FA6ABC81EC0A9F7000017BE /* StarWarsServerCachingRoundtripTests.swift */; };
		DED45DE9261B96B70086EF63 /* LoadQueryFromStoreTests.swift in Sources */ = {isa = PBXBuildFile; fileRef = 9FA6ABC61EC0A9F7000017BE /* LoadQueryFromStoreTests.swift */; };
		DED45DEA261B96B70086EF63 /* WatchQueryTests.swift in Sources */ = {isa = PBXBuildFile; fileRef = 9FA6ABCB1EC0A9F7000017BE /* WatchQueryTests.swift */; };
		DED45DEB261B96B70086EF63 /* SQLiteCacheTests.swift in Sources */ = {isa = PBXBuildFile; fileRef = 9B60204E23FDFA9F00D0C8E0 /* SQLiteCacheTests.swift */; };
		DED45DEC261B96B70086EF63 /* CacheDependentInterceptorTests.swift in Sources */ = {isa = PBXBuildFile; fileRef = 9BB4F5B12581AA50004F0BD6 /* CacheDependentInterceptorTests.swift */; };
		DED45DED261B96B70086EF63 /* StoreConcurrencyTests.swift in Sources */ = {isa = PBXBuildFile; fileRef = 9FD03C2D25527CE6002227DC /* StoreConcurrencyTests.swift */; };
		DED45DEE261B96B70086EF63 /* FetchQueryTests.swift in Sources */ = {isa = PBXBuildFile; fileRef = 9FA6ABC51EC0A9F7000017BE /* FetchQueryTests.swift */; };
		DED45DEF261B96B70086EF63 /* ReadWriteFromStoreTests.swift in Sources */ = {isa = PBXBuildFile; fileRef = 9F8622F71EC2004200C38162 /* ReadWriteFromStoreTests.swift */; };
		DED45E30261B972C0086EF63 /* CachePersistenceTests.swift in Sources */ = {isa = PBXBuildFile; fileRef = 9B7BDAD423FDEC9B00ACD198 /* CachePersistenceTests.swift */; };
		DED45E6B261B9EAC0086EF63 /* SQLiteTestCacheProvider.swift in Sources */ = {isa = PBXBuildFile; fileRef = 9B7BDAEC23FDED9700ACD198 /* SQLiteTestCacheProvider.swift */; };
		DED45EC3261BA0ED0086EF63 /* WebSocketTransportTests.swift in Sources */ = {isa = PBXBuildFile; fileRef = D90F1AF92479DEE5007A1534 /* WebSocketTransportTests.swift */; };
		DED45EC4261BA0ED0086EF63 /* SplitNetworkTransportTests.swift in Sources */ = {isa = PBXBuildFile; fileRef = 9B7BDA8A23FDE92900ACD198 /* SplitNetworkTransportTests.swift */; };
		DED45EC7261BA0ED0086EF63 /* WebSocketTests.swift in Sources */ = {isa = PBXBuildFile; fileRef = 9B7BDA8923FDE92900ACD198 /* WebSocketTests.swift */; };
		DED45EE4261BA1FB0086EF63 /* ApolloSQLite.framework in Frameworks */ = {isa = PBXBuildFile; fileRef = 9B7BDABF23FDEBB600ACD198 /* ApolloSQLite.framework */; };
		DED45EE5261BA1FB0086EF63 /* ApolloWebSocket.framework in Frameworks */ = {isa = PBXBuildFile; fileRef = 9B7BDA7D23FDE90400ACD198 /* ApolloWebSocket.framework */; };
		DED45EFE261CDA2A0086EF63 /* StarWarsSubscriptionTests.swift in Sources */ = {isa = PBXBuildFile; fileRef = 9B7BDA8823FDE92900ACD198 /* StarWarsSubscriptionTests.swift */; };
		DED45F17261CDA360086EF63 /* StarWarsWebSocketTests.swift in Sources */ = {isa = PBXBuildFile; fileRef = 9B7BDA8C23FDE92900ACD198 /* StarWarsWebSocketTests.swift */; };
		DED45F30261CDB560086EF63 /* URLSessionClientTests.swift in Sources */ = {isa = PBXBuildFile; fileRef = 9B4F4542244A2AD300C2CF7D /* URLSessionClientTests.swift */; };
		DED45F4A261CDBFC0086EF63 /* UploadTests.swift in Sources */ = {isa = PBXBuildFile; fileRef = DED45F49261CDBFC0086EF63 /* UploadTests.swift */; };
		DED45FD0261CE88C0086EF63 /* ApolloSQLite.framework in Frameworks */ = {isa = PBXBuildFile; fileRef = 9B7BDABF23FDEBB600ACD198 /* ApolloSQLite.framework */; };
		DED45FE7261CE8C50086EF63 /* ApolloWebSocket.framework in Frameworks */ = {isa = PBXBuildFile; fileRef = 9B7BDA7D23FDE90400ACD198 /* ApolloWebSocket.framework */; };
		DED46000261CE9080086EF63 /* HTTPBinAPI.swift in Sources */ = {isa = PBXBuildFile; fileRef = 9B4F4540244A2A9200C2CF7D /* HTTPBinAPI.swift */; };
		DED4600D261CE9260086EF63 /* TestFileHelper.swift in Sources */ = {isa = PBXBuildFile; fileRef = 9B21FD762422C8CC00998B5C /* TestFileHelper.swift */; };
		DED4601A261CE9880086EF63 /* MockWebSocket.swift in Sources */ = {isa = PBXBuildFile; fileRef = 9B7BDA8723FDE92900ACD198 /* MockWebSocket.swift */; };
		DED46035261CEA660086EF63 /* ApolloTestSupport.framework in Frameworks */ = {isa = PBXBuildFile; fileRef = 9F8A95781EC0FC1200304A2D /* ApolloTestSupport.framework */; };
		DED46042261CEA8A0086EF63 /* TestServerURLs.swift in Sources */ = {isa = PBXBuildFile; fileRef = DED45C172615308E0086EF63 /* TestServerURLs.swift */; };
		DED46051261CEAD20086EF63 /* StarWarsAPI.framework in Frameworks */ = {isa = PBXBuildFile; fileRef = 9FCE2CFA1E6C213D00E34457 /* StarWarsAPI.framework */; };
		E616B6D126C3335600DB049E /* ExecutionTests.swift in Sources */ = {isa = PBXBuildFile; fileRef = E616B6D026C3335600DB049E /* ExecutionTests.swift */; };
		E61DD76526D60C1800C41614 /* SQLiteDotSwiftDatabaseBehaviorTests.swift in Sources */ = {isa = PBXBuildFile; fileRef = E61DD76426D60C1800C41614 /* SQLiteDotSwiftDatabaseBehaviorTests.swift */; };
		E657CDBA26FD01D4005834D6 /* ApolloSchemaInternalTests.swift in Sources */ = {isa = PBXBuildFile; fileRef = E657CDB926FD01D4005834D6 /* ApolloSchemaInternalTests.swift */; };
		E6630B8C26F0639B002D9E41 /* MockNetworkSession.swift in Sources */ = {isa = PBXBuildFile; fileRef = E6D79AB926EC05290094434A /* MockNetworkSession.swift */; };
		E6630B8E26F071F9002D9E41 /* SchemaRegistryApolloSchemaDownloaderTests.swift in Sources */ = {isa = PBXBuildFile; fileRef = E6630B8D26F071F9002D9E41 /* SchemaRegistryApolloSchemaDownloaderTests.swift */; };
		E6C4267B26F16CB400904AD2 /* introspection_response.json in Resources */ = {isa = PBXBuildFile; fileRef = E6C4267A26F16CB400904AD2 /* introspection_response.json */; };
		E6D79AB826E9D59C0094434A /* URLDownloaderTests.swift in Sources */ = {isa = PBXBuildFile; fileRef = E6D79AB626E97D0D0094434A /* URLDownloaderTests.swift */; };
		E86D8E05214B32FD0028EFE1 /* JSONTests.swift in Sources */ = {isa = PBXBuildFile; fileRef = E86D8E03214B32DA0028EFE1 /* JSONTests.swift */; };
		F16D083C21EF6F7300C458B8 /* QueryFromJSONBuildingTests.swift in Sources */ = {isa = PBXBuildFile; fileRef = F16D083B21EF6F7300C458B8 /* QueryFromJSONBuildingTests.swift */; };
		F82E62E122BCD223000C311B /* AutomaticPersistedQueriesTests.swift in Sources */ = {isa = PBXBuildFile; fileRef = F82E62E022BCD223000C311B /* AutomaticPersistedQueriesTests.swift */; };
/* End PBXBuildFile section */

/* Begin PBXContainerItemProxy section */
		9B2DFBC124E1FA1A00ED3AE6 /* PBXContainerItemProxy */ = {
			isa = PBXContainerItemProxy;
			containerPortal = 9FC7503B1D2A532C00458D91 /* Project object */;
			proxyType = 1;
			remoteGlobalIDString = 9FC750431D2A532C00458D91;
			remoteInfo = Apollo;
		};
		9B2DFBCB24E201A000ED3AE6 /* PBXContainerItemProxy */ = {
			isa = PBXContainerItemProxy;
			containerPortal = 9FC7503B1D2A532C00458D91 /* Project object */;
			proxyType = 1;
			remoteGlobalIDString = 9B2DFBB524E1FA0D00ED3AE6;
			remoteInfo = UploadAPI;
		};
		9B683548246348CB00337AE6 /* PBXContainerItemProxy */ = {
			isa = PBXContainerItemProxy;
			containerPortal = 9FC7503B1D2A532C00458D91 /* Project object */;
			proxyType = 1;
			remoteGlobalIDString = 9B68353D2463481A00337AE6;
			remoteInfo = ApolloCore;
		};
		9B7BDAF723FDEE8400ACD198 /* PBXContainerItemProxy */ = {
			isa = PBXContainerItemProxy;
			containerPortal = 9FC7503B1D2A532C00458D91 /* Project object */;
			proxyType = 1;
			remoteGlobalIDString = 9FC750431D2A532C00458D91;
			remoteInfo = Apollo;
		};
		9B7BDAFB23FDEE9000ACD198 /* PBXContainerItemProxy */ = {
			isa = PBXContainerItemProxy;
			containerPortal = 9FC7503B1D2A532C00458D91 /* Project object */;
			proxyType = 1;
			remoteGlobalIDString = 9FC750431D2A532C00458D91;
			remoteInfo = Apollo;
		};
		9B8C3FBB248DAA0400707B13 /* PBXContainerItemProxy */ = {
			isa = PBXContainerItemProxy;
			containerPortal = 9FC7503B1D2A532C00458D91 /* Project object */;
			proxyType = 1;
			remoteGlobalIDString = 9B68353D2463481A00337AE6;
			remoteInfo = ApolloCore;
		};
		9BAEEC02234BB8FD00808306 /* PBXContainerItemProxy */ = {
			isa = PBXContainerItemProxy;
			containerPortal = 9FC7503B1D2A532C00458D91 /* Project object */;
			proxyType = 1;
			remoteGlobalIDString = 9B7B6F46233C26D100F32205;
			remoteInfo = ApolloCodegenLib;
		};
		9F54C8BA255D760B0065AFD6 /* PBXContainerItemProxy */ = {
			isa = PBXContainerItemProxy;
			containerPortal = 9FC7503B1D2A532C00458D91 /* Project object */;
			proxyType = 1;
			remoteGlobalIDString = 9FC750431D2A532C00458D91;
			remoteInfo = Apollo;
		};
		9F54C8DE255D76810065AFD6 /* PBXContainerItemProxy */ = {
			isa = PBXContainerItemProxy;
			containerPortal = 9FC7503B1D2A532C00458D91 /* Project object */;
			proxyType = 1;
			remoteGlobalIDString = 9F8A95771EC0FC1200304A2D;
			remoteInfo = ApolloTestSupport;
		};
		9F54C8E0255D76810065AFD6 /* PBXContainerItemProxy */ = {
			isa = PBXContainerItemProxy;
			containerPortal = 9FC7503B1D2A532C00458D91 /* Project object */;
			proxyType = 1;
			remoteGlobalIDString = 9FACA9B71F42E67200AE2DBD;
			remoteInfo = GitHubAPI;
		};
		9F65B11F1EC106E80090B25F /* PBXContainerItemProxy */ = {
			isa = PBXContainerItemProxy;
			containerPortal = 9FC7503B1D2A532C00458D91 /* Project object */;
			proxyType = 1;
			remoteGlobalIDString = 9FC750431D2A532C00458D91;
			remoteInfo = Apollo;
		};
		9F8A958B1EC0FF9F00304A2D /* PBXContainerItemProxy */ = {
			isa = PBXContainerItemProxy;
			containerPortal = 9FC7503B1D2A532C00458D91 /* Project object */;
			proxyType = 1;
			remoteGlobalIDString = 9F8A95771EC0FC1200304A2D;
			remoteInfo = ApolloTestSupport;
		};
		9FA5FBB51EC05CE900304A9D /* PBXContainerItemProxy */ = {
			isa = PBXContainerItemProxy;
			containerPortal = 9FC7503B1D2A532C00458D91 /* Project object */;
			proxyType = 1;
			remoteGlobalIDString = 9FC750431D2A532C00458D91;
			remoteInfo = Apollo;
		};
		9FACA9B91F42E67200AE2DBD /* PBXContainerItemProxy */ = {
			isa = PBXContainerItemProxy;
			containerPortal = 9FC7503B1D2A532C00458D91 /* Project object */;
			proxyType = 1;
			remoteGlobalIDString = 9FC750431D2A532C00458D91;
			remoteInfo = Apollo;
		};
		9FC750501D2A532D00458D91 /* PBXContainerItemProxy */ = {
			isa = PBXContainerItemProxy;
			containerPortal = 9FC7503B1D2A532C00458D91 /* Project object */;
			proxyType = 1;
			remoteGlobalIDString = 9FC750431D2A532C00458D91;
			remoteInfo = Apollo;
		};
		9FCE2D071E6C254000E34457 /* PBXContainerItemProxy */ = {
			isa = PBXContainerItemProxy;
			containerPortal = 9FC7503B1D2A532C00458D91 /* Project object */;
			proxyType = 1;
			remoteGlobalIDString = 9FCE2CF91E6C213D00E34457;
			remoteInfo = StarWarsAPI;
		};
		9FDE0741258F3B6100DC0CA5 /* PBXContainerItemProxy */ = {
			isa = PBXContainerItemProxy;
			containerPortal = 9FC7503B1D2A532C00458D91 /* Project object */;
			proxyType = 1;
			remoteGlobalIDString = 9FCE2CF91E6C213D00E34457;
			remoteInfo = StarWarsAPI;
		};
		DE05862726697B1D00265760 /* PBXContainerItemProxy */ = {
			isa = PBXContainerItemProxy;
			containerPortal = 9FC7503B1D2A532C00458D91 /* Project object */;
			proxyType = 1;
			remoteGlobalIDString = DE058606266978A100265760;
			remoteInfo = ApolloModels;
		};
		DE3C7A96260A6C1000D2F4FF /* PBXContainerItemProxy */ = {
			isa = PBXContainerItemProxy;
			containerPortal = 9FC7503B1D2A532C00458D91 /* Project object */;
			proxyType = 1;
			remoteGlobalIDString = 9B68353D2463481A00337AE6;
			remoteInfo = ApolloCore;
		};
		DE6B15B226152BE10068D642 /* PBXContainerItemProxy */ = {
			isa = PBXContainerItemProxy;
			containerPortal = 9FC7503B1D2A532C00458D91 /* Project object */;
			proxyType = 1;
			remoteGlobalIDString = 9FC750431D2A532C00458D91;
			remoteInfo = Apollo;
		};
		DECD46F9262F659100924527 /* PBXContainerItemProxy */ = {
			isa = PBXContainerItemProxy;
			containerPortal = 9FC7503B1D2A532C00458D91 /* Project object */;
			proxyType = 1;
			remoteGlobalIDString = 9B7B6F46233C26D100F32205;
			remoteInfo = ApolloCodegenLib;
		};
		DECD4734262F668200924527 /* PBXContainerItemProxy */ = {
			isa = PBXContainerItemProxy;
			containerPortal = 9FC7503B1D2A532C00458D91 /* Project object */;
			proxyType = 1;
			remoteGlobalIDString = 9B2DFBB524E1FA0D00ED3AE6;
			remoteInfo = UploadAPI;
		};
		DECD498D262F840100924527 /* PBXContainerItemProxy */ = {
			isa = PBXContainerItemProxy;
			containerPortal = 9FC7503B1D2A532C00458D91 /* Project object */;
			proxyType = 1;
			remoteGlobalIDString = DECD490A262F81BF00924527;
			remoteInfo = ApolloCodegenTestSupport;
		};
		DECD4990262F841300924527 /* PBXContainerItemProxy */ = {
			isa = PBXContainerItemProxy;
			containerPortal = 9FC7503B1D2A532C00458D91 /* Project object */;
			proxyType = 1;
			remoteGlobalIDString = DECD490A262F81BF00924527;
			remoteInfo = ApolloCodegenTestSupport;
		};
		DECD49C7262F88FA00924527 /* PBXContainerItemProxy */ = {
			isa = PBXContainerItemProxy;
			containerPortal = 9FC7503B1D2A532C00458D91 /* Project object */;
			proxyType = 1;
			remoteGlobalIDString = 9B7B6F46233C26D100F32205;
			remoteInfo = ApolloCodegenLib;
		};
		DECD49D9262F8AA500924527 /* PBXContainerItemProxy */ = {
			isa = PBXContainerItemProxy;
			containerPortal = 9FC7503B1D2A532C00458D91 /* Project object */;
			proxyType = 1;
			remoteGlobalIDString = 9F8A95771EC0FC1200304A2D;
			remoteInfo = ApolloTestSupport;
		};
		DED45E97261B9EFA0086EF63 /* PBXContainerItemProxy */ = {
			isa = PBXContainerItemProxy;
			containerPortal = 9FC7503B1D2A532C00458D91 /* Project object */;
			proxyType = 1;
			remoteGlobalIDString = 9B7BDABE23FDEBB600ACD198;
			remoteInfo = ApolloSQLite;
		};
		DED45E99261B9F000086EF63 /* PBXContainerItemProxy */ = {
			isa = PBXContainerItemProxy;
			containerPortal = 9FC7503B1D2A532C00458D91 /* Project object */;
			proxyType = 1;
			remoteGlobalIDString = 9B7BDA7C23FDE90400ACD198;
			remoteInfo = ApolloWebSocket;
		};
		DED45FCE261CE8890086EF63 /* PBXContainerItemProxy */ = {
			isa = PBXContainerItemProxy;
			containerPortal = 9FC7503B1D2A532C00458D91 /* Project object */;
			proxyType = 1;
			remoteGlobalIDString = 9B7BDABE23FDEBB600ACD198;
			remoteInfo = ApolloSQLite;
		};
		DED45FD5261CE89C0086EF63 /* PBXContainerItemProxy */ = {
			isa = PBXContainerItemProxy;
			containerPortal = 9FC7503B1D2A532C00458D91 /* Project object */;
			proxyType = 1;
			remoteGlobalIDString = 9B7BDA7C23FDE90400ACD198;
			remoteInfo = ApolloWebSocket;
		};
		DED46033261CEA610086EF63 /* PBXContainerItemProxy */ = {
			isa = PBXContainerItemProxy;
			containerPortal = 9FC7503B1D2A532C00458D91 /* Project object */;
			proxyType = 1;
			remoteGlobalIDString = 9F8A95771EC0FC1200304A2D;
			remoteInfo = ApolloTestSupport;
		};
		DED4606A261CEDD10086EF63 /* PBXContainerItemProxy */ = {
			isa = PBXContainerItemProxy;
			containerPortal = 9FC7503B1D2A532C00458D91 /* Project object */;
			proxyType = 1;
			remoteGlobalIDString = 9FCE2CF91E6C213D00E34457;
			remoteInfo = StarWarsAPI;
		};
/* End PBXContainerItemProxy section */

/* Begin PBXCopyFilesBuildPhase section */
		9B2DFBC324E1FA1A00ED3AE6 /* Embed Frameworks */ = {
			isa = PBXCopyFilesBuildPhase;
			buildActionMask = 2147483647;
			dstPath = "";
			dstSubfolderSpec = 10;
			files = (
				9B2DFBC024E1FA1A00ED3AE6 /* Apollo.framework in Embed Frameworks */,
			);
			name = "Embed Frameworks";
			runOnlyForDeploymentPostprocessing = 0;
		};
		DE3C7A98260A6C1000D2F4FF /* Embed Frameworks */ = {
			isa = PBXCopyFilesBuildPhase;
			buildActionMask = 2147483647;
			dstPath = "";
			dstSubfolderSpec = 10;
			files = (
				DE3C7A95260A6C1000D2F4FF /* ApolloUtils.framework in Embed Frameworks */,
			);
			name = "Embed Frameworks";
			runOnlyForDeploymentPostprocessing = 0;
		};
/* End PBXCopyFilesBuildPhase section */

/* Begin PBXFileReference section */
		19E9F6A826D5867E003AB80E /* OperationMessageIdCreator.swift */ = {isa = PBXFileReference; lastKnownFileType = sourcecode.swift; path = OperationMessageIdCreator.swift; sourceTree = "<group>"; };
		19E9F6AA26D58A92003AB80E /* OperationMessageIdCreatorTests.swift */ = {isa = PBXFileReference; lastKnownFileType = sourcecode.swift; path = OperationMessageIdCreatorTests.swift; sourceTree = "<group>"; };
		54DDB0911EA045870009DD99 /* InMemoryNormalizedCache.swift */ = {isa = PBXFileReference; fileEncoding = 4; lastKnownFileType = sourcecode.swift; path = InMemoryNormalizedCache.swift; sourceTree = "<group>"; };
		5AC6CA4222AAF7B200B7C94D /* GraphQLHTTPMethod.swift */ = {isa = PBXFileReference; fileEncoding = 4; lastKnownFileType = sourcecode.swift; path = GraphQLHTTPMethod.swift; sourceTree = "<group>"; };
		5BB2C0222380836100774170 /* VersionNumberTests.swift */ = {isa = PBXFileReference; lastKnownFileType = sourcecode.swift; path = VersionNumberTests.swift; sourceTree = "<group>"; };
		90690D05224333DA00FC2E54 /* Apollo-Project-Debug.xcconfig */ = {isa = PBXFileReference; lastKnownFileType = text.xcconfig; path = "Apollo-Project-Debug.xcconfig"; sourceTree = "<group>"; };
		90690D06224333DA00FC2E54 /* Apollo-Target-Framework.xcconfig */ = {isa = PBXFileReference; lastKnownFileType = text.xcconfig; path = "Apollo-Target-Framework.xcconfig"; sourceTree = "<group>"; };
		90690D07224333DA00FC2E54 /* Apollo-Project-Release.xcconfig */ = {isa = PBXFileReference; lastKnownFileType = text.xcconfig; path = "Apollo-Project-Release.xcconfig"; sourceTree = "<group>"; };
		90690D08224333DA00FC2E54 /* Apollo-Project-Performance-Testing.xcconfig */ = {isa = PBXFileReference; lastKnownFileType = text.xcconfig; path = "Apollo-Project-Performance-Testing.xcconfig"; sourceTree = "<group>"; };
		90690D0B2243345500FC2E54 /* Apollo-Target-Tests.xcconfig */ = {isa = PBXFileReference; lastKnownFileType = text.xcconfig; path = "Apollo-Target-Tests.xcconfig"; sourceTree = "<group>"; };
		90690D142243363D00FC2E54 /* Apollo-Target-TestHost-iOS.xcconfig */ = {isa = PBXFileReference; lastKnownFileType = text.xcconfig; path = "Apollo-Target-TestHost-iOS.xcconfig"; sourceTree = "<group>"; };
		90690D2122433C1900FC2E54 /* Apollo-Target-StarWarsAPI.xcconfig */ = {isa = PBXFileReference; lastKnownFileType = text.xcconfig; path = "Apollo-Target-StarWarsAPI.xcconfig"; sourceTree = "<group>"; };
		90690D2222433C2800FC2E54 /* Apollo-Target-GitHubAPI.xcconfig */ = {isa = PBXFileReference; lastKnownFileType = text.xcconfig; path = "Apollo-Target-GitHubAPI.xcconfig"; sourceTree = "<group>"; };
		90690D2422433C8000FC2E54 /* Apollo-Target-PerformanceTests.xcconfig */ = {isa = PBXFileReference; lastKnownFileType = text.xcconfig; path = "Apollo-Target-PerformanceTests.xcconfig"; sourceTree = "<group>"; };
		90690D2522433CAF00FC2E54 /* Apollo-Target-TestSupport.xcconfig */ = {isa = PBXFileReference; lastKnownFileType = text.xcconfig; path = "Apollo-Target-TestSupport.xcconfig"; sourceTree = "<group>"; };
		9B1CCDD82360F02C007C9032 /* Bundle+Helpers.swift */ = {isa = PBXFileReference; lastKnownFileType = sourcecode.swift; path = "Bundle+Helpers.swift"; sourceTree = "<group>"; };
		9B2061172591B3550020D1E0 /* c.txt */ = {isa = PBXFileReference; fileEncoding = 4; lastKnownFileType = text; path = c.txt; sourceTree = "<group>"; };
		9B2061182591B3550020D1E0 /* b.txt */ = {isa = PBXFileReference; fileEncoding = 4; lastKnownFileType = text; path = b.txt; sourceTree = "<group>"; };
		9B2061192591B3550020D1E0 /* a.txt */ = {isa = PBXFileReference; fileEncoding = 4; lastKnownFileType = text; path = a.txt; sourceTree = "<group>"; };
		9B20614B2591B3700020D1E0 /* UploadMultipleFiles.graphql */ = {isa = PBXFileReference; lastKnownFileType = text; path = UploadMultipleFiles.graphql; sourceTree = "<group>"; };
		9B20614C2591B3700020D1E0 /* operationIDs.json */ = {isa = PBXFileReference; lastKnownFileType = text.json; path = operationIDs.json; sourceTree = "<group>"; };
		9B20614D2591B3700020D1E0 /* schema.json */ = {isa = PBXFileReference; lastKnownFileType = text.json; path = schema.json; sourceTree = "<group>"; };
		9B20614E2591B3700020D1E0 /* UploadOneFile.graphql */ = {isa = PBXFileReference; lastKnownFileType = text; path = UploadOneFile.graphql; sourceTree = "<group>"; };
		9B2061522591B3860020D1E0 /* Human.graphql */ = {isa = PBXFileReference; lastKnownFileType = text; path = Human.graphql; sourceTree = "<group>"; };
		9B2061532591B3860020D1E0 /* HeroAndFriendsNames.graphql */ = {isa = PBXFileReference; lastKnownFileType = text; path = HeroAndFriendsNames.graphql; sourceTree = "<group>"; };
		9B2061542591B3860020D1E0 /* API.json */ = {isa = PBXFileReference; lastKnownFileType = text.json; path = API.json; sourceTree = "<group>"; };
		9B2061552591B3860020D1E0 /* HeroFriendsOfFriends.graphql */ = {isa = PBXFileReference; lastKnownFileType = text; path = HeroFriendsOfFriends.graphql; sourceTree = "<group>"; };
		9B2061562591B3860020D1E0 /* HeroNameAndAppearsIn.graphql */ = {isa = PBXFileReference; lastKnownFileType = text; path = HeroNameAndAppearsIn.graphql; sourceTree = "<group>"; };
		9B2061572591B3860020D1E0 /* Starship.graphql */ = {isa = PBXFileReference; lastKnownFileType = text; path = Starship.graphql; sourceTree = "<group>"; };
		9B2061582591B3860020D1E0 /* HeroAppearsIn.graphql */ = {isa = PBXFileReference; lastKnownFileType = text; path = HeroAppearsIn.graphql; sourceTree = "<group>"; };
		9B2061592591B3860020D1E0 /* HeroDetails.graphql */ = {isa = PBXFileReference; lastKnownFileType = text; path = HeroDetails.graphql; sourceTree = "<group>"; };
		9B20615A2591B3860020D1E0 /* SameHeroTwice.graphql */ = {isa = PBXFileReference; lastKnownFileType = text; path = SameHeroTwice.graphql; sourceTree = "<group>"; };
		9B20615B2591B3860020D1E0 /* TwoHeroes.graphql */ = {isa = PBXFileReference; lastKnownFileType = text; path = TwoHeroes.graphql; sourceTree = "<group>"; };
		9B20615C2591B3860020D1E0 /* HeroConditional.graphql */ = {isa = PBXFileReference; lastKnownFileType = text; path = HeroConditional.graphql; sourceTree = "<group>"; };
		9B20615D2591B3860020D1E0 /* Search.graphql */ = {isa = PBXFileReference; lastKnownFileType = text; path = Search.graphql; sourceTree = "<group>"; };
		9B20615E2591B3860020D1E0 /* HeroName.graphql */ = {isa = PBXFileReference; lastKnownFileType = text; path = HeroName.graphql; sourceTree = "<group>"; };
		9B20615F2591B3860020D1E0 /* operationIDs.json */ = {isa = PBXFileReference; lastKnownFileType = text.json; path = operationIDs.json; sourceTree = "<group>"; };
		9B2061602591B3860020D1E0 /* CharacterAndSubTypesFragments.graphql */ = {isa = PBXFileReference; lastKnownFileType = text; path = CharacterAndSubTypesFragments.graphql; sourceTree = "<group>"; };
		9B2061612591B3860020D1E0 /* HeroTypeDependentAliasedField.graphql */ = {isa = PBXFileReference; lastKnownFileType = text; path = HeroTypeDependentAliasedField.graphql; sourceTree = "<group>"; };
		9B2061622591B3860020D1E0 /* schema.json */ = {isa = PBXFileReference; lastKnownFileType = text.json; path = schema.json; sourceTree = "<group>"; };
		9B2061632591B3860020D1E0 /* SubscribeReview.graphql */ = {isa = PBXFileReference; lastKnownFileType = text; path = SubscribeReview.graphql; sourceTree = "<group>"; };
		9B2061642591B3860020D1E0 /* HeroParentTypeDependentField.graphql */ = {isa = PBXFileReference; lastKnownFileType = text; path = HeroParentTypeDependentField.graphql; sourceTree = "<group>"; };
		9B2061652591B3860020D1E0 /* CreateReviewForEpisode.graphql */ = {isa = PBXFileReference; lastKnownFileType = text; path = CreateReviewForEpisode.graphql; sourceTree = "<group>"; };
		9B2061672591B3A50020D1E0 /* schema.docs.graphql */ = {isa = PBXFileReference; lastKnownFileType = text; path = schema.docs.graphql; sourceTree = "<group>"; };
		9B2061692591B3A50020D1E0 /* IssuesAndCommentsForRepository.graphql */ = {isa = PBXFileReference; lastKnownFileType = text; path = IssuesAndCommentsForRepository.graphql; sourceTree = "<group>"; };
		9B20616D2591B3A50020D1E0 /* RepoURL.graphql */ = {isa = PBXFileReference; lastKnownFileType = text; path = RepoURL.graphql; sourceTree = "<group>"; };
		9B20616E2591B3A50020D1E0 /* Repository.graphql */ = {isa = PBXFileReference; lastKnownFileType = text; path = Repository.graphql; sourceTree = "<group>"; };
		9B2061702591B3A50020D1E0 /* operationIDs.json */ = {isa = PBXFileReference; lastKnownFileType = text.json; path = operationIDs.json; sourceTree = "<group>"; };
		9B21FD742422C29D00998B5C /* GraphQLFileTests.swift */ = {isa = PBXFileReference; lastKnownFileType = sourcecode.swift; path = GraphQLFileTests.swift; sourceTree = "<group>"; };
		9B21FD762422C8CC00998B5C /* TestFileHelper.swift */ = {isa = PBXFileReference; lastKnownFileType = sourcecode.swift; path = TestFileHelper.swift; sourceTree = "<group>"; };
		9B260BEA245A020300562176 /* ApolloInterceptor.swift */ = {isa = PBXFileReference; lastKnownFileType = sourcecode.swift; path = ApolloInterceptor.swift; sourceTree = "<group>"; };
		9B260BF0245A025400562176 /* HTTPRequest.swift */ = {isa = PBXFileReference; lastKnownFileType = sourcecode.swift; path = HTTPRequest.swift; sourceTree = "<group>"; };
		9B260BF2245A026F00562176 /* RequestChain.swift */ = {isa = PBXFileReference; lastKnownFileType = sourcecode.swift; path = RequestChain.swift; sourceTree = "<group>"; };
		9B260BF4245A028D00562176 /* HTTPResponse.swift */ = {isa = PBXFileReference; lastKnownFileType = sourcecode.swift; path = HTTPResponse.swift; sourceTree = "<group>"; };
		9B260BF8245A030100562176 /* ResponseCodeInterceptor.swift */ = {isa = PBXFileReference; lastKnownFileType = sourcecode.swift; path = ResponseCodeInterceptor.swift; sourceTree = "<group>"; };
		9B260BFA245A031900562176 /* NetworkFetchInterceptor.swift */ = {isa = PBXFileReference; lastKnownFileType = sourcecode.swift; path = NetworkFetchInterceptor.swift; sourceTree = "<group>"; };
		9B260BFE245A054700562176 /* JSONRequest.swift */ = {isa = PBXFileReference; lastKnownFileType = sourcecode.swift; path = JSONRequest.swift; sourceTree = "<group>"; };
		9B260C03245A090600562176 /* RequestChainNetworkTransport.swift */ = {isa = PBXFileReference; lastKnownFileType = sourcecode.swift; path = RequestChainNetworkTransport.swift; sourceTree = "<group>"; };
		9B260C07245A437400562176 /* InterceptorProvider.swift */ = {isa = PBXFileReference; lastKnownFileType = sourcecode.swift; path = InterceptorProvider.swift; sourceTree = "<group>"; };
		9B260C09245A532500562176 /* JSONResponseParsingInterceptor.swift */ = {isa = PBXFileReference; lastKnownFileType = sourcecode.swift; path = JSONResponseParsingInterceptor.swift; sourceTree = "<group>"; };
		9B2B66F32513FAFE00B53ABF /* CancellationHandlingInterceptor.swift */ = {isa = PBXFileReference; lastKnownFileType = sourcecode.swift; path = CancellationHandlingInterceptor.swift; sourceTree = "<group>"; };
		9B2DFBB624E1FA0D00ED3AE6 /* UploadAPI.framework */ = {isa = PBXFileReference; explicitFileType = wrapper.framework; includeInIndex = 0; path = UploadAPI.framework; sourceTree = BUILT_PRODUCTS_DIR; };
		9B2DFBC524E1FA3E00ED3AE6 /* UploadAPI.h */ = {isa = PBXFileReference; lastKnownFileType = sourcecode.c.h; path = UploadAPI.h; sourceTree = "<group>"; };
		9B2DFBC624E1FA3E00ED3AE6 /* Info.plist */ = {isa = PBXFileReference; lastKnownFileType = text.plist.xml; path = Info.plist; sourceTree = "<group>"; };
		9B2DFBC824E1FA7E00ED3AE6 /* Apollo-Target-UploadAPI.xcconfig */ = {isa = PBXFileReference; lastKnownFileType = text.xcconfig; path = "Apollo-Target-UploadAPI.xcconfig"; sourceTree = "<group>"; };
		9B2DFBCA24E2016800ED3AE6 /* UploadAPI.framework */ = {isa = PBXFileReference; explicitFileType = wrapper.framework; includeInIndex = 0; path = UploadAPI.framework; sourceTree = BUILT_PRODUCTS_DIR; };
		9B2DFBCE24E201DD00ED3AE6 /* API.swift */ = {isa = PBXFileReference; fileEncoding = 4; lastKnownFileType = sourcecode.swift; path = API.swift; sourceTree = "<group>"; };
		9B455CE22492D0A3002255A9 /* ApolloExtension.swift */ = {isa = PBXFileReference; fileEncoding = 4; lastKnownFileType = sourcecode.swift; path = ApolloExtension.swift; sourceTree = "<group>"; };
		9B455CE42492D0A3002255A9 /* Collection+Apollo.swift */ = {isa = PBXFileReference; fileEncoding = 4; lastKnownFileType = sourcecode.swift; path = "Collection+Apollo.swift"; sourceTree = "<group>"; };
		9B455CEA2492FB03002255A9 /* String+SHA.swift */ = {isa = PBXFileReference; fileEncoding = 4; lastKnownFileType = sourcecode.swift; path = "String+SHA.swift"; sourceTree = "<group>"; };
		9B47516D2575AA690001FB87 /* Pluralizer.swift */ = {isa = PBXFileReference; lastKnownFileType = sourcecode.swift; path = Pluralizer.swift; sourceTree = "<group>"; };
		9B4751AC2575B5070001FB87 /* PluralizerTests.swift */ = {isa = PBXFileReference; lastKnownFileType = sourcecode.swift; path = PluralizerTests.swift; sourceTree = "<group>"; };
		9B4AA8AD239EFDC9003E1300 /* Apollo-Target-CodegenTests.xcconfig */ = {isa = PBXFileReference; lastKnownFileType = text.xcconfig; path = "Apollo-Target-CodegenTests.xcconfig"; sourceTree = "<group>"; };
		9B4F453E244A27B900C2CF7D /* URLSessionClient.swift */ = {isa = PBXFileReference; lastKnownFileType = sourcecode.swift; path = URLSessionClient.swift; sourceTree = "<group>"; };
		9B4F4540244A2A9200C2CF7D /* HTTPBinAPI.swift */ = {isa = PBXFileReference; lastKnownFileType = sourcecode.swift; path = HTTPBinAPI.swift; sourceTree = "<group>"; };
		9B4F4542244A2AD300C2CF7D /* URLSessionClientTests.swift */ = {isa = PBXFileReference; lastKnownFileType = sourcecode.swift; path = URLSessionClientTests.swift; sourceTree = "<group>"; };
		9B518C85235F8125004C426D /* CLIDownloader.swift */ = {isa = PBXFileReference; lastKnownFileType = sourcecode.swift; path = CLIDownloader.swift; sourceTree = "<group>"; };
		9B518C88235F8AD4004C426D /* CLIDownloaderTests.swift */ = {isa = PBXFileReference; lastKnownFileType = sourcecode.swift; path = CLIDownloaderTests.swift; sourceTree = "<group>"; };
		9B518C8A235F8B05004C426D /* ApolloFilePathHelper.swift */ = {isa = PBXFileReference; lastKnownFileType = sourcecode.swift; path = ApolloFilePathHelper.swift; sourceTree = "<group>"; };
		9B554CC3247DC29A002F452A /* TaskData.swift */ = {isa = PBXFileReference; lastKnownFileType = sourcecode.swift; path = TaskData.swift; sourceTree = "<group>"; };
		9B5A1EE3243284F300F066BB /* Package.swift */ = {isa = PBXFileReference; indentWidth = 2; lastKnownFileType = sourcecode.swift; path = Package.swift; sourceTree = "<group>"; tabWidth = 2; };
		9B60204E23FDFA9F00D0C8E0 /* SQLiteCacheTests.swift */ = {isa = PBXFileReference; lastKnownFileType = sourcecode.swift; path = SQLiteCacheTests.swift; sourceTree = "<group>"; };
		9B64F6752354D219002D1BB5 /* URL+QueryDict.swift */ = {isa = PBXFileReference; lastKnownFileType = sourcecode.swift; path = "URL+QueryDict.swift"; sourceTree = "<group>"; };
		9B68353E2463481A00337AE6 /* ApolloUtils.framework */ = {isa = PBXFileReference; explicitFileType = wrapper.framework; includeInIndex = 0; path = ApolloUtils.framework; sourceTree = BUILT_PRODUCTS_DIR; };
		9B68354A2463498D00337AE6 /* Apollo-Target-ApolloUtils.xcconfig */ = {isa = PBXFileReference; fileEncoding = 4; lastKnownFileType = text.xcconfig; path = "Apollo-Target-ApolloUtils.xcconfig"; sourceTree = "<group>"; };
		9B68F0542416B33300E97318 /* LineByLineComparison.swift */ = {isa = PBXFileReference; lastKnownFileType = sourcecode.swift; path = LineByLineComparison.swift; sourceTree = "<group>"; };
		9B68F06E241C649E00E97318 /* GraphQLNullable.swift */ = {isa = PBXFileReference; lastKnownFileType = sourcecode.swift; path = GraphQLNullable.swift; sourceTree = "<group>"; };
		9B6CB23D238077B60007259D /* Atomic.swift */ = {isa = PBXFileReference; fileEncoding = 4; lastKnownFileType = sourcecode.swift; path = Atomic.swift; sourceTree = "<group>"; };
		9B708AAC2305884500604A11 /* ApolloClientProtocol.swift */ = {isa = PBXFileReference; lastKnownFileType = sourcecode.swift; path = ApolloClientProtocol.swift; sourceTree = "<group>"; };
		9B74BCBE2333F4ED00508F84 /* run-bundled-codegen.sh */ = {isa = PBXFileReference; lastKnownFileType = text.script.sh; name = "run-bundled-codegen.sh"; path = "scripts/run-bundled-codegen.sh"; sourceTree = SOURCE_ROOT; };
		9B78C71B2326E859000C8C32 /* ErrorGenerationTests.swift */ = {isa = PBXFileReference; lastKnownFileType = sourcecode.swift; path = ErrorGenerationTests.swift; sourceTree = "<group>"; };
		9B7B6F47233C26D100F32205 /* ApolloCodegenLib.framework */ = {isa = PBXFileReference; explicitFileType = wrapper.framework; includeInIndex = 0; path = ApolloCodegenLib.framework; sourceTree = BUILT_PRODUCTS_DIR; };
		9B7B6F51233C26E400F32205 /* Info.plist */ = {isa = PBXFileReference; fileEncoding = 4; lastKnownFileType = text.plist.xml; path = Info.plist; sourceTree = "<group>"; };
		9B7B6F55233C27A000F32205 /* Apollo-Target-ApolloCodegenLib.xcconfig */ = {isa = PBXFileReference; fileEncoding = 4; lastKnownFileType = text.xcconfig; path = "Apollo-Target-ApolloCodegenLib.xcconfig"; sourceTree = "<group>"; };
		9B7B6F57233C287100F32205 /* ApolloCodegen.swift */ = {isa = PBXFileReference; fileEncoding = 4; lastKnownFileType = sourcecode.swift; path = ApolloCodegen.swift; sourceTree = "<group>"; };
		9B7B6F58233C287100F32205 /* ApolloCodegenOptions.swift */ = {isa = PBXFileReference; fileEncoding = 4; lastKnownFileType = sourcecode.swift; path = ApolloCodegenOptions.swift; sourceTree = "<group>"; };
		9B7B6F68233C2C0C00F32205 /* FileManager+Apollo.swift */ = {isa = PBXFileReference; lastKnownFileType = sourcecode.swift; path = "FileManager+Apollo.swift"; sourceTree = "<group>"; };
		9B7BDA7D23FDE90400ACD198 /* ApolloWebSocket.framework */ = {isa = PBXFileReference; explicitFileType = wrapper.framework; includeInIndex = 0; path = ApolloWebSocket.framework; sourceTree = BUILT_PRODUCTS_DIR; };
		9B7BDA8723FDE92900ACD198 /* MockWebSocket.swift */ = {isa = PBXFileReference; fileEncoding = 4; lastKnownFileType = sourcecode.swift; path = MockWebSocket.swift; sourceTree = "<group>"; };
		9B7BDA8823FDE92900ACD198 /* StarWarsSubscriptionTests.swift */ = {isa = PBXFileReference; fileEncoding = 4; lastKnownFileType = sourcecode.swift; path = StarWarsSubscriptionTests.swift; sourceTree = "<group>"; };
		9B7BDA8923FDE92900ACD198 /* WebSocketTests.swift */ = {isa = PBXFileReference; fileEncoding = 4; lastKnownFileType = sourcecode.swift; path = WebSocketTests.swift; sourceTree = "<group>"; };
		9B7BDA8A23FDE92900ACD198 /* SplitNetworkTransportTests.swift */ = {isa = PBXFileReference; fileEncoding = 4; lastKnownFileType = sourcecode.swift; path = SplitNetworkTransportTests.swift; sourceTree = "<group>"; };
		9B7BDA8C23FDE92900ACD198 /* StarWarsWebSocketTests.swift */ = {isa = PBXFileReference; fileEncoding = 4; lastKnownFileType = sourcecode.swift; path = StarWarsWebSocketTests.swift; sourceTree = "<group>"; };
		9B7BDA9423FDE94C00ACD198 /* WebSocketError.swift */ = {isa = PBXFileReference; fileEncoding = 4; lastKnownFileType = sourcecode.swift; path = WebSocketError.swift; sourceTree = "<group>"; };
		9B7BDA9523FDE94C00ACD198 /* WebSocketTask.swift */ = {isa = PBXFileReference; fileEncoding = 4; lastKnownFileType = sourcecode.swift; path = WebSocketTask.swift; sourceTree = "<group>"; };
		9B7BDA9623FDE94C00ACD198 /* SplitNetworkTransport.swift */ = {isa = PBXFileReference; fileEncoding = 4; lastKnownFileType = sourcecode.swift; path = SplitNetworkTransport.swift; sourceTree = "<group>"; };
		9B7BDA9723FDE94C00ACD198 /* OperationMessage.swift */ = {isa = PBXFileReference; fileEncoding = 4; lastKnownFileType = sourcecode.swift; path = OperationMessage.swift; sourceTree = "<group>"; };
		9B7BDA9823FDE94C00ACD198 /* WebSocketClient.swift */ = {isa = PBXFileReference; fileEncoding = 4; lastKnownFileType = sourcecode.swift; path = WebSocketClient.swift; sourceTree = "<group>"; };
		9B7BDA9923FDE94C00ACD198 /* WebSocketTransport.swift */ = {isa = PBXFileReference; fileEncoding = 4; lastKnownFileType = sourcecode.swift; path = WebSocketTransport.swift; sourceTree = "<group>"; };
		9B7BDA9A23FDE94C00ACD198 /* Info.plist */ = {isa = PBXFileReference; fileEncoding = 4; lastKnownFileType = text.plist.xml; path = Info.plist; sourceTree = "<group>"; };
		9B7BDAA323FDE98C00ACD198 /* ApolloWebSocket-Project-Release.xcconfig */ = {isa = PBXFileReference; fileEncoding = 4; lastKnownFileType = text.xcconfig; path = "ApolloWebSocket-Project-Release.xcconfig"; sourceTree = "<group>"; };
		9B7BDAA423FDE98C00ACD198 /* ApolloWebSocket-Target-Framework.xcconfig */ = {isa = PBXFileReference; fileEncoding = 4; lastKnownFileType = text.xcconfig; path = "ApolloWebSocket-Target-Framework.xcconfig"; sourceTree = "<group>"; };
		9B7BDAA523FDE98C00ACD198 /* ApolloWebSocket-Project-Debug.xcconfig */ = {isa = PBXFileReference; fileEncoding = 4; lastKnownFileType = text.xcconfig; path = "ApolloWebSocket-Project-Debug.xcconfig"; sourceTree = "<group>"; };
		9B7BDABF23FDEBB600ACD198 /* ApolloSQLite.framework */ = {isa = PBXFileReference; explicitFileType = wrapper.framework; includeInIndex = 0; path = ApolloSQLite.framework; sourceTree = BUILT_PRODUCTS_DIR; };
		9B7BDACD23FDEBE300ACD198 /* SQLiteSerialization.swift */ = {isa = PBXFileReference; fileEncoding = 4; lastKnownFileType = sourcecode.swift; path = SQLiteSerialization.swift; sourceTree = "<group>"; };
		9B7BDACE23FDEBE300ACD198 /* Info.plist */ = {isa = PBXFileReference; fileEncoding = 4; lastKnownFileType = text.plist.xml; path = Info.plist; sourceTree = "<group>"; };
		9B7BDACF23FDEBE300ACD198 /* SQLiteNormalizedCache.swift */ = {isa = PBXFileReference; fileEncoding = 4; lastKnownFileType = sourcecode.swift; path = SQLiteNormalizedCache.swift; sourceTree = "<group>"; };
		9B7BDAD423FDEC9B00ACD198 /* CachePersistenceTests.swift */ = {isa = PBXFileReference; fileEncoding = 4; lastKnownFileType = sourcecode.swift; path = CachePersistenceTests.swift; sourceTree = "<group>"; };
		9B7BDAD823FDECB300ACD198 /* ApolloSQLite-Target-Framework.xcconfig */ = {isa = PBXFileReference; lastKnownFileType = text.xcconfig; path = "ApolloSQLite-Target-Framework.xcconfig"; sourceTree = "<group>"; };
		9B7BDAD923FDECB400ACD198 /* ApolloSQLite-Project-Debug.xcconfig */ = {isa = PBXFileReference; lastKnownFileType = text.xcconfig; path = "ApolloSQLite-Project-Debug.xcconfig"; sourceTree = "<group>"; };
		9B7BDADC23FDECB400ACD198 /* ApolloSQLite-Project-Release.xcconfig */ = {isa = PBXFileReference; lastKnownFileType = text.xcconfig; path = "ApolloSQLite-Project-Release.xcconfig"; sourceTree = "<group>"; };
		9B7BDAEC23FDED9700ACD198 /* SQLiteTestCacheProvider.swift */ = {isa = PBXFileReference; fileEncoding = 4; lastKnownFileType = sourcecode.swift; path = SQLiteTestCacheProvider.swift; sourceTree = "<group>"; };
		9B8110A723A1995D00688AC4 /* .keep */ = {isa = PBXFileReference; lastKnownFileType = text; path = .keep; sourceTree = "<group>"; };
		9B8C3FB1248DA2EA00707B13 /* URL+Apollo.swift */ = {isa = PBXFileReference; lastKnownFileType = sourcecode.swift; path = "URL+Apollo.swift"; sourceTree = "<group>"; };
		9B8C3FB4248DA3E000707B13 /* URLExtensionsTests.swift */ = {isa = PBXFileReference; lastKnownFileType = sourcecode.swift; path = URLExtensionsTests.swift; sourceTree = "<group>"; };
		9B95EDBF22CAA0AF00702BB2 /* GETTransformerTests.swift */ = {isa = PBXFileReference; lastKnownFileType = sourcecode.swift; path = GETTransformerTests.swift; sourceTree = "<group>"; };
		9B96500824BE6201003C29C0 /* RequestChainTests.swift */ = {isa = PBXFileReference; lastKnownFileType = sourcecode.swift; path = RequestChainTests.swift; sourceTree = "<group>"; };
		9B96500B24BE7239003C29C0 /* CacheReadInterceptor.swift */ = {isa = PBXFileReference; lastKnownFileType = sourcecode.swift; path = CacheReadInterceptor.swift; sourceTree = "<group>"; };
		9B9BBAF224DB39D70021C30F /* UploadRequest.swift */ = {isa = PBXFileReference; lastKnownFileType = sourcecode.swift; path = UploadRequest.swift; sourceTree = "<group>"; };
		9B9BBAF424DB4F890021C30F /* AutomaticPersistedQueryInterceptor.swift */ = {isa = PBXFileReference; lastKnownFileType = sourcecode.swift; path = AutomaticPersistedQueryInterceptor.swift; sourceTree = "<group>"; };
		9B9BBB1624DB74720021C30F /* Apollo-Target-UploadAPI.xcconfig */ = {isa = PBXFileReference; fileEncoding = 4; lastKnownFileType = text.xcconfig; path = "Apollo-Target-UploadAPI.xcconfig"; sourceTree = "<group>"; };
		9B9BBB1A24DB75E60021C30F /* UploadRequestTests.swift */ = {isa = PBXFileReference; lastKnownFileType = sourcecode.swift; path = UploadRequestTests.swift; sourceTree = "<group>"; };
		9B9F16A626013DAB00FB2F31 /* SQLiteDatabase.swift */ = {isa = PBXFileReference; lastKnownFileType = sourcecode.swift; path = SQLiteDatabase.swift; sourceTree = "<group>"; };
		9B9F16B72601532500FB2F31 /* SQLiteDotSwiftDatabase.swift */ = {isa = PBXFileReference; lastKnownFileType = sourcecode.swift; path = SQLiteDotSwiftDatabase.swift; sourceTree = "<group>"; };
		9BA1244922D8A8EA00BF1D24 /* JSONSerialization+Sorting.swift */ = {isa = PBXFileReference; lastKnownFileType = sourcecode.swift; path = "JSONSerialization+Sorting.swift"; sourceTree = "<group>"; };
		9BA3130D2302BEA5007B7FC5 /* DispatchQueue+Optional.swift */ = {isa = PBXFileReference; lastKnownFileType = sourcecode.swift; path = "DispatchQueue+Optional.swift"; sourceTree = "<group>"; };
		9BAEEBEB234663F200808306 /* ApolloSchemaDownloader.swift */ = {isa = PBXFileReference; lastKnownFileType = sourcecode.swift; path = ApolloSchemaDownloader.swift; sourceTree = "<group>"; };
		9BAEEBED2346644600808306 /* ApolloSchemaDownloadConfiguration.swift */ = {isa = PBXFileReference; lastKnownFileType = sourcecode.swift; path = ApolloSchemaDownloadConfiguration.swift; sourceTree = "<group>"; };
		9BAEEBF023467E0A00808306 /* ApolloCLI.swift */ = {isa = PBXFileReference; lastKnownFileType = sourcecode.swift; path = ApolloCLI.swift; sourceTree = "<group>"; };
		9BAEEBF22346DDAD00808306 /* CodegenLogger.swift */ = {isa = PBXFileReference; lastKnownFileType = sourcecode.swift; path = CodegenLogger.swift; sourceTree = "<group>"; };
		9BAEEBF42346E90700808306 /* CLIExtractor.swift */ = {isa = PBXFileReference; lastKnownFileType = sourcecode.swift; path = CLIExtractor.swift; sourceTree = "<group>"; };
		9BAEEBF62346F0A000808306 /* StaticString+Apollo.swift */ = {isa = PBXFileReference; lastKnownFileType = sourcecode.swift; path = "StaticString+Apollo.swift"; sourceTree = "<group>"; };
		9BAEEBFC234BB8FD00808306 /* ApolloCodegenTests.xctest */ = {isa = PBXFileReference; explicitFileType = wrapper.cfbundle; includeInIndex = 0; path = ApolloCodegenTests.xctest; sourceTree = BUILT_PRODUCTS_DIR; };
		9BAEEC0C234BB95B00808306 /* Info.plist */ = {isa = PBXFileReference; fileEncoding = 4; lastKnownFileType = text.plist.xml; path = Info.plist; sourceTree = "<group>"; };
		9BAEEC0D234BB95B00808306 /* FileManagerExtensionsTests.swift */ = {isa = PBXFileReference; fileEncoding = 4; lastKnownFileType = sourcecode.swift; path = FileManagerExtensionsTests.swift; sourceTree = "<group>"; };
		9BAEEC11234BBA9200808306 /* CodegenTestHelper.swift */ = {isa = PBXFileReference; lastKnownFileType = sourcecode.swift; path = CodegenTestHelper.swift; sourceTree = "<group>"; };
		9BAEEC14234C132600808306 /* CLIExtractorTests.swift */ = {isa = PBXFileReference; lastKnownFileType = sourcecode.swift; path = CLIExtractorTests.swift; sourceTree = "<group>"; };
		9BAEEC16234C275600808306 /* ApolloSchemaPublicTests.swift */ = {isa = PBXFileReference; lastKnownFileType = sourcecode.swift; path = ApolloSchemaPublicTests.swift; sourceTree = "<group>"; };
		9BAEEC18234C297800808306 /* ApolloCodegenTests.swift */ = {isa = PBXFileReference; lastKnownFileType = sourcecode.swift; path = ApolloCodegenTests.swift; sourceTree = "<group>"; };
		9BB4F5B12581AA50004F0BD6 /* CacheDependentInterceptorTests.swift */ = {isa = PBXFileReference; lastKnownFileType = sourcecode.swift; path = CacheDependentInterceptorTests.swift; sourceTree = "<group>"; };
		9BC139A224EDCA4400876D29 /* MaxRetryInterceptorTests.swift */ = {isa = PBXFileReference; lastKnownFileType = sourcecode.swift; path = MaxRetryInterceptorTests.swift; sourceTree = "<group>"; };
		9BC139A524EDCAD900876D29 /* BlindRetryingTestInterceptor.swift */ = {isa = PBXFileReference; lastKnownFileType = sourcecode.swift; path = BlindRetryingTestInterceptor.swift; sourceTree = "<group>"; };
		9BC139A724EDCE4F00876D29 /* RetryToCountThenSucceedInterceptor.swift */ = {isa = PBXFileReference; lastKnownFileType = sourcecode.swift; path = RetryToCountThenSucceedInterceptor.swift; sourceTree = "<group>"; };
		9BC2D9D1233C6DC0007BD083 /* Basher.swift */ = {isa = PBXFileReference; lastKnownFileType = sourcecode.swift; path = Basher.swift; sourceTree = "<group>"; };
		9BC742AB24CFB2FF0029282C /* ApolloErrorInterceptor.swift */ = {isa = PBXFileReference; lastKnownFileType = sourcecode.swift; path = ApolloErrorInterceptor.swift; sourceTree = "<group>"; };
		9BC742AD24CFB6450029282C /* CacheWriteInterceptor.swift */ = {isa = PBXFileReference; lastKnownFileType = sourcecode.swift; path = CacheWriteInterceptor.swift; sourceTree = "<group>"; };
		9BCA8C0826618226004FF2F6 /* UntypedGraphQLRequestBodyCreator.swift */ = {isa = PBXFileReference; lastKnownFileType = sourcecode.swift; path = UntypedGraphQLRequestBodyCreator.swift; sourceTree = "<group>"; };
		9BCF0CD923FC9CA50031D2A2 /* TestCacheProvider.swift */ = {isa = PBXFileReference; fileEncoding = 4; lastKnownFileType = sourcecode.swift; path = TestCacheProvider.swift; sourceTree = "<group>"; };
		9BCF0CDA23FC9CA50031D2A2 /* ApolloTestSupport.h */ = {isa = PBXFileReference; fileEncoding = 4; lastKnownFileType = sourcecode.c.h; path = ApolloTestSupport.h; sourceTree = "<group>"; };
		9BCF0CDC23FC9CA50031D2A2 /* XCTAssertHelpers.swift */ = {isa = PBXFileReference; fileEncoding = 4; lastKnownFileType = sourcecode.swift; path = XCTAssertHelpers.swift; sourceTree = "<group>"; };
		9BCF0CDD23FC9CA50031D2A2 /* MockURLSession.swift */ = {isa = PBXFileReference; fileEncoding = 4; lastKnownFileType = sourcecode.swift; path = MockURLSession.swift; sourceTree = "<group>"; };
		9BCF0CDE23FC9CA50031D2A2 /* Info.plist */ = {isa = PBXFileReference; fileEncoding = 4; lastKnownFileType = text.plist.xml; path = Info.plist; sourceTree = "<group>"; };
		9BCF0CDF23FC9CA50031D2A2 /* MockNetworkTransport.swift */ = {isa = PBXFileReference; fileEncoding = 4; lastKnownFileType = sourcecode.swift; path = MockNetworkTransport.swift; sourceTree = "<group>"; };
		9BCF0CF123FC9F060031D2A2 /* StarWarsAPI.h */ = {isa = PBXFileReference; fileEncoding = 4; lastKnownFileType = sourcecode.c.h; path = StarWarsAPI.h; sourceTree = "<group>"; };
		9BCF0CFC23FC9F060031D2A2 /* API.swift */ = {isa = PBXFileReference; fileEncoding = 4; lastKnownFileType = sourcecode.swift; path = API.swift; sourceTree = "<group>"; };
		9BCF0CFF23FC9F060031D2A2 /* Info.plist */ = {isa = PBXFileReference; fileEncoding = 4; lastKnownFileType = text.plist.xml; path = Info.plist; sourceTree = "<group>"; };
		9BDE43D022C6655200FD7C7F /* Cancellable.swift */ = {isa = PBXFileReference; lastKnownFileType = sourcecode.swift; path = Cancellable.swift; sourceTree = "<group>"; };
		9BDE43DE22C6708600FD7C7F /* GraphQLHTTPRequestError.swift */ = {isa = PBXFileReference; lastKnownFileType = sourcecode.swift; path = GraphQLHTTPRequestError.swift; sourceTree = "<group>"; };
		9BDF200C23FDC37600153E2B /* GitHubAPI.h */ = {isa = PBXFileReference; fileEncoding = 4; lastKnownFileType = sourcecode.c.h; path = GitHubAPI.h; sourceTree = "<group>"; };
		9BDF201123FDC37600153E2B /* API.swift */ = {isa = PBXFileReference; fileEncoding = 4; lastKnownFileType = sourcecode.swift; path = API.swift; sourceTree = "<group>"; };
		9BDF201223FDC37600153E2B /* Info.plist */ = {isa = PBXFileReference; fileEncoding = 4; lastKnownFileType = text.plist.xml; path = Info.plist; sourceTree = "<group>"; };
		9BE071AC2368D08700FA5952 /* Collection+Helpers.swift */ = {isa = PBXFileReference; lastKnownFileType = sourcecode.swift; path = "Collection+Helpers.swift"; sourceTree = "<group>"; };
		9BE071AE2368D34D00FA5952 /* Matchable.swift */ = {isa = PBXFileReference; lastKnownFileType = sourcecode.swift; path = Matchable.swift; sourceTree = "<group>"; };
		9BE74D3C23FB4A8E006D354F /* FileFinder.swift */ = {isa = PBXFileReference; fileEncoding = 4; lastKnownFileType = sourcecode.swift; path = FileFinder.swift; sourceTree = "<group>"; };
		9BEDC79D22E5D2CF00549BF6 /* RequestBodyCreator.swift */ = {isa = PBXFileReference; lastKnownFileType = sourcecode.swift; path = RequestBodyCreator.swift; sourceTree = "<group>"; };
		9BEEDC2724E351E5001D1294 /* MaxRetryInterceptor.swift */ = {isa = PBXFileReference; lastKnownFileType = sourcecode.swift; path = MaxRetryInterceptor.swift; sourceTree = "<group>"; };
		9BEEDC2A24E61995001D1294 /* TestURLs.swift */ = {isa = PBXFileReference; lastKnownFileType = sourcecode.swift; path = TestURLs.swift; sourceTree = "<group>"; };
		9BF1A95022CA6E71005292C2 /* GraphQLGETTransformer.swift */ = {isa = PBXFileReference; lastKnownFileType = sourcecode.swift; path = GraphQLGETTransformer.swift; sourceTree = "<group>"; };
		9BF6C91725194D7B000D5B93 /* MultipartFormData+Testing.swift */ = {isa = PBXFileReference; lastKnownFileType = sourcecode.swift; path = "MultipartFormData+Testing.swift"; sourceTree = "<group>"; };
		9BF6C95225194EA5000D5B93 /* MultipartFormDataTests.swift */ = {isa = PBXFileReference; lastKnownFileType = sourcecode.swift; path = MultipartFormDataTests.swift; sourceTree = "<group>"; };
		9BF6C99B25195019000D5B93 /* String+IncludesForTesting.swift */ = {isa = PBXFileReference; lastKnownFileType = sourcecode.swift; path = "String+IncludesForTesting.swift"; sourceTree = "<group>"; };
		9BFE8DA8265D5D8F000BBF81 /* URLDownloader.swift */ = {isa = PBXFileReference; lastKnownFileType = sourcecode.swift; path = URLDownloader.swift; sourceTree = "<group>"; };
		9F1A9665258F34BB00A06EEB /* ApolloCodegenFrontend.swift */ = {isa = PBXFileReference; fileEncoding = 4; lastKnownFileType = sourcecode.swift; path = ApolloCodegenFrontend.swift; sourceTree = "<group>"; };
		9F1A9667258F34BB00A06EEB /* GraphQLSchema.swift */ = {isa = PBXFileReference; fileEncoding = 4; lastKnownFileType = sourcecode.swift; path = GraphQLSchema.swift; sourceTree = "<group>"; };
		9F1A9668258F34BB00A06EEB /* CompilationResult.swift */ = {isa = PBXFileReference; fileEncoding = 4; lastKnownFileType = sourcecode.swift; path = CompilationResult.swift; sourceTree = "<group>"; };
		9F1A966A258F34BB00A06EEB /* JavaScriptBridge.swift */ = {isa = PBXFileReference; fileEncoding = 4; lastKnownFileType = sourcecode.swift; path = JavaScriptBridge.swift; sourceTree = "<group>"; };
		9F1A96AF258F36B200A06EEB /* SchemaLoadingTests.swift */ = {isa = PBXFileReference; lastKnownFileType = sourcecode.swift; path = SchemaLoadingTests.swift; sourceTree = "<group>"; };
		9F21735A2568F3E200566121 /* PossiblyDeferredTests.swift */ = {isa = PBXFileReference; lastKnownFileType = sourcecode.swift; path = PossiblyDeferredTests.swift; sourceTree = "<group>"; };
		9F27D4631D40379500715680 /* JSONStandardTypeConversions.swift */ = {isa = PBXFileReference; fileEncoding = 4; lastKnownFileType = sourcecode.swift; path = JSONStandardTypeConversions.swift; sourceTree = "<group>"; };
		9F295E301E27534800A24949 /* GraphQLExecutor_ResultNormalizer_FromResponse_Tests.swift */ = {isa = PBXFileReference; fileEncoding = 4; lastKnownFileType = sourcecode.swift; path = GraphQLExecutor_ResultNormalizer_FromResponse_Tests.swift; sourceTree = "<group>"; };
		9F295E371E277B2A00A24949 /* GraphQLResultNormalizer.swift */ = {isa = PBXFileReference; fileEncoding = 4; lastKnownFileType = sourcecode.swift; path = GraphQLResultNormalizer.swift; sourceTree = "<group>"; };
		9F33D6A32566475600A1543F /* PossiblyDeferred.swift */ = {isa = PBXFileReference; lastKnownFileType = sourcecode.swift; path = PossiblyDeferred.swift; sourceTree = "<group>"; };
		9F3910262549741400AF54A6 /* MockGraphQLServer.swift */ = {isa = PBXFileReference; lastKnownFileType = sourcecode.swift; path = MockGraphQLServer.swift; sourceTree = "<group>"; };
		9F41CBEF25A3490600C02CB7 /* schema.graphqls */ = {isa = PBXFileReference; lastKnownFileType = text; path = schema.graphqls; sourceTree = "<group>"; };
		9F438D0B1E6C494C007BDC1A /* BatchedLoadTests.swift */ = {isa = PBXFileReference; fileEncoding = 4; lastKnownFileType = sourcecode.swift; path = BatchedLoadTests.swift; sourceTree = "<group>"; };
		9F54C8B4255D760B0065AFD6 /* ApolloPerformanceTests.xctest */ = {isa = PBXFileReference; explicitFileType = wrapper.cfbundle; includeInIndex = 0; path = ApolloPerformanceTests.xctest; sourceTree = BUILT_PRODUCTS_DIR; };
		9F54C8B6255D760B0065AFD6 /* ParsingPerformanceTests.swift */ = {isa = PBXFileReference; lastKnownFileType = sourcecode.swift; path = ParsingPerformanceTests.swift; sourceTree = "<group>"; };
		9F54C8B8255D760B0065AFD6 /* Info.plist */ = {isa = PBXFileReference; lastKnownFileType = text.plist.xml; path = Info.plist; sourceTree = "<group>"; };
		9F55347A1DE1DB2100E54264 /* ApolloStore.swift */ = {isa = PBXFileReference; fileEncoding = 4; lastKnownFileType = sourcecode.swift; path = ApolloStore.swift; sourceTree = "<group>"; };
		9F578D8F1D8D2CB300C0EA36 /* HTTPURLResponse+Helpers.swift */ = {isa = PBXFileReference; fileEncoding = 4; lastKnownFileType = sourcecode.swift; path = "HTTPURLResponse+Helpers.swift"; sourceTree = "<group>"; };
		9F628E9425935BE600F94F9D /* GraphQLType.swift */ = {isa = PBXFileReference; lastKnownFileType = sourcecode.swift; path = GraphQLType.swift; sourceTree = "<group>"; };
		9F628EB42593651B00F94F9D /* GraphQLValue.swift */ = {isa = PBXFileReference; lastKnownFileType = sourcecode.swift; path = GraphQLValue.swift; sourceTree = "<group>"; };
		9F62DF8D2590539A00E6E808 /* SchemaIntrospectionTests.swift */ = {isa = PBXFileReference; lastKnownFileType = sourcecode.swift; path = SchemaIntrospectionTests.swift; sourceTree = "<group>"; };
		9F62DFAD2590557F00E6E808 /* DocumentParsingAndValidationTests.swift */ = {isa = PBXFileReference; lastKnownFileType = sourcecode.swift; path = DocumentParsingAndValidationTests.swift; sourceTree = "<group>"; };
		9F62DFBE2590560000E6E808 /* Helpers.swift */ = {isa = PBXFileReference; lastKnownFileType = sourcecode.swift; path = Helpers.swift; sourceTree = "<group>"; };
		9F62DFCF2590710E00E6E808 /* GraphQLSource.swift */ = {isa = PBXFileReference; lastKnownFileType = sourcecode.swift; path = GraphQLSource.swift; sourceTree = "<group>"; };
		9F62E00F2590728000E6E808 /* CompilationTests.swift */ = {isa = PBXFileReference; lastKnownFileType = sourcecode.swift; path = CompilationTests.swift; sourceTree = "<group>"; };
		9F62E03E2590896400E6E808 /* GraphQLError.swift */ = {isa = PBXFileReference; lastKnownFileType = sourcecode.swift; path = GraphQLError.swift; sourceTree = "<group>"; };
		9F68F9F025415827004F26D0 /* XCTestCase+Helpers.swift */ = {isa = PBXFileReference; lastKnownFileType = sourcecode.swift; path = "XCTestCase+Helpers.swift"; sourceTree = "<group>"; };
		9F69FFA81D42855900E000B1 /* NetworkTransport.swift */ = {isa = PBXFileReference; fileEncoding = 4; lastKnownFileType = sourcecode.swift; path = NetworkTransport.swift; sourceTree = "<group>"; };
		9F7BA89822927A3700999B3B /* ResponsePath.swift */ = {isa = PBXFileReference; lastKnownFileType = sourcecode.swift; path = ResponsePath.swift; sourceTree = "<group>"; };
		9F8622F71EC2004200C38162 /* ReadWriteFromStoreTests.swift */ = {isa = PBXFileReference; fileEncoding = 4; lastKnownFileType = sourcecode.swift; path = ReadWriteFromStoreTests.swift; sourceTree = "<group>"; };
		9F8622F91EC2117C00C38162 /* FragmentConstructionAndConversionTests.swift */ = {isa = PBXFileReference; fileEncoding = 4; lastKnownFileType = sourcecode.swift; path = FragmentConstructionAndConversionTests.swift; sourceTree = "<group>"; };
		9F86B68A1E6438D700B885FF /* GraphQLSelectionSetMapper.swift */ = {isa = PBXFileReference; fileEncoding = 4; lastKnownFileType = sourcecode.swift; path = GraphQLSelectionSetMapper.swift; sourceTree = "<group>"; };
		9F86B68F1E65533D00B885FF /* GraphQLResponseGenerator.swift */ = {isa = PBXFileReference; fileEncoding = 4; lastKnownFileType = sourcecode.swift; path = GraphQLResponseGenerator.swift; sourceTree = "<group>"; };
		9F8A95781EC0FC1200304A2D /* ApolloTestSupport.framework */ = {isa = PBXFileReference; explicitFileType = wrapper.framework; includeInIndex = 0; path = ApolloTestSupport.framework; sourceTree = BUILT_PRODUCTS_DIR; };
		9F91CF8E1F6C0DB2008DD0BE /* MutatingResultsTests.swift */ = {isa = PBXFileReference; lastKnownFileType = sourcecode.swift; path = MutatingResultsTests.swift; sourceTree = "<group>"; };
		9FA6ABC51EC0A9F7000017BE /* FetchQueryTests.swift */ = {isa = PBXFileReference; fileEncoding = 4; lastKnownFileType = sourcecode.swift; path = FetchQueryTests.swift; sourceTree = "<group>"; };
		9FA6ABC61EC0A9F7000017BE /* LoadQueryFromStoreTests.swift */ = {isa = PBXFileReference; fileEncoding = 4; lastKnownFileType = sourcecode.swift; path = LoadQueryFromStoreTests.swift; sourceTree = "<group>"; };
		9FA6ABC81EC0A9F7000017BE /* StarWarsServerCachingRoundtripTests.swift */ = {isa = PBXFileReference; fileEncoding = 4; lastKnownFileType = sourcecode.swift; path = StarWarsServerCachingRoundtripTests.swift; sourceTree = "<group>"; };
		9FA6ABC91EC0A9F7000017BE /* StarWarsServerTests.swift */ = {isa = PBXFileReference; fileEncoding = 4; lastKnownFileType = sourcecode.swift; path = StarWarsServerTests.swift; sourceTree = "<group>"; };
		9FA6ABCB1EC0A9F7000017BE /* WatchQueryTests.swift */ = {isa = PBXFileReference; fileEncoding = 4; lastKnownFileType = sourcecode.swift; path = WatchQueryTests.swift; sourceTree = "<group>"; };
		9FA6F3671E65DF4700BF8D73 /* GraphQLResultAccumulator.swift */ = {isa = PBXFileReference; fileEncoding = 4; lastKnownFileType = sourcecode.swift; path = GraphQLResultAccumulator.swift; sourceTree = "<group>"; };
		9FACA9C61F42E67200AE2DBD /* GitHubAPI.framework */ = {isa = PBXFileReference; explicitFileType = wrapper.framework; includeInIndex = 0; path = GitHubAPI.framework; sourceTree = BUILT_PRODUCTS_DIR; };
		9FADC84E1E6B865E00C677E6 /* DataLoader.swift */ = {isa = PBXFileReference; fileEncoding = 4; lastKnownFileType = sourcecode.swift; path = DataLoader.swift; sourceTree = "<group>"; };
		9FADC8531E6B86D900C677E6 /* DataLoaderTests.swift */ = {isa = PBXFileReference; fileEncoding = 4; lastKnownFileType = sourcecode.swift; path = DataLoaderTests.swift; sourceTree = "<group>"; };
		9FBE0D3F25407B64002ED0B1 /* AsyncResultObserver.swift */ = {isa = PBXFileReference; lastKnownFileType = sourcecode.swift; path = AsyncResultObserver.swift; sourceTree = "<group>"; };
		9FC2333C1E66BBF7001E4541 /* GraphQLDependencyTracker.swift */ = {isa = PBXFileReference; fileEncoding = 4; lastKnownFileType = sourcecode.swift; path = GraphQLDependencyTracker.swift; sourceTree = "<group>"; };
		9FC4B91F1D2A6F8D0046A641 /* JSON.swift */ = {isa = PBXFileReference; fileEncoding = 4; lastKnownFileType = sourcecode.swift; path = JSON.swift; sourceTree = "<group>"; };
		9FC750441D2A532C00458D91 /* Apollo.framework */ = {isa = PBXFileReference; explicitFileType = wrapper.framework; includeInIndex = 0; path = Apollo.framework; sourceTree = BUILT_PRODUCTS_DIR; };
		9FC750471D2A532C00458D91 /* Apollo.h */ = {isa = PBXFileReference; lastKnownFileType = sourcecode.c.h; path = Apollo.h; sourceTree = "<group>"; };
		9FC750491D2A532C00458D91 /* Info.plist */ = {isa = PBXFileReference; lastKnownFileType = text.plist.xml; path = Info.plist; sourceTree = "<group>"; };
		9FC7504E1D2A532D00458D91 /* ApolloTests.xctest */ = {isa = PBXFileReference; explicitFileType = wrapper.cfbundle; includeInIndex = 0; path = ApolloTests.xctest; sourceTree = BUILT_PRODUCTS_DIR; };
		9FC750551D2A532D00458D91 /* Info.plist */ = {isa = PBXFileReference; lastKnownFileType = text.plist.xml; path = Info.plist; sourceTree = "<group>"; };
		9FC750601D2A59C300458D91 /* GraphQLOperation.swift */ = {isa = PBXFileReference; fileEncoding = 4; lastKnownFileType = sourcecode.swift; path = GraphQLOperation.swift; sourceTree = "<group>"; };
		9FC750621D2A59F600458D91 /* ApolloClient.swift */ = {isa = PBXFileReference; fileEncoding = 4; lastKnownFileType = sourcecode.swift; path = ApolloClient.swift; sourceTree = "<group>"; };
		9FC9A9BC1E2C271C0023C4D5 /* RecordSet.swift */ = {isa = PBXFileReference; fileEncoding = 4; lastKnownFileType = sourcecode.swift; path = RecordSet.swift; sourceTree = "<group>"; };
		9FC9A9BE1E2C27FB0023C4D5 /* GraphQLResult.swift */ = {isa = PBXFileReference; fileEncoding = 4; lastKnownFileType = sourcecode.swift; path = GraphQLResult.swift; sourceTree = "<group>"; };
		9FC9A9C11E2D3CAF0023C4D5 /* InputValue.swift */ = {isa = PBXFileReference; fileEncoding = 4; lastKnownFileType = sourcecode.swift; path = InputValue.swift; sourceTree = "<group>"; };
		9FC9A9C71E2EFE6E0023C4D5 /* CacheKeyForFieldTests.swift */ = {isa = PBXFileReference; fileEncoding = 4; lastKnownFileType = sourcecode.swift; path = CacheKeyForFieldTests.swift; sourceTree = "<group>"; };
		9FC9A9CB1E2FD0760023C4D5 /* Record.swift */ = {isa = PBXFileReference; fileEncoding = 4; lastKnownFileType = sourcecode.swift; path = Record.swift; sourceTree = "<group>"; };
		9FC9A9D21E2FD48B0023C4D5 /* GraphQLError.swift */ = {isa = PBXFileReference; fileEncoding = 4; lastKnownFileType = sourcecode.swift; path = GraphQLError.swift; sourceTree = "<group>"; };
		9FCDFD281E33D0CE007519DC /* GraphQLQueryWatcher.swift */ = {isa = PBXFileReference; fileEncoding = 4; lastKnownFileType = sourcecode.swift; path = GraphQLQueryWatcher.swift; sourceTree = "<group>"; };
		9FCE2CED1E6BE2D800E34457 /* NormalizedCache.swift */ = {isa = PBXFileReference; fileEncoding = 4; lastKnownFileType = sourcecode.swift; path = NormalizedCache.swift; sourceTree = "<group>"; };
		9FCE2CFA1E6C213D00E34457 /* StarWarsAPI.framework */ = {isa = PBXFileReference; explicitFileType = wrapper.framework; includeInIndex = 0; path = StarWarsAPI.framework; sourceTree = BUILT_PRODUCTS_DIR; };
		9FD03C2D25527CE6002227DC /* StoreConcurrencyTests.swift */ = {isa = PBXFileReference; lastKnownFileType = sourcecode.swift; path = StoreConcurrencyTests.swift; sourceTree = "<group>"; };
		9FD15199255D7F30003BDAAA /* IssuesAndCommentsForRepository.json */ = {isa = PBXFileReference; fileEncoding = 4; lastKnownFileType = text.json; path = IssuesAndCommentsForRepository.json; sourceTree = "<group>"; };
		9FEB050C1DB5732300DA3B44 /* JSONSerializationFormat.swift */ = {isa = PBXFileReference; fileEncoding = 4; lastKnownFileType = sourcecode.swift; path = JSONSerializationFormat.swift; sourceTree = "<group>"; };
		9FF90A5B1DDDEB100034C3B6 /* GraphQLResponse.swift */ = {isa = PBXFileReference; fileEncoding = 4; lastKnownFileType = sourcecode.swift; path = GraphQLResponse.swift; sourceTree = "<group>"; };
		9FF90A5C1DDDEB100034C3B6 /* GraphQLExecutor.swift */ = {isa = PBXFileReference; fileEncoding = 4; lastKnownFileType = sourcecode.swift; path = GraphQLExecutor.swift; sourceTree = "<group>"; };
		9FF90A6A1DDDEB420034C3B6 /* GraphQLMapEncodingTests.swift */ = {isa = PBXFileReference; fileEncoding = 4; lastKnownFileType = sourcecode.swift; path = GraphQLMapEncodingTests.swift; sourceTree = "<group>"; };
		9FF90A6B1DDDEB420034C3B6 /* GraphQLExecutor_SelectionSetMapper_FromResponse_Tests.swift */ = {isa = PBXFileReference; fileEncoding = 4; lastKnownFileType = sourcecode.swift; path = GraphQLExecutor_SelectionSetMapper_FromResponse_Tests.swift; sourceTree = "<group>"; };
		9FF90A6C1DDDEB420034C3B6 /* ParseQueryResponseTests.swift */ = {isa = PBXFileReference; fileEncoding = 4; lastKnownFileType = sourcecode.swift; path = ParseQueryResponseTests.swift; sourceTree = "<group>"; };
		C3279FC52345233000224790 /* TestCustomRequestBodyCreator.swift */ = {isa = PBXFileReference; lastKnownFileType = sourcecode.swift; path = TestCustomRequestBodyCreator.swift; sourceTree = "<group>"; };
		C338DF1622DD9DE9006AF33E /* RequestBodyCreatorTests.swift */ = {isa = PBXFileReference; lastKnownFileType = sourcecode.swift; path = RequestBodyCreatorTests.swift; sourceTree = "<group>"; };
		C377CCA822D798BD00572E03 /* GraphQLFile.swift */ = {isa = PBXFileReference; lastKnownFileType = sourcecode.swift; path = GraphQLFile.swift; sourceTree = "<group>"; };
		C377CCAA22D7992E00572E03 /* MultipartFormData.swift */ = {isa = PBXFileReference; lastKnownFileType = sourcecode.swift; path = MultipartFormData.swift; sourceTree = "<group>"; };
		D87AC09E2564D60B0079FAA5 /* ApolloClientOperationTests.swift */ = {isa = PBXFileReference; lastKnownFileType = sourcecode.swift; path = ApolloClientOperationTests.swift; sourceTree = "<group>"; };
		D90F1AF92479DEE5007A1534 /* WebSocketTransportTests.swift */ = {isa = PBXFileReference; lastKnownFileType = sourcecode.swift; path = WebSocketTransportTests.swift; sourceTree = "<group>"; };
		DE058621266978A100265760 /* ApolloAPI.framework */ = {isa = PBXFileReference; explicitFileType = wrapper.framework; includeInIndex = 0; path = ApolloAPI.framework; sourceTree = BUILT_PRODUCTS_DIR; };
		DE0586222669793200265760 /* Apollo-Target-ApolloAPI.xcconfig */ = {isa = PBXFileReference; lastKnownFileType = text.xcconfig; path = "Apollo-Target-ApolloAPI.xcconfig"; sourceTree = "<group>"; };
		DE05862426697A8C00265760 /* Info.plist */ = {isa = PBXFileReference; fileEncoding = 4; lastKnownFileType = text.plist.xml; path = Info.plist; sourceTree = "<group>"; };
		DE0586322669948500265760 /* InputValue+Evaluation.swift */ = {isa = PBXFileReference; lastKnownFileType = sourcecode.swift; path = "InputValue+Evaluation.swift"; sourceTree = "<group>"; };
		DE0586382669985000265760 /* Dictionary+Helpers.swift */ = {isa = PBXFileReference; lastKnownFileType = sourcecode.swift; path = "Dictionary+Helpers.swift"; sourceTree = "<group>"; };
		DE181A2B26C5C0CB000C0B9C /* WebSocket.swift */ = {isa = PBXFileReference; lastKnownFileType = sourcecode.swift; path = WebSocket.swift; sourceTree = "<group>"; };
		DE181A2D26C5C299000C0B9C /* SSLClientCertificate.swift */ = {isa = PBXFileReference; lastKnownFileType = sourcecode.swift; path = SSLClientCertificate.swift; sourceTree = "<group>"; };
		DE181A2F26C5C38E000C0B9C /* SSLSecurity.swift */ = {isa = PBXFileReference; lastKnownFileType = sourcecode.swift; path = SSLSecurity.swift; sourceTree = "<group>"; };
		DE181A3126C5C401000C0B9C /* Compression.swift */ = {isa = PBXFileReference; lastKnownFileType = sourcecode.swift; path = Compression.swift; sourceTree = "<group>"; };
		DE181A3326C5D8D4000C0B9C /* CompressionTests.swift */ = {isa = PBXFileReference; lastKnownFileType = sourcecode.swift; path = CompressionTests.swift; sourceTree = "<group>"; };
		DE181A3526C5DE4F000C0B9C /* WebSocketStream.swift */ = {isa = PBXFileReference; lastKnownFileType = sourcecode.swift; path = WebSocketStream.swift; sourceTree = "<group>"; };
		DE2FCF1C26E806710057EA67 /* SchemaConfiguration.swift */ = {isa = PBXFileReference; fileEncoding = 4; lastKnownFileType = sourcecode.swift; path = SchemaConfiguration.swift; sourceTree = "<group>"; };
		DE2FCF1E26E807CC0057EA67 /* CacheTransaction.swift */ = {isa = PBXFileReference; fileEncoding = 4; lastKnownFileType = sourcecode.swift; path = CacheTransaction.swift; sourceTree = "<group>"; };
		DE2FCF2026E807EF0057EA67 /* Cacheable.swift */ = {isa = PBXFileReference; lastKnownFileType = sourcecode.swift; path = Cacheable.swift; sourceTree = "<group>"; };
		DE2FCF2326E8083A0057EA67 /* Union.swift */ = {isa = PBXFileReference; fileEncoding = 4; lastKnownFileType = sourcecode.swift; path = Union.swift; sourceTree = "<group>"; };
		DE2FCF2426E8083A0057EA67 /* Interface.swift */ = {isa = PBXFileReference; fileEncoding = 4; lastKnownFileType = sourcecode.swift; path = Interface.swift; sourceTree = "<group>"; };
		DE2FCF2526E8083A0057EA67 /* Object.swift */ = {isa = PBXFileReference; fileEncoding = 4; lastKnownFileType = sourcecode.swift; path = Object.swift; sourceTree = "<group>"; };
		DE2FCF2626E8083A0057EA67 /* Field.swift */ = {isa = PBXFileReference; fileEncoding = 4; lastKnownFileType = sourcecode.swift; path = Field.swift; sourceTree = "<group>"; };
		DE2FCF2B26E808560057EA67 /* ObjectType.swift */ = {isa = PBXFileReference; lastKnownFileType = sourcecode.swift; path = ObjectType.swift; sourceTree = "<group>"; };
		DE2FCF2D26E8092B0057EA67 /* AnimalSchema.graphqls */ = {isa = PBXFileReference; lastKnownFileType = text; path = AnimalSchema.graphqls; sourceTree = "<group>"; };
		DE2FCF2E26E8092B0057EA67 /* AllAnimals.graphql */ = {isa = PBXFileReference; lastKnownFileType = text; path = AllAnimals.graphql; sourceTree = "<group>"; };
		DE2FCF2F26E8092B0057EA67 /* ClassroomPets.graphql */ = {isa = PBXFileReference; lastKnownFileType = text; path = ClassroomPets.graphql; sourceTree = "<group>"; };
		DE2FCF3026E8092B0057EA67 /* WarmBloodedDetails.graphql */ = {isa = PBXFileReference; lastKnownFileType = text; path = WarmBloodedDetails.graphql; sourceTree = "<group>"; };
		DE2FCF3126E8092B0057EA67 /* PetDetails.graphql */ = {isa = PBXFileReference; lastKnownFileType = text; path = PetDetails.graphql; sourceTree = "<group>"; };
		DE2FCF3226E8092B0057EA67 /* HeightInMeters.graphql */ = {isa = PBXFileReference; lastKnownFileType = text; path = HeightInMeters.graphql; sourceTree = "<group>"; };
		DE2FCF3626E809BB0057EA67 /* PetDetails.swift */ = {isa = PBXFileReference; fileEncoding = 4; lastKnownFileType = sourcecode.swift; path = PetDetails.swift; sourceTree = "<group>"; };
		DE2FCF3726E809BB0057EA67 /* HeightInMeters.swift */ = {isa = PBXFileReference; fileEncoding = 4; lastKnownFileType = sourcecode.swift; path = HeightInMeters.swift; sourceTree = "<group>"; };
		DE2FCF3826E809BB0057EA67 /* ClassroomPetDetails.swift */ = {isa = PBXFileReference; fileEncoding = 4; lastKnownFileType = sourcecode.swift; path = ClassroomPetDetails.swift; sourceTree = "<group>"; };
		DE2FCF3926E809BB0057EA67 /* WarmBloodedDetails.swift */ = {isa = PBXFileReference; fileEncoding = 4; lastKnownFileType = sourcecode.swift; path = WarmBloodedDetails.swift; sourceTree = "<group>"; };
		DE2FCF3B26E809BB0057EA67 /* ClassroomPetsQuery.swift */ = {isa = PBXFileReference; fileEncoding = 4; lastKnownFileType = sourcecode.swift; path = ClassroomPetsQuery.swift; sourceTree = "<group>"; };
		DE2FCF3C26E809BB0057EA67 /* AllAnimalsQuery.swift */ = {isa = PBXFileReference; fileEncoding = 4; lastKnownFileType = sourcecode.swift; path = AllAnimalsQuery.swift; sourceTree = "<group>"; };
		DE2FCF3D26E809BB0057EA67 /* ClassroomPetsWithSubtypes.swift */ = {isa = PBXFileReference; fileEncoding = 4; lastKnownFileType = sourcecode.swift; path = ClassroomPetsWithSubtypes.swift; sourceTree = "<group>"; };
		DE2FCF4626E92EAB0057EA67 /* APIv1.swift */ = {isa = PBXFileReference; lastKnownFileType = sourcecode.swift; path = APIv1.swift; sourceTree = "<group>"; };
		DE2FCF4826E94D150057EA67 /* SelectionTests.swift */ = {isa = PBXFileReference; lastKnownFileType = sourcecode.swift; path = SelectionTests.swift; sourceTree = "<group>"; };
		DE3C7973260A646300D2F4FF /* dist */ = {isa = PBXFileReference; lastKnownFileType = folder; path = dist; sourceTree = "<group>"; };
		DE3C79A9260A6ACD00D2F4FF /* AnimalKingdomAPI.h */ = {isa = PBXFileReference; lastKnownFileType = sourcecode.c.h; path = AnimalKingdomAPI.h; sourceTree = "<group>"; };
		DE3C79AA260A6ACD00D2F4FF /* Info.plist */ = {isa = PBXFileReference; lastKnownFileType = text.plist.xml; path = Info.plist; sourceTree = "<group>"; };
		DE3C7A11260A6B9800D2F4FF /* AnimalKingdomAPI.framework */ = {isa = PBXFileReference; explicitFileType = wrapper.framework; includeInIndex = 0; path = AnimalKingdomAPI.framework; sourceTree = BUILT_PRODUCTS_DIR; };
		DE3C7B10260A6FC900D2F4FF /* SelectionSet.swift */ = {isa = PBXFileReference; fileEncoding = 4; lastKnownFileType = sourcecode.swift; path = SelectionSet.swift; sourceTree = "<group>"; };
		DE3C7B11260A6FC900D2F4FF /* ResponseDict.swift */ = {isa = PBXFileReference; fileEncoding = 4; lastKnownFileType = sourcecode.swift; path = ResponseDict.swift; sourceTree = "<group>"; };
		DE3C7B12260A6FC900D2F4FF /* FragmentProtocols.swift */ = {isa = PBXFileReference; fileEncoding = 4; lastKnownFileType = sourcecode.swift; path = FragmentProtocols.swift; sourceTree = "<group>"; };
		DE3C7B14260A6FCA00D2F4FF /* GraphQLEnum.swift */ = {isa = PBXFileReference; fileEncoding = 4; lastKnownFileType = sourcecode.swift; path = GraphQLEnum.swift; sourceTree = "<group>"; };
		DE3C7B15260A6FCA00D2F4FF /* ScalarTypes.swift */ = {isa = PBXFileReference; fileEncoding = 4; lastKnownFileType = sourcecode.swift; path = ScalarTypes.swift; sourceTree = "<group>"; };
		DE46A54D26EFE95800357C52 /* XCTest.framework */ = {isa = PBXFileReference; lastKnownFileType = wrapper.framework; name = XCTest.framework; path = Platforms/MacOSX.platform/Developer/Library/Frameworks/XCTest.framework; sourceTree = DEVELOPER_DIR; };
		DE46A55426F13A0900357C52 /* JSONResponseParsingInterceptorTests.swift */ = {isa = PBXFileReference; lastKnownFileType = sourcecode.swift; path = JSONResponseParsingInterceptorTests.swift; sourceTree = "<group>"; };
		DE46A55726F13AD000357C52 /* ResponseCodeInterceptorTests.swift */ = {isa = PBXFileReference; lastKnownFileType = sourcecode.swift; path = ResponseCodeInterceptorTests.swift; sourceTree = "<group>"; };
		DE4766E726F92F30004622E0 /* MockSchemaConfiguration.swift */ = {isa = PBXFileReference; lastKnownFileType = sourcecode.swift; path = MockSchemaConfiguration.swift; sourceTree = "<group>"; };
		DE56DC222683B2020090D6E4 /* DefaultInterceptorProvider.swift */ = {isa = PBXFileReference; lastKnownFileType = sourcecode.swift; path = DefaultInterceptorProvider.swift; sourceTree = "<group>"; };
		DE5EB9BF26EFCB010004176A /* TestObserver.swift */ = {isa = PBXFileReference; lastKnownFileType = sourcecode.swift; path = TestObserver.swift; sourceTree = "<group>"; };
		DE5EB9C126EFCBD40004176A /* MockApolloStore.swift */ = {isa = PBXFileReference; lastKnownFileType = sourcecode.swift; path = MockApolloStore.swift; sourceTree = "<group>"; };
		DE5EB9C626EFE0F80004176A /* JSONValueMatcher.swift */ = {isa = PBXFileReference; lastKnownFileType = sourcecode.swift; path = JSONValueMatcher.swift; sourceTree = "<group>"; };
		DE5EB9CA26EFE5510004176A /* MockOperation.swift */ = {isa = PBXFileReference; lastKnownFileType = sourcecode.swift; path = MockOperation.swift; sourceTree = "<group>"; };
		DE664ED326602AF60054DB4F /* Selection.swift */ = {isa = PBXFileReference; lastKnownFileType = sourcecode.swift; path = Selection.swift; sourceTree = "<group>"; };
		DE6B15AC26152BE10068D642 /* ApolloServerIntegrationTests.xctest */ = {isa = PBXFileReference; explicitFileType = wrapper.cfbundle; includeInIndex = 0; path = ApolloServerIntegrationTests.xctest; sourceTree = BUILT_PRODUCTS_DIR; };
		DE6B15AE26152BE10068D642 /* DefaultInterceptorProviderIntegrationTests.swift */ = {isa = PBXFileReference; lastKnownFileType = sourcecode.swift; path = DefaultInterceptorProviderIntegrationTests.swift; sourceTree = "<group>"; };
		DE6B15B026152BE10068D642 /* Info.plist */ = {isa = PBXFileReference; lastKnownFileType = text.plist.xml; path = Info.plist; sourceTree = "<group>"; };
		DE6B15E826152CD80068D642 /* Apollo-Target-ServerIntegrationTests.xcconfig */ = {isa = PBXFileReference; lastKnownFileType = text.xcconfig; path = "Apollo-Target-ServerIntegrationTests.xcconfig"; sourceTree = "<group>"; };
		DE6B15FA26152D210068D642 /* Workspace-Target-Application.xcconfig */ = {isa = PBXFileReference; lastKnownFileType = text.xcconfig; path = "Workspace-Target-Application.xcconfig"; sourceTree = "<group>"; };
		DE6B15FB26152D210068D642 /* Workspace-Deployment-Targets.xcconfig */ = {isa = PBXFileReference; lastKnownFileType = text.xcconfig; path = "Workspace-Deployment-Targets.xcconfig"; sourceTree = "<group>"; };
		DE6B15FC26152D210068D642 /* Workspace-Analysis.xcconfig */ = {isa = PBXFileReference; lastKnownFileType = text.xcconfig; path = "Workspace-Analysis.xcconfig"; sourceTree = "<group>"; };
		DE6B15FD26152D210068D642 /* Project-Release.xcconfig */ = {isa = PBXFileReference; lastKnownFileType = text.xcconfig; path = "Project-Release.xcconfig"; sourceTree = "<group>"; };
		DE6B15FE26152D210068D642 /* Workspace-Debug.xcconfig */ = {isa = PBXFileReference; lastKnownFileType = text.xcconfig; path = "Workspace-Debug.xcconfig"; sourceTree = "<group>"; };
		DE6B15FF26152D210068D642 /* Workspace-Universal-Test.xcconfig */ = {isa = PBXFileReference; lastKnownFileType = text.xcconfig; path = "Workspace-Universal-Test.xcconfig"; sourceTree = "<group>"; };
		DE6B160026152D210068D642 /* Workspace-Universal-Framework.xcconfig */ = {isa = PBXFileReference; lastKnownFileType = text.xcconfig; path = "Workspace-Universal-Framework.xcconfig"; sourceTree = "<group>"; };
		DE6B160126152D210068D642 /* Workspace-Target-Test.xcconfig */ = {isa = PBXFileReference; lastKnownFileType = text.xcconfig; path = "Workspace-Target-Test.xcconfig"; sourceTree = "<group>"; };
		DE6B160226152D210068D642 /* Workspace-Code-Generation.xcconfig */ = {isa = PBXFileReference; lastKnownFileType = text.xcconfig; path = "Workspace-Code-Generation.xcconfig"; sourceTree = "<group>"; };
		DE6B160326152D210068D642 /* Workspace-Release.xcconfig */ = {isa = PBXFileReference; lastKnownFileType = text.xcconfig; path = "Workspace-Release.xcconfig"; sourceTree = "<group>"; };
		DE6B160426152D210068D642 /* Project-Version.xcconfig */ = {isa = PBXFileReference; lastKnownFileType = text.xcconfig; path = "Project-Version.xcconfig"; sourceTree = "<group>"; };
		DE6B160526152D210068D642 /* Workspace-Warnings.xcconfig */ = {isa = PBXFileReference; lastKnownFileType = text.xcconfig; path = "Workspace-Warnings.xcconfig"; sourceTree = "<group>"; };
		DE6B160626152D210068D642 /* Workspace-Target-Framework.xcconfig */ = {isa = PBXFileReference; lastKnownFileType = text.xcconfig; path = "Workspace-Target-Framework.xcconfig"; sourceTree = "<group>"; };
		DE6B160726152D210068D642 /* Workspace-Search-Paths.xcconfig */ = {isa = PBXFileReference; lastKnownFileType = text.xcconfig; path = "Workspace-Search-Paths.xcconfig"; sourceTree = "<group>"; };
		DE6B160826152D210068D642 /* Workspace-Universal-Target.xcconfig */ = {isa = PBXFileReference; lastKnownFileType = text.xcconfig; path = "Workspace-Universal-Target.xcconfig"; sourceTree = "<group>"; };
		DE6B160926152D210068D642 /* Workspace-Linking.xcconfig */ = {isa = PBXFileReference; lastKnownFileType = text.xcconfig; path = "Workspace-Linking.xcconfig"; sourceTree = "<group>"; };
		DE6B160A26152D210068D642 /* Workspace-Language.xcconfig */ = {isa = PBXFileReference; lastKnownFileType = text.xcconfig; path = "Workspace-Language.xcconfig"; sourceTree = "<group>"; };
		DE6B160B26152D210068D642 /* Project-Debug.xcconfig */ = {isa = PBXFileReference; lastKnownFileType = text.xcconfig; path = "Project-Debug.xcconfig"; sourceTree = "<group>"; };
		DE6B160C26152D210068D642 /* Workspace-Packaging.xcconfig */ = {isa = PBXFileReference; lastKnownFileType = text.xcconfig; path = "Workspace-Packaging.xcconfig"; sourceTree = "<group>"; };
		DE6B160D26152D210068D642 /* Workspace-Shared.xcconfig */ = {isa = PBXFileReference; lastKnownFileType = text.xcconfig; path = "Workspace-Shared.xcconfig"; sourceTree = "<group>"; };
		DE9C04AE26EAAEE800EC35E7 /* CacheReference.swift */ = {isa = PBXFileReference; lastKnownFileType = sourcecode.swift; path = CacheReference.swift; sourceTree = "<group>"; };
		DE9C04B026EAAFF900EC35E7 /* JSONDecodingError.swift */ = {isa = PBXFileReference; lastKnownFileType = sourcecode.swift; path = JSONDecodingError.swift; sourceTree = "<group>"; };
		DEA34AF6260E821F00F95F86 /* Apollo-Target-AnimalKingdomAPI.xcconfig */ = {isa = PBXFileReference; lastKnownFileType = text.xcconfig; path = "Apollo-Target-AnimalKingdomAPI.xcconfig"; sourceTree = "<group>"; };
		DEA6A83326F298660091AF8A /* ParentType.swift */ = {isa = PBXFileReference; lastKnownFileType = sourcecode.swift; path = ParentType.swift; sourceTree = "<group>"; };
		DECD46CF262F64D000924527 /* StarWarsApolloSchemaDownloaderTests.swift */ = {isa = PBXFileReference; lastKnownFileType = sourcecode.swift; path = StarWarsApolloSchemaDownloaderTests.swift; sourceTree = "<group>"; };
		DECD490B262F81BF00924527 /* ApolloCodegenTestSupport.framework */ = {isa = PBXFileReference; explicitFileType = wrapper.framework; includeInIndex = 0; path = ApolloCodegenTestSupport.framework; sourceTree = BUILT_PRODUCTS_DIR; };
		DECD490D262F81BF00924527 /* ApolloCodegenTestSupport.h */ = {isa = PBXFileReference; lastKnownFileType = sourcecode.c.h; path = ApolloCodegenTestSupport.h; sourceTree = "<group>"; };
		DECD490E262F81BF00924527 /* Info.plist */ = {isa = PBXFileReference; lastKnownFileType = text.plist.xml; path = Info.plist; sourceTree = "<group>"; };
		DECD492F262F820500924527 /* Apollo-Target-CodegenTestSupport.xcconfig */ = {isa = PBXFileReference; lastKnownFileType = text.xcconfig; path = "Apollo-Target-CodegenTestSupport.xcconfig"; sourceTree = "<group>"; };
		DECD4930262F824B00924527 /* Workspace-Target-TestSupport.xcconfig */ = {isa = PBXFileReference; lastKnownFileType = text.xcconfig; path = "Workspace-Target-TestSupport.xcconfig"; sourceTree = "<group>"; };
		DECD493E262F82D600924527 /* Workspace-Target-Codegen.xcconfig */ = {isa = PBXFileReference; lastKnownFileType = text.xcconfig; path = "Workspace-Target-Codegen.xcconfig"; sourceTree = "<group>"; };
		DECD53CE26EC0EE50059A639 /* OutputTypeConvertible.swift */ = {isa = PBXFileReference; lastKnownFileType = sourcecode.swift; path = OutputTypeConvertible.swift; sourceTree = "<group>"; };
		DECD53D026EC48200059A639 /* ResponseObject.swift */ = {isa = PBXFileReference; lastKnownFileType = sourcecode.swift; path = ResponseObject.swift; sourceTree = "<group>"; };
		DED45C172615308E0086EF63 /* TestServerURLs.swift */ = {isa = PBXFileReference; lastKnownFileType = sourcecode.swift; path = TestServerURLs.swift; sourceTree = "<group>"; };
		DED45C292615319E0086EF63 /* DefaultInterceptorProviderTests.swift */ = {isa = PBXFileReference; lastKnownFileType = sourcecode.swift; path = DefaultInterceptorProviderTests.swift; sourceTree = "<group>"; };
		DED45C3B26165DD70086EF63 /* Apollo-IntegrationTestPlan.xctestplan */ = {isa = PBXFileReference; lastKnownFileType = text; path = "Apollo-IntegrationTestPlan.xctestplan"; sourceTree = "<group>"; };
		DED45D842616759C0086EF63 /* TestConfigs.swift */ = {isa = PBXFileReference; lastKnownFileType = sourcecode.swift; path = TestConfigs.swift; sourceTree = "<group>"; };
		DED45DC7261682260086EF63 /* Apollo-UnitTestPlan.xctestplan */ = {isa = PBXFileReference; lastKnownFileType = text; path = "Apollo-UnitTestPlan.xctestplan"; sourceTree = "<group>"; };
		DED45F49261CDBFC0086EF63 /* UploadTests.swift */ = {isa = PBXFileReference; lastKnownFileType = sourcecode.swift; path = UploadTests.swift; sourceTree = "<group>"; };
		DED45FB1261CDE7D0086EF63 /* Apollo-PerformanceTestPlan.xctestplan */ = {isa = PBXFileReference; lastKnownFileType = text; path = "Apollo-PerformanceTestPlan.xctestplan"; sourceTree = "<group>"; };
		DED45FB2261CDE980086EF63 /* Apollo-CITestPlan.xctestplan */ = {isa = PBXFileReference; lastKnownFileType = text; path = "Apollo-CITestPlan.xctestplan"; sourceTree = "<group>"; };
		DED45FB3261CDEC60086EF63 /* Apollo-CodegenTestPlan.xctestplan */ = {isa = PBXFileReference; lastKnownFileType = text; path = "Apollo-CodegenTestPlan.xctestplan"; sourceTree = "<group>"; };
		E616B6D026C3335600DB049E /* ExecutionTests.swift */ = {isa = PBXFileReference; fileEncoding = 4; lastKnownFileType = sourcecode.swift; path = ExecutionTests.swift; sourceTree = "<group>"; };
		E61DD76426D60C1800C41614 /* SQLiteDotSwiftDatabaseBehaviorTests.swift */ = {isa = PBXFileReference; lastKnownFileType = sourcecode.swift; path = SQLiteDotSwiftDatabaseBehaviorTests.swift; sourceTree = "<group>"; };
		E657CDB926FD01D4005834D6 /* ApolloSchemaInternalTests.swift */ = {isa = PBXFileReference; fileEncoding = 4; lastKnownFileType = sourcecode.swift; path = ApolloSchemaInternalTests.swift; sourceTree = "<group>"; };
		E6630B8D26F071F9002D9E41 /* SchemaRegistryApolloSchemaDownloaderTests.swift */ = {isa = PBXFileReference; lastKnownFileType = sourcecode.swift; path = SchemaRegistryApolloSchemaDownloaderTests.swift; sourceTree = "<group>"; };
		E6C4267A26F16CB400904AD2 /* introspection_response.json */ = {isa = PBXFileReference; fileEncoding = 4; lastKnownFileType = text.json; path = introspection_response.json; sourceTree = "<group>"; };
		E6D79AB626E97D0D0094434A /* URLDownloaderTests.swift */ = {isa = PBXFileReference; lastKnownFileType = sourcecode.swift; path = URLDownloaderTests.swift; sourceTree = "<group>"; };
		E6D79AB926EC05290094434A /* MockNetworkSession.swift */ = {isa = PBXFileReference; lastKnownFileType = sourcecode.swift; path = MockNetworkSession.swift; sourceTree = "<group>"; };
		E86D8E03214B32DA0028EFE1 /* JSONTests.swift */ = {isa = PBXFileReference; lastKnownFileType = sourcecode.swift; path = JSONTests.swift; sourceTree = "<group>"; };
		F16D083B21EF6F7300C458B8 /* QueryFromJSONBuildingTests.swift */ = {isa = PBXFileReference; fileEncoding = 4; lastKnownFileType = sourcecode.swift; path = QueryFromJSONBuildingTests.swift; sourceTree = "<group>"; };
		F82E62E022BCD223000C311B /* AutomaticPersistedQueriesTests.swift */ = {isa = PBXFileReference; fileEncoding = 4; lastKnownFileType = sourcecode.swift; path = AutomaticPersistedQueriesTests.swift; sourceTree = "<group>"; };
/* End PBXFileReference section */

/* Begin PBXFrameworksBuildPhase section */
		9B2DFBB324E1FA0D00ED3AE6 /* Frameworks */ = {
			isa = PBXFrameworksBuildPhase;
			buildActionMask = 2147483647;
			files = (
				9B2DFBBF24E1FA1A00ED3AE6 /* Apollo.framework in Frameworks */,
			);
			runOnlyForDeploymentPostprocessing = 0;
		};
		9B68353B2463481A00337AE6 /* Frameworks */ = {
			isa = PBXFrameworksBuildPhase;
			buildActionMask = 2147483647;
			files = (
			);
			runOnlyForDeploymentPostprocessing = 0;
		};
		9B7B6F44233C26D100F32205 /* Frameworks */ = {
			isa = PBXFrameworksBuildPhase;
			buildActionMask = 2147483647;
			files = (
				DE736F4626FA6EE6007187F2 /* InflectorKit in Frameworks */,
				DECD47C3262F779800924527 /* ApolloUtils.framework in Frameworks */,
			);
			runOnlyForDeploymentPostprocessing = 0;
		};
		9B7BDA7A23FDE90400ACD198 /* Frameworks */ = {
			isa = PBXFrameworksBuildPhase;
			buildActionMask = 2147483647;
			files = (
				9B7BDAFD23FDEE9300ACD198 /* Apollo.framework in Frameworks */,
			);
			runOnlyForDeploymentPostprocessing = 0;
		};
		9B7BDABC23FDEBB600ACD198 /* Frameworks */ = {
			isa = PBXFrameworksBuildPhase;
			buildActionMask = 2147483647;
			files = (
				9B7BDAFA23FDEE8A00ACD198 /* Apollo.framework in Frameworks */,
				9B7BDAF623FDEE2600ACD198 /* SQLite in Frameworks */,
			);
			runOnlyForDeploymentPostprocessing = 0;
		};
		9BAEEBF9234BB8FD00808306 /* Frameworks */ = {
			isa = PBXFrameworksBuildPhase;
			buildActionMask = 2147483647;
			files = (
				DECD49DB262F8AAA00924527 /* ApolloTestSupport.framework in Frameworks */,
				DECD4992262F841600924527 /* ApolloCodegenTestSupport.framework in Frameworks */,
				9FDE0752258F3BC200DC0CA5 /* StarWarsAPI.framework in Frameworks */,
				9BAEEC01234BB8FD00808306 /* ApolloCodegenLib.framework in Frameworks */,
			);
			runOnlyForDeploymentPostprocessing = 0;
		};
		9F54C8B1255D760B0065AFD6 /* Frameworks */ = {
			isa = PBXFrameworksBuildPhase;
			buildActionMask = 2147483647;
			files = (
				9F54C90F255D79C80065AFD6 /* ApolloTestSupport.framework in Frameworks */,
				9F54C910255D79C80065AFD6 /* GitHubAPI.framework in Frameworks */,
				9F54C8B9255D760B0065AFD6 /* Apollo.framework in Frameworks */,
			);
			runOnlyForDeploymentPostprocessing = 0;
		};
		9F8A95741EC0FC1200304A2D /* Frameworks */ = {
			isa = PBXFrameworksBuildPhase;
			buildActionMask = 2147483647;
			files = (
				9F65B1211EC106F30090B25F /* Apollo.framework in Frameworks */,
				DED45EE4261BA1FB0086EF63 /* ApolloSQLite.framework in Frameworks */,
				DED45EE5261BA1FB0086EF63 /* ApolloWebSocket.framework in Frameworks */,
			);
			runOnlyForDeploymentPostprocessing = 0;
		};
		9FACA9BD1F42E67200AE2DBD /* Frameworks */ = {
			isa = PBXFrameworksBuildPhase;
			buildActionMask = 2147483647;
			files = (
				9FACA9BE1F42E67200AE2DBD /* Apollo.framework in Frameworks */,
			);
			runOnlyForDeploymentPostprocessing = 0;
		};
		9FC7504B1D2A532D00458D91 /* Frameworks */ = {
			isa = PBXFrameworksBuildPhase;
			buildActionMask = 2147483647;
			files = (
				DE5EB9C526EFD4D10004176A /* Nimble in Frameworks */,
				9B2DFBCD24E201A800ED3AE6 /* UploadAPI.framework in Frameworks */,
				9FC7504F1D2A532D00458D91 /* Apollo.framework in Frameworks */,
				9F8A958D1EC0FFAB00304A2D /* ApolloTestSupport.framework in Frameworks */,
				9FCE2D091E6C254700E34457 /* StarWarsAPI.framework in Frameworks */,
			);
			runOnlyForDeploymentPostprocessing = 0;
		};
		9FCE2CF61E6C213D00E34457 /* Frameworks */ = {
			isa = PBXFrameworksBuildPhase;
			buildActionMask = 2147483647;
			files = (
				9F438D071E6C2FD9007BDC1A /* Apollo.framework in Frameworks */,
			);
			runOnlyForDeploymentPostprocessing = 0;
		};
		DE05861B266978A100265760 /* Frameworks */ = {
			isa = PBXFrameworksBuildPhase;
			buildActionMask = 2147483647;
			files = (
			);
			runOnlyForDeploymentPostprocessing = 0;
		};
		DE3C7A06260A6B9800D2F4FF /* Frameworks */ = {
			isa = PBXFrameworksBuildPhase;
			buildActionMask = 2147483647;
			files = (
				DE3C7A94260A6C1000D2F4FF /* ApolloUtils.framework in Frameworks */,
			);
			runOnlyForDeploymentPostprocessing = 0;
		};
		DE6B15A926152BE10068D642 /* Frameworks */ = {
			isa = PBXFrameworksBuildPhase;
			buildActionMask = 2147483647;
			files = (
				DECD498F262F840700924527 /* ApolloCodegenTestSupport.framework in Frameworks */,
				DECD4736262F668500924527 /* UploadAPI.framework in Frameworks */,
				DECD46FB262F659500924527 /* ApolloCodegenLib.framework in Frameworks */,
				DED46051261CEAD20086EF63 /* StarWarsAPI.framework in Frameworks */,
				DED46035261CEA660086EF63 /* ApolloTestSupport.framework in Frameworks */,
				DED45FE7261CE8C50086EF63 /* ApolloWebSocket.framework in Frameworks */,
				DED45FD0261CE88C0086EF63 /* ApolloSQLite.framework in Frameworks */,
				DE6B15B126152BE10068D642 /* Apollo.framework in Frameworks */,
			);
			runOnlyForDeploymentPostprocessing = 0;
		};
		DECD4908262F81BF00924527 /* Frameworks */ = {
			isa = PBXFrameworksBuildPhase;
			buildActionMask = 2147483647;
			files = (
				DECD49C9262F88FE00924527 /* ApolloCodegenLib.framework in Frameworks */,
			);
			runOnlyForDeploymentPostprocessing = 0;
		};
/* End PBXFrameworksBuildPhase section */

/* Begin PBXGroup section */
		90690D04224333DA00FC2E54 /* Configuration */ = {
			isa = PBXGroup;
			children = (
				DE6B15F926152D210068D642 /* Shared */,
				90690D05224333DA00FC2E54 /* Apollo-Project-Debug.xcconfig */,
				90690D08224333DA00FC2E54 /* Apollo-Project-Performance-Testing.xcconfig */,
				90690D07224333DA00FC2E54 /* Apollo-Project-Release.xcconfig */,
				9B7B6F55233C27A000F32205 /* Apollo-Target-ApolloCodegenLib.xcconfig */,
				9B68354A2463498D00337AE6 /* Apollo-Target-ApolloUtils.xcconfig */,
				DE0586222669793200265760 /* Apollo-Target-ApolloAPI.xcconfig */,
				DEA34AF6260E821F00F95F86 /* Apollo-Target-AnimalKingdomAPI.xcconfig */,
				9B4AA8AD239EFDC9003E1300 /* Apollo-Target-CodegenTests.xcconfig */,
				90690D06224333DA00FC2E54 /* Apollo-Target-Framework.xcconfig */,
				90690D2222433C2800FC2E54 /* Apollo-Target-GitHubAPI.xcconfig */,
				90690D2422433C8000FC2E54 /* Apollo-Target-PerformanceTests.xcconfig */,
				90690D2122433C1900FC2E54 /* Apollo-Target-StarWarsAPI.xcconfig */,
				90690D142243363D00FC2E54 /* Apollo-Target-TestHost-iOS.xcconfig */,
				90690D0B2243345500FC2E54 /* Apollo-Target-Tests.xcconfig */,
				DE6B15E826152CD80068D642 /* Apollo-Target-ServerIntegrationTests.xcconfig */,
				DECD492F262F820500924527 /* Apollo-Target-CodegenTestSupport.xcconfig */,
				90690D2522433CAF00FC2E54 /* Apollo-Target-TestSupport.xcconfig */,
				9B2DFBC824E1FA7E00ED3AE6 /* Apollo-Target-UploadAPI.xcconfig */,
				9B7BDAD923FDECB400ACD198 /* ApolloSQLite-Project-Debug.xcconfig */,
				9B7BDADC23FDECB400ACD198 /* ApolloSQLite-Project-Release.xcconfig */,
				9B7BDAD823FDECB300ACD198 /* ApolloSQLite-Target-Framework.xcconfig */,
				9B9BBB1624DB74720021C30F /* Apollo-Target-UploadAPI.xcconfig */,
				9B7BDAA523FDE98C00ACD198 /* ApolloWebSocket-Project-Debug.xcconfig */,
				9B7BDAA323FDE98C00ACD198 /* ApolloWebSocket-Project-Release.xcconfig */,
				9B7BDAA423FDE98C00ACD198 /* ApolloWebSocket-Target-Framework.xcconfig */,
			);
			name = Configuration;
			path = Configuration/Apollo;
			sourceTree = "<group>";
		};
		9B0417812390320A00C9EC4E /* TestHelpers */ = {
			isa = PBXGroup;
			children = (
				9BC139A524EDCAD900876D29 /* BlindRetryingTestInterceptor.swift */,
				9B2B66F32513FAFE00B53ABF /* CancellationHandlingInterceptor.swift */,
				9BF6C91725194D7B000D5B93 /* MultipartFormData+Testing.swift */,
				9BC139A724EDCE4F00876D29 /* RetryToCountThenSucceedInterceptor.swift */,
				9BF6C99B25195019000D5B93 /* String+IncludesForTesting.swift */,
				C3279FC52345233000224790 /* TestCustomRequestBodyCreator.swift */,
				9B64F6752354D219002D1BB5 /* URL+QueryDict.swift */,
			);
			name = TestHelpers;
			sourceTree = "<group>";
		};
		9B2061162591B3550020D1E0 /* Resources */ = {
			isa = PBXGroup;
			children = (
				9B2061192591B3550020D1E0 /* a.txt */,
				9B2061182591B3550020D1E0 /* b.txt */,
				9B2061172591B3550020D1E0 /* c.txt */,
			);
			path = Resources;
			sourceTree = "<group>";
		};
		9B20614A2591B3700020D1E0 /* graphql */ = {
			isa = PBXGroup;
			children = (
				9B20614C2591B3700020D1E0 /* operationIDs.json */,
				9B20614D2591B3700020D1E0 /* schema.json */,
				9B20614B2591B3700020D1E0 /* UploadMultipleFiles.graphql */,
				9B20614E2591B3700020D1E0 /* UploadOneFile.graphql */,
			);
			path = graphql;
			sourceTree = "<group>";
		};
		9B20614F2591B3860020D1E0 /* graphql */ = {
			isa = PBXGroup;
			children = (
				9B2061542591B3860020D1E0 /* API.json */,
				9B2061602591B3860020D1E0 /* CharacterAndSubTypesFragments.graphql */,
				9B2061652591B3860020D1E0 /* CreateReviewForEpisode.graphql */,
				9B2061532591B3860020D1E0 /* HeroAndFriendsNames.graphql */,
				9B2061582591B3860020D1E0 /* HeroAppearsIn.graphql */,
				9B20615C2591B3860020D1E0 /* HeroConditional.graphql */,
				9B2061592591B3860020D1E0 /* HeroDetails.graphql */,
				9B2061552591B3860020D1E0 /* HeroFriendsOfFriends.graphql */,
				9B20615E2591B3860020D1E0 /* HeroName.graphql */,
				9B2061562591B3860020D1E0 /* HeroNameAndAppearsIn.graphql */,
				9B2061642591B3860020D1E0 /* HeroParentTypeDependentField.graphql */,
				9B2061612591B3860020D1E0 /* HeroTypeDependentAliasedField.graphql */,
				9B20615F2591B3860020D1E0 /* operationIDs.json */,
				9B20615A2591B3860020D1E0 /* SameHeroTwice.graphql */,
				9B2061622591B3860020D1E0 /* schema.json */,
				9F41CBEF25A3490600C02CB7 /* schema.graphqls */,
				9B20615D2591B3860020D1E0 /* Search.graphql */,
				9B2061572591B3860020D1E0 /* Starship.graphql */,
				9B2061632591B3860020D1E0 /* SubscribeReview.graphql */,
				9B2061502591B3860020D1E0 /* TestFolder */,
				9B20615B2591B3860020D1E0 /* TwoHeroes.graphql */,
			);
			path = graphql;
			sourceTree = "<group>";
		};
		9B2061502591B3860020D1E0 /* TestFolder */ = {
			isa = PBXGroup;
			children = (
				9B2061512591B3860020D1E0 /* TestFolder2 */,
			);
			path = TestFolder;
			sourceTree = "<group>";
		};
		9B2061512591B3860020D1E0 /* TestFolder2 */ = {
			isa = PBXGroup;
			children = (
				9B2061522591B3860020D1E0 /* Human.graphql */,
			);
			path = TestFolder2;
			sourceTree = "<group>";
		};
		9B2061662591B3A50020D1E0 /* graphql */ = {
			isa = PBXGroup;
			children = (
				9B2061702591B3A50020D1E0 /* operationIDs.json */,
				9B2061682591B3A50020D1E0 /* Queries */,
				9B2061672591B3A50020D1E0 /* schema.docs.graphql */,
			);
			path = graphql;
			sourceTree = "<group>";
		};
		9B2061682591B3A50020D1E0 /* Queries */ = {
			isa = PBXGroup;
			children = (
				9B2061692591B3A50020D1E0 /* IssuesAndCommentsForRepository.graphql */,
				9B20616A2591B3A50020D1E0 /* TestFolder */,
				9B20616E2591B3A50020D1E0 /* Repository.graphql */,
			);
			path = Queries;
			sourceTree = "<group>";
		};
		9B20616A2591B3A50020D1E0 /* TestFolder */ = {
			isa = PBXGroup;
			children = (
				9B20616B2591B3A50020D1E0 /* TestFolder2 */,
			);
			path = TestFolder;
			sourceTree = "<group>";
		};
		9B20616B2591B3A50020D1E0 /* TestFolder2 */ = {
			isa = PBXGroup;
			children = (
				9B20616C2591B3A50020D1E0 /* TestFolder3 */,
			);
			path = TestFolder2;
			sourceTree = "<group>";
		};
		9B20616C2591B3A50020D1E0 /* TestFolder3 */ = {
			isa = PBXGroup;
			children = (
				9B20616D2591B3A50020D1E0 /* RepoURL.graphql */,
			);
			path = TestFolder3;
			sourceTree = "<group>";
		};
		9B260BE9245A01B900562176 /* Interceptor */ = {
			isa = PBXGroup;
			children = (
				9BC742AF24D09F880029282C /* DefaultInterceptors */,
				9B260BEA245A020300562176 /* ApolloInterceptor.swift */,
				9BC742AB24CFB2FF0029282C /* ApolloErrorInterceptor.swift */,
				9B260C07245A437400562176 /* InterceptorProvider.swift */,
			);
			name = Interceptor;
			sourceTree = "<group>";
		};
		9B260C02245A07C200562176 /* RequestChain */ = {
			isa = PBXGroup;
			children = (
				9B260BF0245A025400562176 /* HTTPRequest.swift */,
				9B260BFE245A054700562176 /* JSONRequest.swift */,
				9B9BBAF224DB39D70021C30F /* UploadRequest.swift */,
				9B260BF4245A028D00562176 /* HTTPResponse.swift */,
				9B260BF2245A026F00562176 /* RequestChain.swift */,
				9B260C03245A090600562176 /* RequestChainNetworkTransport.swift */,
			);
			name = RequestChain;
			sourceTree = "<group>";
		};
		9B2DFBC424E1FA3E00ED3AE6 /* UploadAPI */ = {
			isa = PBXGroup;
			children = (
				9B2DFBCE24E201DD00ED3AE6 /* API.swift */,
				9B2DFBC524E1FA3E00ED3AE6 /* UploadAPI.h */,
				9B20614A2591B3700020D1E0 /* graphql */,
				9B2DFBC624E1FA3E00ED3AE6 /* Info.plist */,
			);
			name = UploadAPI;
			path = Sources/UploadAPI;
			sourceTree = SOURCE_ROOT;
		};
		9B455CE82492D0A7002255A9 /* Extensions */ = {
			isa = PBXGroup;
			children = (
				9B455CE22492D0A3002255A9 /* ApolloExtension.swift */,
				9B455CE42492D0A3002255A9 /* Collection+Apollo.swift */,
				9B455CEA2492FB03002255A9 /* String+SHA.swift */,
			);
			name = Extensions;
			sourceTree = "<group>";
		};
		9B4751BD2575BAFB0001FB87 /* Naming */ = {
			isa = PBXGroup;
			children = (
				9B47516D2575AA690001FB87 /* Pluralizer.swift */,
			);
			name = Naming;
			sourceTree = "<group>";
		};
		9B6835472463486200337AE6 /* ApolloUtils */ = {
			isa = PBXGroup;
			children = (
				9B6CB23D238077B60007259D /* Atomic.swift */,
				9B455CE82492D0A7002255A9 /* Extensions */,
			);
			name = ApolloUtils;
			path = Sources/ApolloUtils;
			sourceTree = "<group>";
		};
		9B7B6F50233C26E400F32205 /* ApolloCodegenLib */ = {
			isa = PBXGroup;
			children = (
				9FE1E54C2588C5E000AA967E /* Frontend */,
				9B4751BD2575BAFB0001FB87 /* Naming */,
				9BCB585D240758B2002F766E /* Extensions */,
				9BD681332405F6BB000874CB /* Codegen */,
				9BD681322405F69C000874CB /* CLI */,
				9BD681342405F6D1000874CB /* SchemaDownload */,
				9B518C8A235F8B05004C426D /* ApolloFilePathHelper.swift */,
				9BAEEBF22346DDAD00808306 /* CodegenLogger.swift */,
				9BE74D3C23FB4A8E006D354F /* FileFinder.swift */,
				9B7B6F51233C26E400F32205 /* Info.plist */,
				9BFE8DA8265D5D8F000BBF81 /* URLDownloader.swift */,
				9BCA8C0826618226004FF2F6 /* UntypedGraphQLRequestBodyCreator.swift */,
			);
			name = ApolloCodegenLib;
			path = Sources/ApolloCodegenLib;
			sourceTree = "<group>";
		};
		9B7BDA9323FDE94C00ACD198 /* ApolloWebSocket */ = {
			isa = PBXGroup;
			children = (
				E676C11F26CB05F90091215A /* DefaultImplementation */,
				9B7BDA9823FDE94C00ACD198 /* WebSocketClient.swift */,
				19E9F6A826D5867E003AB80E /* OperationMessageIdCreator.swift */,
				9B7BDA9723FDE94C00ACD198 /* OperationMessage.swift */,
				9B7BDA9623FDE94C00ACD198 /* SplitNetworkTransport.swift */,
				9B7BDA9423FDE94C00ACD198 /* WebSocketError.swift */,
				9B7BDA9523FDE94C00ACD198 /* WebSocketTask.swift */,
				9B7BDA9923FDE94C00ACD198 /* WebSocketTransport.swift */,
				9B7BDA9A23FDE94C00ACD198 /* Info.plist */,
			);
			name = ApolloWebSocket;
			path = Sources/ApolloWebSocket;
			sourceTree = SOURCE_ROOT;
		};
		9B7BDACC23FDEBE300ACD198 /* ApolloSQLite */ = {
			isa = PBXGroup;
			children = (
				9B7BDACF23FDEBE300ACD198 /* SQLiteNormalizedCache.swift */,
				9B7BDACD23FDEBE300ACD198 /* SQLiteSerialization.swift */,
				9B7BDACE23FDEBE300ACD198 /* Info.plist */,
				9B9F16A626013DAB00FB2F31 /* SQLiteDatabase.swift */,
				9B9F16B72601532500FB2F31 /* SQLiteDotSwiftDatabase.swift */,
			);
			name = ApolloSQLite;
			path = Sources/ApolloSQLite;
			sourceTree = "<group>";
		};
		9B7BDAF923FDEE8A00ACD198 /* Frameworks */ = {
			isa = PBXGroup;
			children = (
				DE46A54D26EFE95800357C52 /* XCTest.framework */,
			);
			name = Frameworks;
			sourceTree = "<group>";
		};
		9B8110A623A1994000688AC4 /* SourcePackages */ = {
			isa = PBXGroup;
			children = (
				9B8110A723A1995D00688AC4 /* .keep */,
			);
			path = SourcePackages;
			sourceTree = "<group>";
		};
		9BAEEC0A234BB95B00808306 /* ApolloCodegenTests */ = {
			isa = PBXGroup;
			children = (
				DE2FCF3326E809A30057EA67 /* AnimalsAPI */,
				9F1A96AE258F367100A06EEB /* Frontend */,
				9B8110A623A1994000688AC4 /* SourcePackages */,
				E6BE04ED26F11B3500CF858D /* Resources */,
				E657CDB926FD01D4005834D6 /* ApolloSchemaInternalTests.swift */,
				9BAEEC16234C275600808306 /* ApolloSchemaPublicTests.swift */,
				9BAEEC18234C297800808306 /* ApolloCodegenTests.swift */,
				9B518C88235F8AD4004C426D /* CLIDownloaderTests.swift */,
				9BAEEC14234C132600808306 /* CLIExtractorTests.swift */,
				9BAEEC0D234BB95B00808306 /* FileManagerExtensionsTests.swift */,
				9B68F0542416B33300E97318 /* LineByLineComparison.swift */,
				9B4751AC2575B5070001FB87 /* PluralizerTests.swift */,
				9B8C3FB4248DA3E000707B13 /* URLExtensionsTests.swift */,
				9BAEEC0C234BB95B00808306 /* Info.plist */,
				E6D79AB626E97D0D0094434A /* URLDownloaderTests.swift */,
			);
			path = ApolloCodegenTests;
			sourceTree = "<group>";
		};
		9BC742AF24D09F880029282C /* DefaultInterceptors */ = {
			isa = PBXGroup;
			children = (
				DE56DC222683B2020090D6E4 /* DefaultInterceptorProvider.swift */,
				9BEEDC2724E351E5001D1294 /* MaxRetryInterceptor.swift */,
				9B96500B24BE7239003C29C0 /* CacheReadInterceptor.swift */,
				9B260BFA245A031900562176 /* NetworkFetchInterceptor.swift */,
				9B260BF8245A030100562176 /* ResponseCodeInterceptor.swift */,
				9B260C09245A532500562176 /* JSONResponseParsingInterceptor.swift */,
				9B9BBAF424DB4F890021C30F /* AutomaticPersistedQueryInterceptor.swift */,
				9BC742AD24CFB6450029282C /* CacheWriteInterceptor.swift */,
			);
			name = DefaultInterceptors;
			sourceTree = "<group>";
		};
		9BCB585D240758B2002F766E /* Extensions */ = {
			isa = PBXGroup;
			children = (
				9B7B6F68233C2C0C00F32205 /* FileManager+Apollo.swift */,
				9BAEEBF62346F0A000808306 /* StaticString+Apollo.swift */,
				9B8C3FB1248DA2EA00707B13 /* URL+Apollo.swift */,
			);
			name = Extensions;
			sourceTree = "<group>";
		};
		9BCF0CD823FC9CA50031D2A2 /* ApolloTestSupport */ = {
			isa = PBXGroup;
			children = (
				9BCF0CDA23FC9CA50031D2A2 /* ApolloTestSupport.h */,
				9BCF0CDE23FC9CA50031D2A2 /* Info.plist */,
				9BE071AE2368D34D00FA5952 /* Matchable.swift */,
				9BCF0CDD23FC9CA50031D2A2 /* MockURLSession.swift */,
				9BCF0CDF23FC9CA50031D2A2 /* MockNetworkTransport.swift */,
				DE4766E726F92F30004622E0 /* MockSchemaConfiguration.swift */,
				DE5EB9C126EFCBD40004176A /* MockApolloStore.swift */,
				DE5EB9CA26EFE5510004176A /* MockOperation.swift */,
				DE5EB9BF26EFCB010004176A /* TestObserver.swift */,
				9B7BDA8723FDE92900ACD198 /* MockWebSocket.swift */,
				9F3910262549741400AF54A6 /* MockGraphQLServer.swift */,
				9B21FD762422C8CC00998B5C /* TestFileHelper.swift */,
				9BCF0CD923FC9CA50031D2A2 /* TestCacheProvider.swift */,
				9B7BDAEC23FDED9700ACD198 /* SQLiteTestCacheProvider.swift */,
				9BEEDC2A24E61995001D1294 /* TestURLs.swift */,
				9BCF0CDC23FC9CA50031D2A2 /* XCTAssertHelpers.swift */,
				9FBE0D3F25407B64002ED0B1 /* AsyncResultObserver.swift */,
				9F68F9F025415827004F26D0 /* XCTestCase+Helpers.swift */,
				9B2061162591B3550020D1E0 /* Resources */,
			);
			name = ApolloTestSupport;
			path = Sources/ApolloTestSupport;
			sourceTree = SOURCE_ROOT;
		};
		9BCF0CE923FC9F060031D2A2 /* StarWarsAPI */ = {
			isa = PBXGroup;
			children = (
				9BCF0CFC23FC9F060031D2A2 /* API.swift */,
				DE2FCF4626E92EAB0057EA67 /* APIv1.swift */,
				9BCF0CF123FC9F060031D2A2 /* StarWarsAPI.h */,
				9B20614F2591B3860020D1E0 /* graphql */,
				9BCF0CFF23FC9F060031D2A2 /* Info.plist */,
			);
			name = StarWarsAPI;
			path = Sources/StarWarsAPI;
			sourceTree = SOURCE_ROOT;
		};
		9BD681322405F69C000874CB /* CLI */ = {
			isa = PBXGroup;
			children = (
				9BAEEBF023467E0A00808306 /* ApolloCLI.swift */,
				9BC2D9D1233C6DC0007BD083 /* Basher.swift */,
				9BAEEBF42346E90700808306 /* CLIExtractor.swift */,
				9B518C85235F8125004C426D /* CLIDownloader.swift */,
			);
			name = CLI;
			sourceTree = "<group>";
		};
		9BD681332405F6BB000874CB /* Codegen */ = {
			isa = PBXGroup;
			children = (
				9B7B6F57233C287100F32205 /* ApolloCodegen.swift */,
				9B7B6F58233C287100F32205 /* ApolloCodegenOptions.swift */,
			);
			name = Codegen;
			sourceTree = "<group>";
		};
		9BD681342405F6D1000874CB /* SchemaDownload */ = {
			isa = PBXGroup;
			children = (
				9BAEEBEB234663F200808306 /* ApolloSchemaDownloader.swift */,
				9BAEEBED2346644600808306 /* ApolloSchemaDownloadConfiguration.swift */,
			);
			name = SchemaDownload;
			sourceTree = "<group>";
		};
		9BDE43D222C6658D00FD7C7F /* Protocols */ = {
			isa = PBXGroup;
			children = (
				9BDE43D022C6655200FD7C7F /* Cancellable.swift */,
			);
			name = Protocols;
			sourceTree = "<group>";
		};
		9BDF200723FDC37600153E2B /* GitHubAPI */ = {
			isa = PBXGroup;
			children = (
				9BDF200C23FDC37600153E2B /* GitHubAPI.h */,
				9BDF201123FDC37600153E2B /* API.swift */,
				9B2061662591B3A50020D1E0 /* graphql */,
				9BDF201223FDC37600153E2B /* Info.plist */,
			);
			name = GitHubAPI;
			path = Sources/GitHubAPI;
			sourceTree = SOURCE_ROOT;
		};
		9F1A96AE258F367100A06EEB /* Frontend */ = {
			isa = PBXGroup;
			children = (
				9F1A96AF258F36B200A06EEB /* SchemaLoadingTests.swift */,
				9F62DF8D2590539A00E6E808 /* SchemaIntrospectionTests.swift */,
				9F62DFAD2590557F00E6E808 /* DocumentParsingAndValidationTests.swift */,
				9F62E00F2590728000E6E808 /* CompilationTests.swift */,
				9F62DFBE2590560000E6E808 /* Helpers.swift */,
			);
			path = Frontend;
			sourceTree = "<group>";
		};
		9F27D4601D40363A00715680 /* Execution */ = {
			isa = PBXGroup;
			children = (
				DE9C04AB26EA763E00EC35E7 /* Accumulators */,
				9FF90A5C1DDDEB100034C3B6 /* GraphQLExecutor.swift */,
				9FA6F3671E65DF4700BF8D73 /* GraphQLResultAccumulator.swift */,
				9F7BA89822927A3700999B3B /* ResponsePath.swift */,
				DE0586322669948500265760 /* InputValue+Evaluation.swift */,
			);
			name = Execution;
			sourceTree = "<group>";
		};
		9F54C8B5255D760B0065AFD6 /* ApolloPerformanceTests */ = {
			isa = PBXGroup;
			children = (
				9FD151B9255D7FAB003BDAAA /* Responses */,
				9F54C8B6255D760B0065AFD6 /* ParsingPerformanceTests.swift */,
				9F54C8B8255D760B0065AFD6 /* Info.plist */,
			);
			path = ApolloPerformanceTests;
			sourceTree = "<group>";
		};
		9FC4B9231D2BE4F00046A641 /* JSON */ = {
			isa = PBXGroup;
			children = (
				9FEB050C1DB5732300DA3B44 /* JSONSerializationFormat.swift */,
				9BA1244922D8A8EA00BF1D24 /* JSONSerialization+Sorting.swift */,
			);
			name = JSON;
			sourceTree = "<group>";
		};
		9FC7503A1D2A532C00458D91 = {
			isa = PBXGroup;
			children = (
				9B5A1EE3243284F300F066BB /* Package.swift */,
				DE05862326697A8C00265760 /* ApolloAPI */,
				9B6835472463486200337AE6 /* ApolloUtils */,
				9FC750461D2A532C00458D91 /* Apollo */,
				9B7B6F50233C26E400F32205 /* ApolloCodegenLib */,
				9B7BDACC23FDEBE300ACD198 /* ApolloSQLite */,
				9B7BDA9323FDE94C00ACD198 /* ApolloWebSocket */,
				9FCE2CF41E6C20E000E34457 /* Tests */,
				9BDF200723FDC37600153E2B /* GitHubAPI */,
				9BCF0CE923FC9F060031D2A2 /* StarWarsAPI */,
				9B2DFBC424E1FA3E00ED3AE6 /* UploadAPI */,
				DE3C79A8260A6ACD00D2F4FF /* AnimalKingdomAPI */,
				DECD490C262F81BF00924527 /* ApolloCodegenTestSupport */,
				9B7BDAF923FDEE8A00ACD198 /* Frameworks */,
				90690D04224333DA00FC2E54 /* Configuration */,
				9FC750451D2A532C00458D91 /* Products */,
			);
			indentWidth = 2;
			sourceTree = "<group>";
			tabWidth = 2;
		};
		9FC750451D2A532C00458D91 /* Products */ = {
			isa = PBXGroup;
			children = (
				9FC750441D2A532C00458D91 /* Apollo.framework */,
				9FC7504E1D2A532D00458D91 /* ApolloTests.xctest */,
				9FCE2CFA1E6C213D00E34457 /* StarWarsAPI.framework */,
				9F8A95781EC0FC1200304A2D /* ApolloTestSupport.framework */,
				9FACA9C61F42E67200AE2DBD /* GitHubAPI.framework */,
				9B7B6F47233C26D100F32205 /* ApolloCodegenLib.framework */,
				9BAEEBFC234BB8FD00808306 /* ApolloCodegenTests.xctest */,
				9B7BDA7D23FDE90400ACD198 /* ApolloWebSocket.framework */,
				9B7BDABF23FDEBB600ACD198 /* ApolloSQLite.framework */,
				9B68353E2463481A00337AE6 /* ApolloUtils.framework */,
				9B2DFBB624E1FA0D00ED3AE6 /* UploadAPI.framework */,
				9B2DFBCA24E2016800ED3AE6 /* UploadAPI.framework */,
				9F54C8B4255D760B0065AFD6 /* ApolloPerformanceTests.xctest */,
				DE3C7A11260A6B9800D2F4FF /* AnimalKingdomAPI.framework */,
				DE6B15AC26152BE10068D642 /* ApolloServerIntegrationTests.xctest */,
				DECD490B262F81BF00924527 /* ApolloCodegenTestSupport.framework */,
				DE058621266978A100265760 /* ApolloAPI.framework */,
			);
			name = Products;
			sourceTree = "<group>";
		};
		9FC750461D2A532C00458D91 /* Apollo */ = {
			isa = PBXGroup;
			children = (
				9FC750621D2A59F600458D91 /* ApolloClient.swift */,
				9B708AAC2305884500604A11 /* ApolloClientProtocol.swift */,
				9FCDFD281E33D0CE007519DC /* GraphQLQueryWatcher.swift */,
				9FC9A9BE1E2C27FB0023C4D5 /* GraphQLResult.swift */,
				9FC9A9D21E2FD48B0023C4D5 /* GraphQLError.swift */,
				9F27D4601D40363A00715680 /* Execution */,
				9FC4B9231D2BE4F00046A641 /* JSON */,
				9FC9A9CE1E2FD0CC0023C4D5 /* Network */,
				9BDE43D222C6658D00FD7C7F /* Protocols */,
				9FC9A9CA1E2FD05C0023C4D5 /* Store */,
				9FE3F3961DADBD0D0072078F /* Supporting Files */,
				9FCDFD211E33A09F007519DC /* Utilities */,
			);
			name = Apollo;
			path = Sources/Apollo;
			sourceTree = "<group>";
		};
		9FC750521D2A532D00458D91 /* ApolloTests */ = {
			isa = PBXGroup;
			children = (
				DED45DE8261B969F0086EF63 /* Cache */,
				9B0417812390320A00C9EC4E /* TestHelpers */,
				DED45E9B261BA0CA0086EF63 /* WebSocket */,
				D87AC09E2564D60B0079FAA5 /* ApolloClientOperationTests.swift */,
				F82E62E022BCD223000C311B /* AutomaticPersistedQueriesTests.swift */,
				9F438D0B1E6C494C007BDC1A /* BatchedLoadTests.swift */,
				9FC9A9C71E2EFE6E0023C4D5 /* CacheKeyForFieldTests.swift */,
				9FADC8531E6B86D900C677E6 /* DataLoaderTests.swift */,
				DED45C292615319E0086EF63 /* DefaultInterceptorProviderTests.swift */,
				9B78C71B2326E859000C8C32 /* ErrorGenerationTests.swift */,
				E616B6D026C3335600DB049E /* ExecutionTests.swift */,
				9F8622F91EC2117C00C38162 /* FragmentConstructionAndConversionTests.swift */,
				9B95EDBF22CAA0AF00702BB2 /* GETTransformerTests.swift */,
				9B21FD742422C29D00998B5C /* GraphQLFileTests.swift */,
				9FF90A6A1DDDEB420034C3B6 /* GraphQLMapEncodingTests.swift */,
				9FC750551D2A532D00458D91 /* Info.plist */,
				DE46A55926F13B4100357C52 /* Interceptors */,
				E86D8E03214B32DA0028EFE1 /* JSONTests.swift */,
				9BF6C95225194EA5000D5B93 /* MultipartFormDataTests.swift */,
				9F91CF8E1F6C0DB2008DD0BE /* MutatingResultsTests.swift */,
				9F295E301E27534800A24949 /* GraphQLExecutor_ResultNormalizer_FromResponse_Tests.swift */,
				9FF90A6C1DDDEB420034C3B6 /* ParseQueryResponseTests.swift */,
				9F21735A2568F3E200566121 /* PossiblyDeferredTests.swift */,
				F16D083B21EF6F7300C458B8 /* QueryFromJSONBuildingTests.swift */,
				9FF90A6B1DDDEB420034C3B6 /* GraphQLExecutor_SelectionSetMapper_FromResponse_Tests.swift */,
				C338DF1622DD9DE9006AF33E /* RequestBodyCreatorTests.swift */,
				9B96500824BE6201003C29C0 /* RequestChainTests.swift */,
				E61DD76426D60C1800C41614 /* SQLiteDotSwiftDatabaseBehaviorTests.swift */,
				9B9BBB1A24DB75E60021C30F /* UploadRequestTests.swift */,
				5BB2C0222380836100774170 /* VersionNumberTests.swift */,
				DE2FCF4826E94D150057EA67 /* SelectionTests.swift */,
				DE5EB9C626EFE0F80004176A /* JSONValueMatcher.swift */,
			);
			path = ApolloTests;
			sourceTree = "<group>";
		};
		9FC9A9CA1E2FD05C0023C4D5 /* Store */ = {
			isa = PBXGroup;
			children = (
				9F55347A1DE1DB2100E54264 /* ApolloStore.swift */,
				9FADC84E1E6B865E00C677E6 /* DataLoader.swift */,
				54DDB0911EA045870009DD99 /* InMemoryNormalizedCache.swift */,
				9FCE2CED1E6BE2D800E34457 /* NormalizedCache.swift */,
				9FC9A9CB1E2FD0760023C4D5 /* Record.swift */,
				9FC9A9BC1E2C271C0023C4D5 /* RecordSet.swift */,
			);
			name = Store;
			sourceTree = "<group>";
		};
		9FC9A9CE1E2FD0CC0023C4D5 /* Network */ = {
			isa = PBXGroup;
			children = (
				9B260C02245A07C200562176 /* RequestChain */,
				9B260BE9245A01B900562176 /* Interceptor */,
				C377CCA822D798BD00572E03 /* GraphQLFile.swift */,
				9BF1A95022CA6E71005292C2 /* GraphQLGETTransformer.swift */,
				5AC6CA4222AAF7B200B7C94D /* GraphQLHTTPMethod.swift */,
				9BDE43DE22C6708600FD7C7F /* GraphQLHTTPRequestError.swift */,
				9FF90A5B1DDDEB100034C3B6 /* GraphQLResponse.swift */,
				C377CCAA22D7992E00572E03 /* MultipartFormData.swift */,
				9F69FFA81D42855900E000B1 /* NetworkTransport.swift */,
				9BEDC79D22E5D2CF00549BF6 /* RequestBodyCreator.swift */,
				9B4F453E244A27B900C2CF7D /* URLSessionClient.swift */,
				9B554CC3247DC29A002F452A /* TaskData.swift */,
			);
			name = Network;
			sourceTree = "<group>";
		};
		9FCDFD211E33A09F007519DC /* Utilities */ = {
			isa = PBXGroup;
			children = (
				9B1CCDD82360F02C007C9032 /* Bundle+Helpers.swift */,
				9BE071AC2368D08700FA5952 /* Collection+Helpers.swift */,
				9BA3130D2302BEA5007B7FC5 /* DispatchQueue+Optional.swift */,
				9F578D8F1D8D2CB300C0EA36 /* HTTPURLResponse+Helpers.swift */,
				9F33D6A32566475600A1543F /* PossiblyDeferred.swift */,
				DE0586382669985000265760 /* Dictionary+Helpers.swift */,
			);
			name = Utilities;
			sourceTree = "<group>";
		};
		9FCE2CF41E6C20E000E34457 /* Tests */ = {
			isa = PBXGroup;
			children = (
				DE4B66B726260EBE00AE90A9 /* TestPlans */,
				9FC750521D2A532D00458D91 /* ApolloTests */,
				9F54C8B5255D760B0065AFD6 /* ApolloPerformanceTests */,
				9BAEEC0A234BB95B00808306 /* ApolloCodegenTests */,
				DE6B15AD26152BE10068D642 /* ApolloServerIntegrationTests */,
				9BCF0CD823FC9CA50031D2A2 /* ApolloTestSupport */,
			);
			path = Tests;
			sourceTree = "<group>";
		};
		9FD151B9255D7FAB003BDAAA /* Responses */ = {
			isa = PBXGroup;
			children = (
				9FD15199255D7F30003BDAAA /* IssuesAndCommentsForRepository.json */,
			);
			path = Responses;
			sourceTree = "<group>";
		};
		9FE1E54C2588C5E000AA967E /* Frontend */ = {
			isa = PBXGroup;
			children = (
				9F1A9665258F34BB00A06EEB /* ApolloCodegenFrontend.swift */,
				9F62DFCF2590710E00E6E808 /* GraphQLSource.swift */,
				9F1A9667258F34BB00A06EEB /* GraphQLSchema.swift */,
				9F628E9425935BE600F94F9D /* GraphQLType.swift */,
				9F628EB42593651B00F94F9D /* GraphQLValue.swift */,
				9F62E03E2590896400E6E808 /* GraphQLError.swift */,
				9F1A9668258F34BB00A06EEB /* CompilationResult.swift */,
				9F1A966A258F34BB00A06EEB /* JavaScriptBridge.swift */,
				DE3C7973260A646300D2F4FF /* dist */,
			);
			path = Frontend;
			sourceTree = "<group>";
		};
		9FE3F3961DADBD0D0072078F /* Supporting Files */ = {
			isa = PBXGroup;
			children = (
				9FC750471D2A532C00458D91 /* Apollo.h */,
				9FC750491D2A532C00458D91 /* Info.plist */,
				9B74BCBE2333F4ED00508F84 /* run-bundled-codegen.sh */,
			);
			name = "Supporting Files";
			sourceTree = "<group>";
		};
		DE05862326697A8C00265760 /* ApolloAPI */ = {
			isa = PBXGroup;
			children = (
				9FC9A9C11E2D3CAF0023C4D5 /* InputValue.swift */,
				DE3C7B15260A6FCA00D2F4FF /* ScalarTypes.swift */,
				9FC4B91F1D2A6F8D0046A641 /* JSON.swift */,
				9F27D4631D40379500715680 /* JSONStandardTypeConversions.swift */,
				DE9C04B026EAAFF900EC35E7 /* JSONDecodingError.swift */,
				DE2FCF2226E8082A0057EA67 /* SchemaTypes */,
				DE2FCF1E26E807CC0057EA67 /* CacheTransaction.swift */,
				DE9C04AE26EAAEE800EC35E7 /* CacheReference.swift */,
				9B68F06E241C649E00E97318 /* GraphQLNullable.swift */,
				DE3C7B12260A6FC900D2F4FF /* FragmentProtocols.swift */,
				DE3C7B14260A6FCA00D2F4FF /* GraphQLEnum.swift */,
				DE3C7B11260A6FC900D2F4FF /* ResponseDict.swift */,
				DE3C7B10260A6FC900D2F4FF /* SelectionSet.swift */,
				DEA6A83326F298660091AF8A /* ParentType.swift */,
				DECD53D026EC48200059A639 /* ResponseObject.swift */,
				DE2FCF1C26E806710057EA67 /* SchemaConfiguration.swift */,
				DE664ED326602AF60054DB4F /* Selection.swift */,
				DECD53CE26EC0EE50059A639 /* OutputTypeConvertible.swift */,
				DE2FCF2026E807EF0057EA67 /* Cacheable.swift */,
				9FC750601D2A59C300458D91 /* GraphQLOperation.swift */,
				DE05862426697A8C00265760 /* Info.plist */,
			);
			name = ApolloAPI;
			path = Sources/ApolloAPI;
			sourceTree = "<group>";
		};
		DE2FCF2226E8082A0057EA67 /* SchemaTypes */ = {
			isa = PBXGroup;
			children = (
				DE2FCF2626E8083A0057EA67 /* Field.swift */,
				DE2FCF2426E8083A0057EA67 /* Interface.swift */,
				DE2FCF2526E8083A0057EA67 /* Object.swift */,
				DE2FCF2326E8083A0057EA67 /* Union.swift */,
				DE2FCF2B26E808560057EA67 /* ObjectType.swift */,
			);
			path = SchemaTypes;
			sourceTree = "<group>";
		};
		DE2FCF3326E809A30057EA67 /* AnimalsAPI */ = {
			isa = PBXGroup;
			children = (
				DE2FCF3426E809BB0057EA67 /* ExpectedGeneratedOutput */,
			);
			path = AnimalsAPI;
			sourceTree = "<group>";
		};
		DE2FCF3426E809BB0057EA67 /* ExpectedGeneratedOutput */ = {
			isa = PBXGroup;
			children = (
				DE2FCF3526E809BB0057EA67 /* Fragments */,
				DE2FCF3A26E809BB0057EA67 /* Queries */,
			);
			path = ExpectedGeneratedOutput;
			sourceTree = "<group>";
		};
		DE2FCF3526E809BB0057EA67 /* Fragments */ = {
			isa = PBXGroup;
			children = (
				DE2FCF3626E809BB0057EA67 /* PetDetails.swift */,
				DE2FCF3726E809BB0057EA67 /* HeightInMeters.swift */,
				DE2FCF3826E809BB0057EA67 /* ClassroomPetDetails.swift */,
				DE2FCF3926E809BB0057EA67 /* WarmBloodedDetails.swift */,
			);
			path = Fragments;
			sourceTree = "<group>";
		};
		DE2FCF3A26E809BB0057EA67 /* Queries */ = {
			isa = PBXGroup;
			children = (
				DE2FCF3B26E809BB0057EA67 /* ClassroomPetsQuery.swift */,
				DE2FCF3C26E809BB0057EA67 /* AllAnimalsQuery.swift */,
				DE2FCF3D26E809BB0057EA67 /* ClassroomPetsWithSubtypes.swift */,
			);
			path = Queries;
			sourceTree = "<group>";
		};
		DE3C79A8260A6ACD00D2F4FF /* AnimalKingdomAPI */ = {
			isa = PBXGroup;
			children = (
				DE3C79A9260A6ACD00D2F4FF /* AnimalKingdomAPI.h */,
				DE3C79AA260A6ACD00D2F4FF /* Info.plist */,
				DE3C7AB7260A6D3E00D2F4FF /* graphql */,
			);
			name = AnimalKingdomAPI;
			path = Sources/AnimalKingdomAPI;
			sourceTree = "<group>";
		};
		DE3C7AB7260A6D3E00D2F4FF /* graphql */ = {
			isa = PBXGroup;
			children = (
				DE2FCF2E26E8092B0057EA67 /* AllAnimals.graphql */,
				DE2FCF2D26E8092B0057EA67 /* AnimalSchema.graphqls */,
				DE2FCF2F26E8092B0057EA67 /* ClassroomPets.graphql */,
				DE2FCF3226E8092B0057EA67 /* HeightInMeters.graphql */,
				DE2FCF3126E8092B0057EA67 /* PetDetails.graphql */,
				DE2FCF3026E8092B0057EA67 /* WarmBloodedDetails.graphql */,
			);
			path = graphql;
			sourceTree = "<group>";
		};
		DE46A55926F13B4100357C52 /* Interceptors */ = {
			isa = PBXGroup;
			children = (
				9BC139A224EDCA4400876D29 /* MaxRetryInterceptorTests.swift */,
				DE46A55726F13AD000357C52 /* ResponseCodeInterceptorTests.swift */,
				DE46A55426F13A0900357C52 /* JSONResponseParsingInterceptorTests.swift */,
			);
			path = Interceptors;
			sourceTree = "<group>";
		};
		DE4B66B726260EBE00AE90A9 /* TestPlans */ = {
			isa = PBXGroup;
			children = (
				DED45DC7261682260086EF63 /* Apollo-UnitTestPlan.xctestplan */,
				DED45C3B26165DD70086EF63 /* Apollo-IntegrationTestPlan.xctestplan */,
				DED45FB1261CDE7D0086EF63 /* Apollo-PerformanceTestPlan.xctestplan */,
				DED45FB2261CDE980086EF63 /* Apollo-CITestPlan.xctestplan */,
				DED45FB3261CDEC60086EF63 /* Apollo-CodegenTestPlan.xctestplan */,
			);
			path = TestPlans;
			sourceTree = "<group>";
		};
		DE6B15AD26152BE10068D642 /* ApolloServerIntegrationTests */ = {
			isa = PBXGroup;
			children = (
				DED45D62261675620086EF63 /* TestHelpers */,
				DE6B15AE26152BE10068D642 /* DefaultInterceptorProviderIntegrationTests.swift */,
				9FA6ABC91EC0A9F7000017BE /* StarWarsServerTests.swift */,
				9FA6ABC81EC0A9F7000017BE /* StarWarsServerCachingRoundtripTests.swift */,
				9B7BDA8823FDE92900ACD198 /* StarWarsSubscriptionTests.swift */,
				9B7BDA8C23FDE92900ACD198 /* StarWarsWebSocketTests.swift */,
				9B4F4542244A2AD300C2CF7D /* URLSessionClientTests.swift */,
				DE6B15B026152BE10068D642 /* Info.plist */,
				DED45F49261CDBFC0086EF63 /* UploadTests.swift */,
				DECD46CF262F64D000924527 /* StarWarsApolloSchemaDownloaderTests.swift */,
				E6630B8D26F071F9002D9E41 /* SchemaRegistryApolloSchemaDownloaderTests.swift */,
			);
			path = ApolloServerIntegrationTests;
			sourceTree = "<group>";
		};
		DE6B15F926152D210068D642 /* Shared */ = {
			isa = PBXGroup;
			children = (
				DE6B15FA26152D210068D642 /* Workspace-Target-Application.xcconfig */,
				DE6B15FB26152D210068D642 /* Workspace-Deployment-Targets.xcconfig */,
				DE6B15FC26152D210068D642 /* Workspace-Analysis.xcconfig */,
				DE6B15FD26152D210068D642 /* Project-Release.xcconfig */,
				DE6B15FE26152D210068D642 /* Workspace-Debug.xcconfig */,
				DE6B160826152D210068D642 /* Workspace-Universal-Target.xcconfig */,
				DE6B15FF26152D210068D642 /* Workspace-Universal-Test.xcconfig */,
				DE6B160026152D210068D642 /* Workspace-Universal-Framework.xcconfig */,
				DECD4930262F824B00924527 /* Workspace-Target-TestSupport.xcconfig */,
				DE6B160126152D210068D642 /* Workspace-Target-Test.xcconfig */,
				DECD493E262F82D600924527 /* Workspace-Target-Codegen.xcconfig */,
				DE6B160226152D210068D642 /* Workspace-Code-Generation.xcconfig */,
				DE6B160326152D210068D642 /* Workspace-Release.xcconfig */,
				DE6B160426152D210068D642 /* Project-Version.xcconfig */,
				DE6B160526152D210068D642 /* Workspace-Warnings.xcconfig */,
				DE6B160626152D210068D642 /* Workspace-Target-Framework.xcconfig */,
				DE6B160726152D210068D642 /* Workspace-Search-Paths.xcconfig */,
				DE6B160926152D210068D642 /* Workspace-Linking.xcconfig */,
				DE6B160A26152D210068D642 /* Workspace-Language.xcconfig */,
				DE6B160B26152D210068D642 /* Project-Debug.xcconfig */,
				DE6B160C26152D210068D642 /* Workspace-Packaging.xcconfig */,
				DE6B160D26152D210068D642 /* Workspace-Shared.xcconfig */,
			);
			name = Shared;
			path = Configuration/Shared;
			sourceTree = SOURCE_ROOT;
		};
		DE9C04AB26EA763E00EC35E7 /* Accumulators */ = {
			isa = PBXGroup;
			children = (
				9FC2333C1E66BBF7001E4541 /* GraphQLDependencyTracker.swift */,
				9F295E371E277B2A00A24949 /* GraphQLResultNormalizer.swift */,
				9F86B68F1E65533D00B885FF /* GraphQLResponseGenerator.swift */,
				9F86B68A1E6438D700B885FF /* GraphQLSelectionSetMapper.swift */,
			);
			name = Accumulators;
			sourceTree = "<group>";
		};
		DECD490C262F81BF00924527 /* ApolloCodegenTestSupport */ = {
			isa = PBXGroup;
			children = (
				DECD490D262F81BF00924527 /* ApolloCodegenTestSupport.h */,
				9BAEEC11234BBA9200808306 /* CodegenTestHelper.swift */,
				E6D79AB926EC05290094434A /* MockNetworkSession.swift */,
				DECD490E262F81BF00924527 /* Info.plist */,
			);
			name = ApolloCodegenTestSupport;
			path = Sources/ApolloCodegenTestSupport;
			sourceTree = "<group>";
		};
		DED45D62261675620086EF63 /* TestHelpers */ = {
			isa = PBXGroup;
			children = (
				9B4F4540244A2A9200C2CF7D /* HTTPBinAPI.swift */,
				DED45C172615308E0086EF63 /* TestServerURLs.swift */,
				DED45D842616759C0086EF63 /* TestConfigs.swift */,
			);
			path = TestHelpers;
			sourceTree = "<group>";
		};
		DED45DE8261B969F0086EF63 /* Cache */ = {
			isa = PBXGroup;
			children = (
				DED45E2F261B971F0086EF63 /* SQLite */,
				9BB4F5B12581AA50004F0BD6 /* CacheDependentInterceptorTests.swift */,
				9FA6ABC51EC0A9F7000017BE /* FetchQueryTests.swift */,
				9FA6ABC61EC0A9F7000017BE /* LoadQueryFromStoreTests.swift */,
				9F8622F71EC2004200C38162 /* ReadWriteFromStoreTests.swift */,
				9FD03C2D25527CE6002227DC /* StoreConcurrencyTests.swift */,
				9FA6ABCB1EC0A9F7000017BE /* WatchQueryTests.swift */,
			);
			path = Cache;
			sourceTree = "<group>";
		};
		DED45E2F261B971F0086EF63 /* SQLite */ = {
			isa = PBXGroup;
			children = (
				9B60204E23FDFA9F00D0C8E0 /* SQLiteCacheTests.swift */,
				9B7BDAD423FDEC9B00ACD198 /* CachePersistenceTests.swift */,
			);
			path = SQLite;
			sourceTree = "<group>";
		};
		DED45E9B261BA0CA0086EF63 /* WebSocket */ = {
			isa = PBXGroup;
			children = (
				9B7BDA8923FDE92900ACD198 /* WebSocketTests.swift */,
				9B7BDA8A23FDE92900ACD198 /* SplitNetworkTransportTests.swift */,
				D90F1AF92479DEE5007A1534 /* WebSocketTransportTests.swift */,
				DE181A3326C5D8D4000C0B9C /* CompressionTests.swift */,
				19E9F6AA26D58A92003AB80E /* OperationMessageIdCreatorTests.swift */,
			);
			path = WebSocket;
			sourceTree = "<group>";
		};
		E676C11F26CB05F90091215A /* DefaultImplementation */ = {
			isa = PBXGroup;
			children = (
				DE181A3126C5C401000C0B9C /* Compression.swift */,
				DE181A2B26C5C0CB000C0B9C /* WebSocket.swift */,
				DE181A3526C5DE4F000C0B9C /* WebSocketStream.swift */,
				DE181A2D26C5C299000C0B9C /* SSLClientCertificate.swift */,
				DE181A2F26C5C38E000C0B9C /* SSLSecurity.swift */,
			);
			path = DefaultImplementation;
			sourceTree = "<group>";
		};
		E6BE04ED26F11B3500CF858D /* Resources */ = {
			isa = PBXGroup;
			children = (
				E6C4267A26F16CB400904AD2 /* introspection_response.json */,
			);
			path = Resources;
			sourceTree = "<group>";
		};
/* End PBXGroup section */

/* Begin PBXHeadersBuildPhase section */
		9B2DFBB124E1FA0D00ED3AE6 /* Headers */ = {
			isa = PBXHeadersBuildPhase;
			buildActionMask = 2147483647;
			files = (
				9B2DFBC724E1FA4800ED3AE6 /* UploadAPI.h in Headers */,
			);
			runOnlyForDeploymentPostprocessing = 0;
		};
		9B6835392463481A00337AE6 /* Headers */ = {
			isa = PBXHeadersBuildPhase;
			buildActionMask = 2147483647;
			files = (
			);
			runOnlyForDeploymentPostprocessing = 0;
		};
		9B7B6F42233C26D100F32205 /* Headers */ = {
			isa = PBXHeadersBuildPhase;
			buildActionMask = 2147483647;
			files = (
			);
			runOnlyForDeploymentPostprocessing = 0;
		};
		9B7BDA7823FDE90400ACD198 /* Headers */ = {
			isa = PBXHeadersBuildPhase;
			buildActionMask = 2147483647;
			files = (
			);
			runOnlyForDeploymentPostprocessing = 0;
		};
		9B7BDABA23FDEBB600ACD198 /* Headers */ = {
			isa = PBXHeadersBuildPhase;
			buildActionMask = 2147483647;
			files = (
			);
			runOnlyForDeploymentPostprocessing = 0;
		};
		9F8A95751EC0FC1200304A2D /* Headers */ = {
			isa = PBXHeadersBuildPhase;
			buildActionMask = 2147483647;
			files = (
				9BCF0CE623FC9D7B0031D2A2 /* ApolloTestSupport.h in Headers */,
			);
			runOnlyForDeploymentPostprocessing = 0;
		};
		9FACA9BF1F42E67200AE2DBD /* Headers */ = {
			isa = PBXHeadersBuildPhase;
			buildActionMask = 2147483647;
			files = (
				9BDF201323FDC37600153E2B /* GitHubAPI.h in Headers */,
			);
			runOnlyForDeploymentPostprocessing = 0;
		};
		9FC750411D2A532C00458D91 /* Headers */ = {
			isa = PBXHeadersBuildPhase;
			buildActionMask = 2147483647;
			files = (
				9FC750481D2A532C00458D91 /* Apollo.h in Headers */,
			);
			runOnlyForDeploymentPostprocessing = 0;
		};
		9FCE2CF71E6C213D00E34457 /* Headers */ = {
			isa = PBXHeadersBuildPhase;
			buildActionMask = 2147483647;
			files = (
				9BCF0D0123FC9F060031D2A2 /* StarWarsAPI.h in Headers */,
			);
			runOnlyForDeploymentPostprocessing = 0;
		};
		DE058607266978A100265760 /* Headers */ = {
			isa = PBXHeadersBuildPhase;
			buildActionMask = 2147483647;
			files = (
			);
			runOnlyForDeploymentPostprocessing = 0;
		};
		DE3C7A08260A6B9800D2F4FF /* Headers */ = {
			isa = PBXHeadersBuildPhase;
			buildActionMask = 2147483647;
			files = (
				DE3C7B4A260A73D800D2F4FF /* AnimalKingdomAPI.h in Headers */,
			);
			runOnlyForDeploymentPostprocessing = 0;
		};
		DECD4906262F81BF00924527 /* Headers */ = {
			isa = PBXHeadersBuildPhase;
			buildActionMask = 2147483647;
			files = (
				DECD490F262F81BF00924527 /* ApolloCodegenTestSupport.h in Headers */,
			);
			runOnlyForDeploymentPostprocessing = 0;
		};
/* End PBXHeadersBuildPhase section */

/* Begin PBXNativeTarget section */
		9B2DFBB524E1FA0D00ED3AE6 /* UploadAPI */ = {
			isa = PBXNativeTarget;
			buildConfigurationList = 9B2DFBBE24E1FA0D00ED3AE6 /* Build configuration list for PBXNativeTarget "UploadAPI" */;
			buildPhases = (
				9B2DFBB124E1FA0D00ED3AE6 /* Headers */,
				9B2DFBB224E1FA0D00ED3AE6 /* Sources */,
				9B2DFBB324E1FA0D00ED3AE6 /* Frameworks */,
				9B2DFBB424E1FA0D00ED3AE6 /* Resources */,
				9B2DFBC324E1FA1A00ED3AE6 /* Embed Frameworks */,
			);
			buildRules = (
			);
			dependencies = (
				9B2DFBC224E1FA1A00ED3AE6 /* PBXTargetDependency */,
			);
			name = UploadAPI;
			productName = UploadAPI;
			productReference = 9B2DFBB624E1FA0D00ED3AE6 /* UploadAPI.framework */;
			productType = "com.apple.product-type.framework";
		};
		9B68353D2463481A00337AE6 /* ApolloUtils */ = {
			isa = PBXNativeTarget;
			buildConfigurationList = 9B6835462463481A00337AE6 /* Build configuration list for PBXNativeTarget "ApolloUtils" */;
			buildPhases = (
				9B6835392463481A00337AE6 /* Headers */,
				9B68353A2463481A00337AE6 /* Sources */,
				9B68353B2463481A00337AE6 /* Frameworks */,
				9B68353C2463481A00337AE6 /* Resources */,
			);
			buildRules = (
			);
			dependencies = (
			);
			name = ApolloUtils;
			productName = ApolloCore;
			productReference = 9B68353E2463481A00337AE6 /* ApolloUtils.framework */;
			productType = "com.apple.product-type.framework";
		};
		9B7B6F46233C26D100F32205 /* ApolloCodegenLib */ = {
			isa = PBXNativeTarget;
			buildConfigurationList = 9B7B6F4F233C26D200F32205 /* Build configuration list for PBXNativeTarget "ApolloCodegenLib" */;
			buildPhases = (
				9B7B6F42233C26D100F32205 /* Headers */,
				9B7B6F43233C26D100F32205 /* Sources */,
				9B7B6F44233C26D100F32205 /* Frameworks */,
				9B7B6F45233C26D100F32205 /* Resources */,
			);
			buildRules = (
			);
			dependencies = (
				E6E4209426A7DF5800B82624 /* PBXTargetDependency */,
				9B683549246348CB00337AE6 /* PBXTargetDependency */,
			);
			name = ApolloCodegenLib;
			packageProductDependencies = (
				E6E4209126A7DF4200B82624 /* InflectorKit */,
			);
			productName = ApolloCodegenLib;
			productReference = 9B7B6F47233C26D100F32205 /* ApolloCodegenLib.framework */;
			productType = "com.apple.product-type.framework";
		};
		9B7BDA7C23FDE90400ACD198 /* ApolloWebSocket */ = {
			isa = PBXNativeTarget;
			buildConfigurationList = 9B7BDA8223FDE90400ACD198 /* Build configuration list for PBXNativeTarget "ApolloWebSocket" */;
			buildPhases = (
				9B7BDA7823FDE90400ACD198 /* Headers */,
				9B7BDA7923FDE90400ACD198 /* Sources */,
				9B7BDA7A23FDE90400ACD198 /* Frameworks */,
				9B7BDA7B23FDE90400ACD198 /* Resources */,
			);
			buildRules = (
			);
			dependencies = (
				9B7BDAFC23FDEE9000ACD198 /* PBXTargetDependency */,
			);
			name = ApolloWebSocket;
			packageProductDependencies = (
			);
			productName = ApolloWebSocket;
			productReference = 9B7BDA7D23FDE90400ACD198 /* ApolloWebSocket.framework */;
			productType = "com.apple.product-type.framework";
		};
		9B7BDABE23FDEBB600ACD198 /* ApolloSQLite */ = {
			isa = PBXNativeTarget;
			buildConfigurationList = 9B7BDAC823FDEBB600ACD198 /* Build configuration list for PBXNativeTarget "ApolloSQLite" */;
			buildPhases = (
				9B7BDABA23FDEBB600ACD198 /* Headers */,
				9B7BDABB23FDEBB600ACD198 /* Sources */,
				9B7BDABC23FDEBB600ACD198 /* Frameworks */,
				9B7BDABD23FDEBB600ACD198 /* Resources */,
			);
			buildRules = (
			);
			dependencies = (
				9B7BDB1723FDF10300ACD198 /* PBXTargetDependency */,
				9B7BDAF823FDEE8400ACD198 /* PBXTargetDependency */,
			);
			name = ApolloSQLite;
			packageProductDependencies = (
				9B7BDAF523FDEE2600ACD198 /* SQLite */,
			);
			productName = ApolloSQLite;
			productReference = 9B7BDABF23FDEBB600ACD198 /* ApolloSQLite.framework */;
			productType = "com.apple.product-type.framework";
		};
		9BAEEBFB234BB8FD00808306 /* ApolloCodegenTests */ = {
			isa = PBXNativeTarget;
			buildConfigurationList = 9BAEEC07234BB8FD00808306 /* Build configuration list for PBXNativeTarget "ApolloCodegenTests" */;
			buildPhases = (
				9BAEEBF8234BB8FD00808306 /* Sources */,
				9BAEEBF9234BB8FD00808306 /* Frameworks */,
				9BAEEBFA234BB8FD00808306 /* Resources */,
			);
			buildRules = (
			);
			dependencies = (
				DECD49DA262F8AA500924527 /* PBXTargetDependency */,
				DECD4991262F841300924527 /* PBXTargetDependency */,
				9FDE0742258F3B6100DC0CA5 /* PBXTargetDependency */,
				9BAEEC03234BB8FD00808306 /* PBXTargetDependency */,
			);
			name = ApolloCodegenTests;
			productName = ApolloCodegenTests;
			productReference = 9BAEEBFC234BB8FD00808306 /* ApolloCodegenTests.xctest */;
			productType = "com.apple.product-type.bundle.unit-test";
		};
		9F54C8B3255D760B0065AFD6 /* ApolloPerformanceTests */ = {
			isa = PBXNativeTarget;
			buildConfigurationList = 9F54C8BC255D760B0065AFD6 /* Build configuration list for PBXNativeTarget "ApolloPerformanceTests" */;
			buildPhases = (
				9F54C8B0255D760B0065AFD6 /* Sources */,
				9F54C8B1255D760B0065AFD6 /* Frameworks */,
				9F54C8B2255D760B0065AFD6 /* Resources */,
			);
			buildRules = (
			);
			dependencies = (
				9F54C8DF255D76810065AFD6 /* PBXTargetDependency */,
				9F54C8E1255D76810065AFD6 /* PBXTargetDependency */,
				9F54C8BB255D760B0065AFD6 /* PBXTargetDependency */,
			);
			name = ApolloPerformanceTests;
			productName = ApolloPerformanceTests;
			productReference = 9F54C8B4255D760B0065AFD6 /* ApolloPerformanceTests.xctest */;
			productType = "com.apple.product-type.bundle.unit-test";
		};
		9F8A95771EC0FC1200304A2D /* ApolloTestSupport */ = {
			isa = PBXNativeTarget;
			buildConfigurationList = 9F8A95801EC0FC1200304A2D /* Build configuration list for PBXNativeTarget "ApolloTestSupport" */;
			buildPhases = (
				9F8A95731EC0FC1200304A2D /* Sources */,
				9F8A95741EC0FC1200304A2D /* Frameworks */,
				9F8A95751EC0FC1200304A2D /* Headers */,
				DE674D9C261CEEDA000E8FC8 /* Resources */,
			);
			buildRules = (
			);
			dependencies = (
				9F65B1201EC106E80090B25F /* PBXTargetDependency */,
				DED45E98261B9EFA0086EF63 /* PBXTargetDependency */,
				DED45E96261B9EE30086EF63 /* PBXTargetDependency */,
				DED45E9A261B9F000086EF63 /* PBXTargetDependency */,
			);
			name = ApolloTestSupport;
			packageProductDependencies = (
			);
			productName = ApolloTestSupport;
			productReference = 9F8A95781EC0FC1200304A2D /* ApolloTestSupport.framework */;
			productType = "com.apple.product-type.framework";
		};
		9FACA9B71F42E67200AE2DBD /* GitHubAPI */ = {
			isa = PBXNativeTarget;
			buildConfigurationList = 9FACA9C21F42E67200AE2DBD /* Build configuration list for PBXNativeTarget "GitHubAPI" */;
			buildPhases = (
				9FACA9BB1F42E67200AE2DBD /* Sources */,
				9FACA9BD1F42E67200AE2DBD /* Frameworks */,
				9FACA9BF1F42E67200AE2DBD /* Headers */,
			);
			buildRules = (
			);
			dependencies = (
				9FACA9B81F42E67200AE2DBD /* PBXTargetDependency */,
			);
			name = GitHubAPI;
			productName = StarWarsAPI;
			productReference = 9FACA9C61F42E67200AE2DBD /* GitHubAPI.framework */;
			productType = "com.apple.product-type.framework";
		};
		9FC750431D2A532C00458D91 /* Apollo */ = {
			isa = PBXNativeTarget;
			buildConfigurationList = 9FC750581D2A532D00458D91 /* Build configuration list for PBXNativeTarget "Apollo" */;
			buildPhases = (
				90690D322243442F00FC2E54 /* Ensure no build settings are in the Xcode project */,
				9FC7503F1D2A532C00458D91 /* Sources */,
				9FC750411D2A532C00458D91 /* Headers */,
				9FC750421D2A532C00458D91 /* Resources */,
			);
			buildRules = (
			);
			dependencies = (
				DE05862826697B1D00265760 /* PBXTargetDependency */,
				9B8C3FBC248DAA0400707B13 /* PBXTargetDependency */,
			);
			name = Apollo;
			packageProductDependencies = (
			);
			productName = Apollo;
			productReference = 9FC750441D2A532C00458D91 /* Apollo.framework */;
			productType = "com.apple.product-type.framework";
		};
		9FC7504D1D2A532D00458D91 /* ApolloTests */ = {
			isa = PBXNativeTarget;
			buildConfigurationList = 9FC7505B1D2A532D00458D91 /* Build configuration list for PBXNativeTarget "ApolloTests" */;
			buildPhases = (
				9FC7504A1D2A532D00458D91 /* Sources */,
				9FC7504B1D2A532D00458D91 /* Frameworks */,
				C304EBD522DDC87800748F72 /* Resources */,
			);
			buildRules = (
			);
			dependencies = (
				9B2DFBCC24E201A000ED3AE6 /* PBXTargetDependency */,
				9FC750511D2A532D00458D91 /* PBXTargetDependency */,
				9F8A958C1EC0FF9F00304A2D /* PBXTargetDependency */,
				9FCE2D081E6C254000E34457 /* PBXTargetDependency */,
			);
			name = ApolloTests;
			packageProductDependencies = (
				DE5EB9C426EFD4D10004176A /* Nimble */,
			);
			productName = ApolloTests;
			productReference = 9FC7504E1D2A532D00458D91 /* ApolloTests.xctest */;
			productType = "com.apple.product-type.bundle.unit-test";
		};
		9FCE2CF91E6C213D00E34457 /* StarWarsAPI */ = {
			isa = PBXNativeTarget;
			buildConfigurationList = 9FCE2D031E6C213D00E34457 /* Build configuration list for PBXNativeTarget "StarWarsAPI" */;
			buildPhases = (
				9FCE2CF51E6C213D00E34457 /* Sources */,
				9FCE2CF61E6C213D00E34457 /* Frameworks */,
				9FCE2CF71E6C213D00E34457 /* Headers */,
				9F62DF3F258F45BF00E6E808 /* Resources */,
			);
			buildRules = (
			);
			dependencies = (
				9FA5FBB61EC05CE900304A9D /* PBXTargetDependency */,
			);
			name = StarWarsAPI;
			productName = StarWarsAPI;
			productReference = 9FCE2CFA1E6C213D00E34457 /* StarWarsAPI.framework */;
			productType = "com.apple.product-type.framework";
		};
		DE058606266978A100265760 /* ApolloAPI */ = {
			isa = PBXNativeTarget;
			buildConfigurationList = DE05861D266978A100265760 /* Build configuration list for PBXNativeTarget "ApolloAPI" */;
			buildPhases = (
				DE058607266978A100265760 /* Headers */,
				DE058608266978A100265760 /* Sources */,
				DE05861B266978A100265760 /* Frameworks */,
				DE05861C266978A100265760 /* Resources */,
			);
			buildRules = (
			);
			dependencies = (
			);
			name = ApolloAPI;
			productName = ApolloCore;
			productReference = DE058621266978A100265760 /* ApolloAPI.framework */;
			productType = "com.apple.product-type.framework";
		};
		DE3C7A00260A6B9800D2F4FF /* AnimalKingdomAPI */ = {
			isa = PBXNativeTarget;
			buildConfigurationList = DE3C7A0D260A6B9800D2F4FF /* Build configuration list for PBXNativeTarget "AnimalKingdomAPI" */;
			buildPhases = (
				DE3C7A04260A6B9800D2F4FF /* Sources */,
				DE3C7A06260A6B9800D2F4FF /* Frameworks */,
				DE3C7A08260A6B9800D2F4FF /* Headers */,
				DE3C7A0A260A6B9800D2F4FF /* Resources */,
				DE3C7A98260A6C1000D2F4FF /* Embed Frameworks */,
			);
			buildRules = (
			);
			dependencies = (
				DE3C7A97260A6C1000D2F4FF /* PBXTargetDependency */,
			);
			name = AnimalKingdomAPI;
			productName = StarWarsAPI;
			productReference = DE3C7A11260A6B9800D2F4FF /* AnimalKingdomAPI.framework */;
			productType = "com.apple.product-type.framework";
		};
		DE6B15AB26152BE10068D642 /* ApolloServerIntegrationTests */ = {
			isa = PBXNativeTarget;
			buildConfigurationList = DE6B15B726152BE10068D642 /* Build configuration list for PBXNativeTarget "ApolloServerIntegrationTests" */;
			buildPhases = (
				DE6B15A826152BE10068D642 /* Sources */,
				DE6B15A926152BE10068D642 /* Frameworks */,
				DE6B15AA26152BE10068D642 /* Resources */,
			);
			buildRules = (
			);
			dependencies = (
				DECD498E262F840100924527 /* PBXTargetDependency */,
				DECD4735262F668200924527 /* PBXTargetDependency */,
				DECD46FA262F659100924527 /* PBXTargetDependency */,
				DED46034261CEA610086EF63 /* PBXTargetDependency */,
				DED45FCF261CE8890086EF63 /* PBXTargetDependency */,
				DED45FD6261CE89C0086EF63 /* PBXTargetDependency */,
				DE6B15B326152BE10068D642 /* PBXTargetDependency */,
				DED4606B261CEDD10086EF63 /* PBXTargetDependency */,
			);
			name = ApolloServerIntegrationTests;
			packageProductDependencies = (
			);
			productName = ApolloServerIntegrationTests;
			productReference = DE6B15AC26152BE10068D642 /* ApolloServerIntegrationTests.xctest */;
			productType = "com.apple.product-type.bundle.unit-test";
		};
		DECD490A262F81BF00924527 /* ApolloCodegenTestSupport */ = {
			isa = PBXNativeTarget;
			buildConfigurationList = DECD4910262F81BF00924527 /* Build configuration list for PBXNativeTarget "ApolloCodegenTestSupport" */;
			buildPhases = (
				DECD4906262F81BF00924527 /* Headers */,
				DECD4907262F81BF00924527 /* Sources */,
				DECD4908262F81BF00924527 /* Frameworks */,
				DECD4909262F81BF00924527 /* Resources */,
			);
			buildRules = (
			);
			dependencies = (
				DECD49C8262F88FA00924527 /* PBXTargetDependency */,
			);
			name = ApolloCodegenTestSupport;
			productName = ApolloCodegenTestSupport;
			productReference = DECD490B262F81BF00924527 /* ApolloCodegenTestSupport.framework */;
			productType = "com.apple.product-type.framework";
		};
/* End PBXNativeTarget section */

/* Begin PBXProject section */
		9FC7503B1D2A532C00458D91 /* Project object */ = {
			isa = PBXProject;
			attributes = {
				LastSwiftUpdateCheck = 1240;
				LastUpgradeCheck = 1230;
				ORGANIZATIONNAME = "Apollo GraphQL";
				TargetAttributes = {
					9B2DFBB524E1FA0D00ED3AE6 = {
						CreatedOnToolsVersion = 11.6;
						LastSwiftMigration = 1160;
					};
					9B68353D2463481A00337AE6 = {
						CreatedOnToolsVersion = 11.4.1;
					};
					9B7B6F46233C26D100F32205 = {
						CreatedOnToolsVersion = 11.0;
						LastSwiftMigration = 1100;
					};
					9B7BDA7C23FDE90400ACD198 = {
						CreatedOnToolsVersion = 11.3.1;
					};
					9B7BDABE23FDEBB600ACD198 = {
						CreatedOnToolsVersion = 11.3.1;
					};
					9BAEEBFB234BB8FD00808306 = {
						CreatedOnToolsVersion = 11.0;
					};
					9F54C8B3255D760B0065AFD6 = {
						CreatedOnToolsVersion = 12.1.1;
					};
					9F8A95771EC0FC1200304A2D = {
						CreatedOnToolsVersion = 8.3.2;
						LastSwiftMigration = 1020;
						ProvisioningStyle = Manual;
					};
					9FACA9B71F42E67200AE2DBD = {
						ProvisioningStyle = Manual;
					};
					9FC750431D2A532C00458D91 = {
						CreatedOnToolsVersion = 8.0;
						DevelopmentTeamName = "Martijn Walraven";
						LastSwiftMigration = 1020;
						ProvisioningStyle = Manual;
					};
					9FC7504D1D2A532D00458D91 = {
						CreatedOnToolsVersion = 8.0;
						DevelopmentTeamName = "Martijn Walraven";
						LastSwiftMigration = 1020;
						ProvisioningStyle = Manual;
					};
					9FCE2CF91E6C213D00E34457 = {
						CreatedOnToolsVersion = 8.2.1;
						LastSwiftMigration = 1020;
						ProvisioningStyle = Manual;
					};
					DE6B15AB26152BE10068D642 = {
						CreatedOnToolsVersion = 12.4;
					};
					DECD490A262F81BF00924527 = {
						CreatedOnToolsVersion = 12.4;
					};
				};
			};
			buildConfigurationList = 9FC7503E1D2A532C00458D91 /* Build configuration list for PBXProject "Apollo" */;
			compatibilityVersion = "Xcode 3.2";
			developmentRegion = en;
			hasScannedForEncodings = 0;
			knownRegions = (
				en,
				Base,
			);
			mainGroup = 9FC7503A1D2A532C00458D91;
			packageReferences = (
				9B7BDAF423FDEE2600ACD198 /* XCRemoteSwiftPackageReference "SQLite.swift" */,
				E6E4209026A7DF4200B82624 /* XCRemoteSwiftPackageReference "InflectorKit" */,
				DE5EB9C326EFD4D10004176A /* XCRemoteSwiftPackageReference "Nimble" */,
			);
			productRefGroup = 9FC750451D2A532C00458D91 /* Products */;
			projectDirPath = "";
			projectRoot = "";
			targets = (
				9FC750431D2A532C00458D91 /* Apollo */,
				DE058606266978A100265760 /* ApolloAPI */,
				9B68353D2463481A00337AE6 /* ApolloUtils */,
				9B7BDABE23FDEBB600ACD198 /* ApolloSQLite */,
				9B7BDA7C23FDE90400ACD198 /* ApolloWebSocket */,
				9FC7504D1D2A532D00458D91 /* ApolloTests */,
				9F54C8B3255D760B0065AFD6 /* ApolloPerformanceTests */,
				DE6B15AB26152BE10068D642 /* ApolloServerIntegrationTests */,
				9F8A95771EC0FC1200304A2D /* ApolloTestSupport */,
				DE3C7A00260A6B9800D2F4FF /* AnimalKingdomAPI */,
				9FCE2CF91E6C213D00E34457 /* StarWarsAPI */,
				9FACA9B71F42E67200AE2DBD /* GitHubAPI */,
				9B2DFBB524E1FA0D00ED3AE6 /* UploadAPI */,
				9B7B6F46233C26D100F32205 /* ApolloCodegenLib */,
				9BAEEBFB234BB8FD00808306 /* ApolloCodegenTests */,
				DECD490A262F81BF00924527 /* ApolloCodegenTestSupport */,
			);
		};
/* End PBXProject section */

/* Begin PBXResourcesBuildPhase section */
		9B2DFBB424E1FA0D00ED3AE6 /* Resources */ = {
			isa = PBXResourcesBuildPhase;
			buildActionMask = 2147483647;
			files = (
			);
			runOnlyForDeploymentPostprocessing = 0;
		};
		9B68353C2463481A00337AE6 /* Resources */ = {
			isa = PBXResourcesBuildPhase;
			buildActionMask = 2147483647;
			files = (
			);
			runOnlyForDeploymentPostprocessing = 0;
		};
		9B7B6F45233C26D100F32205 /* Resources */ = {
			isa = PBXResourcesBuildPhase;
			buildActionMask = 2147483647;
			files = (
				DE3C7974260A646300D2F4FF /* dist in Resources */,
			);
			runOnlyForDeploymentPostprocessing = 0;
		};
		9B7BDA7B23FDE90400ACD198 /* Resources */ = {
			isa = PBXResourcesBuildPhase;
			buildActionMask = 2147483647;
			files = (
			);
			runOnlyForDeploymentPostprocessing = 0;
		};
		9B7BDABD23FDEBB600ACD198 /* Resources */ = {
			isa = PBXResourcesBuildPhase;
			buildActionMask = 2147483647;
			files = (
			);
			runOnlyForDeploymentPostprocessing = 0;
		};
		9BAEEBFA234BB8FD00808306 /* Resources */ = {
			isa = PBXResourcesBuildPhase;
			buildActionMask = 2147483647;
			files = (
				E6C4267B26F16CB400904AD2 /* introspection_response.json in Resources */,
			);
			runOnlyForDeploymentPostprocessing = 0;
		};
		9F54C8B2255D760B0065AFD6 /* Resources */ = {
			isa = PBXResourcesBuildPhase;
			buildActionMask = 2147483647;
			files = (
				9FD1519A255D7F30003BDAAA /* IssuesAndCommentsForRepository.json in Resources */,
			);
			runOnlyForDeploymentPostprocessing = 0;
		};
		9F62DF3F258F45BF00E6E808 /* Resources */ = {
			isa = PBXResourcesBuildPhase;
			buildActionMask = 2147483647;
			files = (
				9F41CBF025A3490600C02CB7 /* schema.graphqls in Resources */,
				9F41CC0025A3491E00C02CB7 /* schema.json in Resources */,
			);
			runOnlyForDeploymentPostprocessing = 0;
		};
		9FC750421D2A532C00458D91 /* Resources */ = {
			isa = PBXResourcesBuildPhase;
			buildActionMask = 2147483647;
			files = (
			);
			runOnlyForDeploymentPostprocessing = 0;
		};
		C304EBD522DDC87800748F72 /* Resources */ = {
			isa = PBXResourcesBuildPhase;
			buildActionMask = 2147483647;
			files = (
			);
			runOnlyForDeploymentPostprocessing = 0;
		};
		DE05861C266978A100265760 /* Resources */ = {
			isa = PBXResourcesBuildPhase;
			buildActionMask = 2147483647;
			files = (
			);
			runOnlyForDeploymentPostprocessing = 0;
		};
		DE3C7A0A260A6B9800D2F4FF /* Resources */ = {
			isa = PBXResourcesBuildPhase;
			buildActionMask = 2147483647;
			files = (
			);
			runOnlyForDeploymentPostprocessing = 0;
		};
		DE674D9C261CEEDA000E8FC8 /* Resources */ = {
			isa = PBXResourcesBuildPhase;
			buildActionMask = 2147483647;
			files = (
				DE674D9F261CEEE4000E8FC8 /* a.txt in Resources */,
				DE674D9E261CEEE4000E8FC8 /* b.txt in Resources */,
				DE674D9D261CEEE4000E8FC8 /* c.txt in Resources */,
			);
			runOnlyForDeploymentPostprocessing = 0;
		};
		DE6B15AA26152BE10068D642 /* Resources */ = {
			isa = PBXResourcesBuildPhase;
			buildActionMask = 2147483647;
			files = (
			);
			runOnlyForDeploymentPostprocessing = 0;
		};
		DECD4909262F81BF00924527 /* Resources */ = {
			isa = PBXResourcesBuildPhase;
			buildActionMask = 2147483647;
			files = (
			);
			runOnlyForDeploymentPostprocessing = 0;
		};
/* End PBXResourcesBuildPhase section */

/* Begin PBXShellScriptBuildPhase section */
		90690D322243442F00FC2E54 /* Ensure no build settings are in the Xcode project */ = {
			isa = PBXShellScriptBuildPhase;
			buildActionMask = 2147483647;
			files = (
			);
			inputFileListPaths = (
			);
			inputPaths = (
			);
			name = "Ensure no build settings are in the Xcode project";
			outputFileListPaths = (
			);
			outputPaths = (
			);
			runOnlyForDeploymentPostprocessing = 0;
			shellPath = /bin/sh;
			shellScript = "\"$SRCROOT\"/scripts/ensure-no-build-settings-in-pbxproj.sh \"${PROJECT_FILE_PATH}\"\n";
		};
/* End PBXShellScriptBuildPhase section */

/* Begin PBXSourcesBuildPhase section */
		9B2DFBB224E1FA0D00ED3AE6 /* Sources */ = {
			isa = PBXSourcesBuildPhase;
			buildActionMask = 2147483647;
			files = (
				9B2DFBCF24E201DD00ED3AE6 /* API.swift in Sources */,
			);
			runOnlyForDeploymentPostprocessing = 0;
		};
		9B68353A2463481A00337AE6 /* Sources */ = {
			isa = PBXSourcesBuildPhase;
			buildActionMask = 2147483647;
			files = (
				9B455CE52492D0A3002255A9 /* ApolloExtension.swift in Sources */,
				9B455CEB2492FB03002255A9 /* String+SHA.swift in Sources */,
				9B455CDF2492D05E002255A9 /* Atomic.swift in Sources */,
				9B455CE72492D0A3002255A9 /* Collection+Apollo.swift in Sources */,
			);
			runOnlyForDeploymentPostprocessing = 0;
		};
		9B7B6F43233C26D100F32205 /* Sources */ = {
			isa = PBXSourcesBuildPhase;
			buildActionMask = 2147483647;
			files = (
				9BAEEBEE2346644600808306 /* ApolloSchemaDownloadConfiguration.swift in Sources */,
				9BC2D9D3233C6EF0007BD083 /* Basher.swift in Sources */,
				9B8C3FB3248DA2FE00707B13 /* URL+Apollo.swift in Sources */,
				9BAEEBEF2346644B00808306 /* ApolloSchemaDownloader.swift in Sources */,
				9F1A966F258F34BB00A06EEB /* JavaScriptBridge.swift in Sources */,
				9BAEEBF72346F0A000808306 /* StaticString+Apollo.swift in Sources */,
				9BCA8C0926618226004FF2F6 /* UntypedGraphQLRequestBodyCreator.swift in Sources */,
				9F62DFD02590710E00E6E808 /* GraphQLSource.swift in Sources */,
				9BAEEBF32346DDAD00808306 /* CodegenLogger.swift in Sources */,
				9F628EB52593651B00F94F9D /* GraphQLValue.swift in Sources */,
				9B47518D2575AA850001FB87 /* Pluralizer.swift in Sources */,
				9B518C8C235F8B5F004C426D /* ApolloFilePathHelper.swift in Sources */,
				9F628E9525935BE600F94F9D /* GraphQLType.swift in Sources */,
				9B518C87235F819E004C426D /* CLIDownloader.swift in Sources */,
				9BFE8DA9265D5D8F000BBF81 /* URLDownloader.swift in Sources */,
				9F1A966D258F34BB00A06EEB /* CompilationResult.swift in Sources */,
				9BAEEBF123467E0A00808306 /* ApolloCLI.swift in Sources */,
				9B7B6F69233C2C0C00F32205 /* FileManager+Apollo.swift in Sources */,
				9F1A966C258F34BB00A06EEB /* GraphQLSchema.swift in Sources */,
				9BE74D3D23FB4A8E006D354F /* FileFinder.swift in Sources */,
				9B7B6F59233C287200F32205 /* ApolloCodegen.swift in Sources */,
				9F62E03F2590896400E6E808 /* GraphQLError.swift in Sources */,
				9B7B6F5A233C287200F32205 /* ApolloCodegenOptions.swift in Sources */,
				9F1A966B258F34BB00A06EEB /* ApolloCodegenFrontend.swift in Sources */,
				9BAEEBF52346E90700808306 /* CLIExtractor.swift in Sources */,
			);
			runOnlyForDeploymentPostprocessing = 0;
		};
		9B7BDA7923FDE90400ACD198 /* Sources */ = {
			isa = PBXSourcesBuildPhase;
			buildActionMask = 2147483647;
			files = (
				9B7BDA9F23FDE94C00ACD198 /* WebSocketClient.swift in Sources */,
				DE181A2C26C5C0CB000C0B9C /* WebSocket.swift in Sources */,
				DE181A2E26C5C299000C0B9C /* SSLClientCertificate.swift in Sources */,
				9B7BDAA023FDE94C00ACD198 /* WebSocketTransport.swift in Sources */,
				9B7BDA9C23FDE94C00ACD198 /* WebSocketTask.swift in Sources */,
				DE181A3026C5C38E000C0B9C /* SSLSecurity.swift in Sources */,
				9B7BDA9B23FDE94C00ACD198 /* WebSocketError.swift in Sources */,
				9B7BDA9D23FDE94C00ACD198 /* SplitNetworkTransport.swift in Sources */,
				9B7BDA9E23FDE94C00ACD198 /* OperationMessage.swift in Sources */,
				19E9F6B526D6BF25003AB80E /* OperationMessageIdCreator.swift in Sources */,
				DE181A3626C5DE4F000C0B9C /* WebSocketStream.swift in Sources */,
				DE181A3226C5C401000C0B9C /* Compression.swift in Sources */,
			);
			runOnlyForDeploymentPostprocessing = 0;
		};
		9B7BDABB23FDEBB600ACD198 /* Sources */ = {
			isa = PBXSourcesBuildPhase;
			buildActionMask = 2147483647;
			files = (
				9B7BDAD023FDEBE300ACD198 /* SQLiteSerialization.swift in Sources */,
				9B7BDAD223FDEBE300ACD198 /* SQLiteNormalizedCache.swift in Sources */,
				9B9F16B82601532500FB2F31 /* SQLiteDotSwiftDatabase.swift in Sources */,
				9B9F16A726013DAB00FB2F31 /* SQLiteDatabase.swift in Sources */,
			);
			runOnlyForDeploymentPostprocessing = 0;
		};
		9BAEEBF8234BB8FD00808306 /* Sources */ = {
			isa = PBXSourcesBuildPhase;
			buildActionMask = 2147483647;
			files = (
				9BAEEC10234BB95B00808306 /* FileManagerExtensionsTests.swift in Sources */,
<<<<<<< HEAD
				9BAEEC17234C275600808306 /* ApolloSchemaTests.swift in Sources */,
				DE2FCF4126E809BB0057EA67 /* WarmBloodedDetails.swift in Sources */,
=======
				9BAEEC17234C275600808306 /* ApolloSchemaPublicTests.swift in Sources */,
>>>>>>> 84c8fc24
				9F62DFAE2590557F00E6E808 /* DocumentParsingAndValidationTests.swift in Sources */,
				DE2FCF4426E809BB0057EA67 /* ClassroomPetsWithSubtypes.swift in Sources */,
				DE2FCF4326E809BB0057EA67 /* AllAnimalsQuery.swift in Sources */,
				9F62E0102590728000E6E808 /* CompilationTests.swift in Sources */,
				9F62DFBF2590560000E6E808 /* Helpers.swift in Sources */,
				9B8C3FB5248DA3E000707B13 /* URLExtensionsTests.swift in Sources */,
				DE2FCF4026E809BB0057EA67 /* ClassroomPetDetails.swift in Sources */,
				9B518C8D235F8B9E004C426D /* CLIDownloaderTests.swift in Sources */,
				9FDE0731258F3AA100DC0CA5 /* SchemaLoadingTests.swift in Sources */,
				E657CDBA26FD01D4005834D6 /* ApolloSchemaInternalTests.swift in Sources */,
				E6D79AB826E9D59C0094434A /* URLDownloaderTests.swift in Sources */,
				9F62DF8E2590539A00E6E808 /* SchemaIntrospectionTests.swift in Sources */,
				DE2FCF3F26E809BB0057EA67 /* HeightInMeters.swift in Sources */,
				9B68F0552416B33300E97318 /* LineByLineComparison.swift in Sources */,
				9BAEEC15234C132600808306 /* CLIExtractorTests.swift in Sources */,
				9B4751AD2575B5070001FB87 /* PluralizerTests.swift in Sources */,
				DE2FCF3E26E809BB0057EA67 /* PetDetails.swift in Sources */,
				DE2FCF4226E809BB0057EA67 /* ClassroomPetsQuery.swift in Sources */,
				9BAEEC19234C297800808306 /* ApolloCodegenTests.swift in Sources */,
			);
			runOnlyForDeploymentPostprocessing = 0;
		};
		9F54C8B0255D760B0065AFD6 /* Sources */ = {
			isa = PBXSourcesBuildPhase;
			buildActionMask = 2147483647;
			files = (
				9F54C8B7255D760B0065AFD6 /* ParsingPerformanceTests.swift in Sources */,
			);
			runOnlyForDeploymentPostprocessing = 0;
		};
		9F8A95731EC0FC1200304A2D /* Sources */ = {
			isa = PBXSourcesBuildPhase;
			buildActionMask = 2147483647;
			files = (
				DE5EB9C026EFCB010004176A /* TestObserver.swift in Sources */,
				DED4601A261CE9880086EF63 /* MockWebSocket.swift in Sources */,
				9BCF0CE423FC9CA50031D2A2 /* MockURLSession.swift in Sources */,
				9FBE0D4025407B64002ED0B1 /* AsyncResultObserver.swift in Sources */,
				9F3910272549741400AF54A6 /* MockGraphQLServer.swift in Sources */,
				DED45E6B261B9EAC0086EF63 /* SQLiteTestCacheProvider.swift in Sources */,
				DE5EB9C226EFCBD40004176A /* MockApolloStore.swift in Sources */,
				9BEEDC2B24E61995001D1294 /* TestURLs.swift in Sources */,
				DED4600D261CE9260086EF63 /* TestFileHelper.swift in Sources */,
				DE5EB9CB26EFE5510004176A /* MockOperation.swift in Sources */,
				9BCF0CE023FC9CA50031D2A2 /* TestCacheProvider.swift in Sources */,
				DE4766E826F92F30004622E0 /* MockSchemaConfiguration.swift in Sources */,
				9BCF0CE323FC9CA50031D2A2 /* XCTAssertHelpers.swift in Sources */,
				9F68F9F125415827004F26D0 /* XCTestCase+Helpers.swift in Sources */,
				9BCF0CE523FC9CA50031D2A2 /* MockNetworkTransport.swift in Sources */,
				DE05862D2669800000265760 /* Matchable.swift in Sources */,
			);
			runOnlyForDeploymentPostprocessing = 0;
		};
		9FACA9BB1F42E67200AE2DBD /* Sources */ = {
			isa = PBXSourcesBuildPhase;
			buildActionMask = 2147483647;
			files = (
				9BDF201423FDC37600153E2B /* API.swift in Sources */,
			);
			runOnlyForDeploymentPostprocessing = 0;
		};
		9FC7503F1D2A532C00458D91 /* Sources */ = {
			isa = PBXSourcesBuildPhase;
			buildActionMask = 2147483647;
			files = (
				C377CCAB22D7992E00572E03 /* MultipartFormData.swift in Sources */,
				9B260C08245A437400562176 /* InterceptorProvider.swift in Sources */,
				9B9BBAF324DB39D70021C30F /* UploadRequest.swift in Sources */,
				9FCE2CEE1E6BE2D900E34457 /* NormalizedCache.swift in Sources */,
				9B260C0A245A532500562176 /* JSONResponseParsingInterceptor.swift in Sources */,
				9B96500C24BE7239003C29C0 /* CacheReadInterceptor.swift in Sources */,
				DE0586392669985000265760 /* Dictionary+Helpers.swift in Sources */,
				9F295E381E277B2A00A24949 /* GraphQLResultNormalizer.swift in Sources */,
				9F8E0BE325668559000D9FA5 /* PossiblyDeferred.swift in Sources */,
				9F86B68B1E6438D700B885FF /* GraphQLSelectionSetMapper.swift in Sources */,
				9F55347B1DE1DB2100E54264 /* ApolloStore.swift in Sources */,
				9BDE43D122C6655300FD7C7F /* Cancellable.swift in Sources */,
				9F69FFA91D42855900E000B1 /* NetworkTransport.swift in Sources */,
				9F8E0BD325668552000D9FA5 /* DataLoader.swift in Sources */,
				9FCDFD291E33D0CE007519DC /* GraphQLQueryWatcher.swift in Sources */,
				DE56DC232683B2020090D6E4 /* DefaultInterceptorProvider.swift in Sources */,
				9FC2333D1E66BBF7001E4541 /* GraphQLDependencyTracker.swift in Sources */,
				9FC9A9BF1E2C27FB0023C4D5 /* GraphQLResult.swift in Sources */,
				9FEB050D1DB5732300DA3B44 /* JSONSerializationFormat.swift in Sources */,
				9B260BEB245A020300562176 /* ApolloInterceptor.swift in Sources */,
				54DDB0921EA045870009DD99 /* InMemoryNormalizedCache.swift in Sources */,
				9B554CC4247DC29A002F452A /* TaskData.swift in Sources */,
				9B9BBAF524DB4F890021C30F /* AutomaticPersistedQueryInterceptor.swift in Sources */,
				9BA1244A22D8A8EA00BF1D24 /* JSONSerialization+Sorting.swift in Sources */,
				9B260BF1245A025400562176 /* HTTPRequest.swift in Sources */,
				9B708AAD2305884500604A11 /* ApolloClientProtocol.swift in Sources */,
				C377CCA922D798BD00572E03 /* GraphQLFile.swift in Sources */,
				9BEEDC2824E351E5001D1294 /* MaxRetryInterceptor.swift in Sources */,
				9FC9A9CC1E2FD0760023C4D5 /* Record.swift in Sources */,
				9B260BFB245A031900562176 /* NetworkFetchInterceptor.swift in Sources */,
				9F578D901D8D2CB300C0EA36 /* HTTPURLResponse+Helpers.swift in Sources */,
				9B260C04245A090600562176 /* RequestChainNetworkTransport.swift in Sources */,
				9F7BA89922927A3700999B3B /* ResponsePath.swift in Sources */,
				9FC9A9BD1E2C271C0023C4D5 /* RecordSet.swift in Sources */,
				9BF1A95122CA6E71005292C2 /* GraphQLGETTransformer.swift in Sources */,
				9B260BFF245A054700562176 /* JSONRequest.swift in Sources */,
				9B260BF9245A030100562176 /* ResponseCodeInterceptor.swift in Sources */,
				9B260BF3245A026F00562176 /* RequestChain.swift in Sources */,
				9FF90A611DDDEB100034C3B6 /* GraphQLResponse.swift in Sources */,
				9BEDC79E22E5D2CF00549BF6 /* RequestBodyCreator.swift in Sources */,
				9BE071AD2368D08700FA5952 /* Collection+Helpers.swift in Sources */,
				9FA6F3681E65DF4700BF8D73 /* GraphQLResultAccumulator.swift in Sources */,
				9FF90A651DDDEB100034C3B6 /* GraphQLExecutor.swift in Sources */,
				9BDE43DF22C6708600FD7C7F /* GraphQLHTTPRequestError.swift in Sources */,
				9B1CCDD92360F02C007C9032 /* Bundle+Helpers.swift in Sources */,
				9B260BF5245A028D00562176 /* HTTPResponse.swift in Sources */,
				5AC6CA4322AAF7B200B7C94D /* GraphQLHTTPMethod.swift in Sources */,
				9BC742AE24CFB6450029282C /* CacheWriteInterceptor.swift in Sources */,
				9B4F453F244A27B900C2CF7D /* URLSessionClient.swift in Sources */,
				DE0586332669948500265760 /* InputValue+Evaluation.swift in Sources */,
				DE0586372669958F00265760 /* GraphQLError.swift in Sources */,
				9BC742AC24CFB2FF0029282C /* ApolloErrorInterceptor.swift in Sources */,
				9FC750631D2A59F600458D91 /* ApolloClient.swift in Sources */,
				9BA3130E2302BEA5007B7FC5 /* DispatchQueue+Optional.swift in Sources */,
				9F86B6901E65533D00B885FF /* GraphQLResponseGenerator.swift in Sources */,
			);
			runOnlyForDeploymentPostprocessing = 0;
		};
		9FC7504A1D2A532D00458D91 /* Sources */ = {
			isa = PBXSourcesBuildPhase;
			buildActionMask = 2147483647;
			files = (
				5BB2C0232380836100774170 /* VersionNumberTests.swift in Sources */,
				DED45EC3261BA0ED0086EF63 /* WebSocketTransportTests.swift in Sources */,
				9B78C71E2326E86E000C8C32 /* ErrorGenerationTests.swift in Sources */,
				DED45EC7261BA0ED0086EF63 /* WebSocketTests.swift in Sources */,
				9FC9A9C81E2EFE6E0023C4D5 /* CacheKeyForFieldTests.swift in Sources */,
				9BF6C99C25195019000D5B93 /* String+IncludesForTesting.swift in Sources */,
				DED45DEF261B96B70086EF63 /* ReadWriteFromStoreTests.swift in Sources */,
				9F91CF8F1F6C0DB2008DD0BE /* MutatingResultsTests.swift in Sources */,
				DE46A55626F13A7400357C52 /* JSONResponseParsingInterceptorTests.swift in Sources */,
				E616B6D126C3335600DB049E /* ExecutionTests.swift in Sources */,
				9B9BBB1C24DB760B0021C30F /* UploadRequestTests.swift in Sources */,
				E61DD76526D60C1800C41614 /* SQLiteDotSwiftDatabaseBehaviorTests.swift in Sources */,
				9BC139A424EDCA6C00876D29 /* MaxRetryInterceptorTests.swift in Sources */,
				DE46A55126EFEB6900357C52 /* JSONValueMatcher.swift in Sources */,
				F82E62E122BCD223000C311B /* AutomaticPersistedQueriesTests.swift in Sources */,
				9BC139A824EDCE4F00876D29 /* RetryToCountThenSucceedInterceptor.swift in Sources */,
				9F533AB31E6C4A4200CBE097 /* BatchedLoadTests.swift in Sources */,
				DED45DEE261B96B70086EF63 /* FetchQueryTests.swift in Sources */,
				C3279FC72345234D00224790 /* TestCustomRequestBodyCreator.swift in Sources */,
				DED45DED261B96B70086EF63 /* StoreConcurrencyTests.swift in Sources */,
				9B95EDC022CAA0B000702BB2 /* GETTransformerTests.swift in Sources */,
				9FF90A6F1DDDEB420034C3B6 /* GraphQLMapEncodingTests.swift in Sources */,
				D87AC09F2564D60B0079FAA5 /* ApolloClientOperationTests.swift in Sources */,
				9B64F6762354D219002D1BB5 /* URL+QueryDict.swift in Sources */,
				9B2B66F42513FAFE00B53ABF /* CancellationHandlingInterceptor.swift in Sources */,
				9BC139A624EDCAD900876D29 /* BlindRetryingTestInterceptor.swift in Sources */,
				9B96500A24BE62B7003C29C0 /* RequestChainTests.swift in Sources */,
				DED45DEA261B96B70086EF63 /* WatchQueryTests.swift in Sources */,
				DED45E30261B972C0086EF63 /* CachePersistenceTests.swift in Sources */,
				DED45EC4261BA0ED0086EF63 /* SplitNetworkTransportTests.swift in Sources */,
				9B21FD752422C29D00998B5C /* GraphQLFileTests.swift in Sources */,
				DE2FCF4926E94D150057EA67 /* SelectionTests.swift in Sources */,
				E86D8E05214B32FD0028EFE1 /* JSONTests.swift in Sources */,
				9F8622FA1EC2117C00C38162 /* FragmentConstructionAndConversionTests.swift in Sources */,
				DED45C2A2615319E0086EF63 /* DefaultInterceptorProviderTests.swift in Sources */,
				9F21730E2567E6F000566121 /* DataLoaderTests.swift in Sources */,
				DED45DEC261B96B70086EF63 /* CacheDependentInterceptorTests.swift in Sources */,
				DED45DEB261B96B70086EF63 /* SQLiteCacheTests.swift in Sources */,
				C338DF1722DD9DE9006AF33E /* RequestBodyCreatorTests.swift in Sources */,
				F16D083C21EF6F7300C458B8 /* QueryFromJSONBuildingTests.swift in Sources */,
				9BF6C97025194ED7000D5B93 /* MultipartFormDataTests.swift in Sources */,
				9FF90A711DDDEB420034C3B6 /* GraphQLExecutor_SelectionSetMapper_FromResponse_Tests.swift in Sources */,
				9F295E311E27534800A24949 /* GraphQLExecutor_ResultNormalizer_FromResponse_Tests.swift in Sources */,
				9FF90A731DDDEB420034C3B6 /* ParseQueryResponseTests.swift in Sources */,
				DED45DE9261B96B70086EF63 /* LoadQueryFromStoreTests.swift in Sources */,
				9BF6C94325194DE2000D5B93 /* MultipartFormData+Testing.swift in Sources */,
				DE181A3426C5D8D4000C0B9C /* CompressionTests.swift in Sources */,
				19E9F6AC26D58A9A003AB80E /* OperationMessageIdCreatorTests.swift in Sources */,
				9F21735B2568F3E200566121 /* PossiblyDeferredTests.swift in Sources */,
				DE46A55826F13AD000357C52 /* ResponseCodeInterceptorTests.swift in Sources */,
			);
			runOnlyForDeploymentPostprocessing = 0;
		};
		9FCE2CF51E6C213D00E34457 /* Sources */ = {
			isa = PBXSourcesBuildPhase;
			buildActionMask = 2147483647;
			files = (
			);
			runOnlyForDeploymentPostprocessing = 0;
		};
		DE058608266978A100265760 /* Sources */ = {
			isa = PBXSourcesBuildPhase;
			buildActionMask = 2147483647;
			files = (
				DE058609266978A100265760 /* Selection.swift in Sources */,
				DE05860A266978A100265760 /* ResponseDict.swift in Sources */,
				DECD53D126EC48200059A639 /* ResponseObject.swift in Sources */,
				DE05860B266978A100265760 /* SelectionSet.swift in Sources */,
				DE9C04AC26EAAE4400EC35E7 /* JSON.swift in Sources */,
				DE2FCF1D26E806710057EA67 /* SchemaConfiguration.swift in Sources */,
				DE2FCF4526E80CF10057EA67 /* GraphQLOperation.swift in Sources */,
				DE2FCF2C26E808560057EA67 /* ObjectType.swift in Sources */,
				DE05860C266978A100265760 /* FragmentProtocols.swift in Sources */,
				DE2FCF2A26E8083A0057EA67 /* Field.swift in Sources */,
				DE05860D266978A100265760 /* ScalarTypes.swift in Sources */,
				DE9C04AF26EAAEE800EC35E7 /* CacheReference.swift in Sources */,
				DE05860E266978A100265760 /* GraphQLNullable.swift in Sources */,
				DECD53CF26EC0EE50059A639 /* OutputTypeConvertible.swift in Sources */,
				DE2FCF2126E807EF0057EA67 /* Cacheable.swift in Sources */,
				DEA6A83426F298660091AF8A /* ParentType.swift in Sources */,
				DE2FCF1F26E807CC0057EA67 /* CacheTransaction.swift in Sources */,
				DE2FCF2826E8083A0057EA67 /* Interface.swift in Sources */,
				DE9C04B226EAB02C00EC35E7 /* JSONDecodingError.swift in Sources */,
				DE2FCF2926E8083A0057EA67 /* Object.swift in Sources */,
				DE058610266978A100265760 /* InputValue.swift in Sources */,
				DE9C04AD26EAAE5400EC35E7 /* JSONStandardTypeConversions.swift in Sources */,
				DE058616266978A100265760 /* GraphQLEnum.swift in Sources */,
				DE2FCF2726E8083A0057EA67 /* Union.swift in Sources */,
			);
			runOnlyForDeploymentPostprocessing = 0;
		};
		DE3C7A04260A6B9800D2F4FF /* Sources */ = {
			isa = PBXSourcesBuildPhase;
			buildActionMask = 2147483647;
			files = (
			);
			runOnlyForDeploymentPostprocessing = 0;
		};
		DE6B15A826152BE10068D642 /* Sources */ = {
			isa = PBXSourcesBuildPhase;
			buildActionMask = 2147483647;
			files = (
				DED46042261CEA8A0086EF63 /* TestServerURLs.swift in Sources */,
				DED45EFE261CDA2A0086EF63 /* StarWarsSubscriptionTests.swift in Sources */,
				DED45D852616759C0086EF63 /* TestConfigs.swift in Sources */,
				DED45D9626167F020086EF63 /* StarWarsServerCachingRoundtripTests.swift in Sources */,
				DECD46D0262F64D000924527 /* StarWarsApolloSchemaDownloaderTests.swift in Sources */,
				DE6B15AF26152BE10068D642 /* DefaultInterceptorProviderIntegrationTests.swift in Sources */,
				DED46000261CE9080086EF63 /* HTTPBinAPI.swift in Sources */,
				DED45F4A261CDBFC0086EF63 /* UploadTests.swift in Sources */,
				E6630B8E26F071F9002D9E41 /* SchemaRegistryApolloSchemaDownloaderTests.swift in Sources */,
				DED45F17261CDA360086EF63 /* StarWarsWebSocketTests.swift in Sources */,
				DED45D73261675890086EF63 /* StarWarsServerTests.swift in Sources */,
				DED45F30261CDB560086EF63 /* URLSessionClientTests.swift in Sources */,
			);
			runOnlyForDeploymentPostprocessing = 0;
		};
		DECD4907262F81BF00924527 /* Sources */ = {
			isa = PBXSourcesBuildPhase;
			buildActionMask = 2147483647;
			files = (
				DECD4921262F81CE00924527 /* CodegenTestHelper.swift in Sources */,
				E6630B8C26F0639B002D9E41 /* MockNetworkSession.swift in Sources */,
			);
			runOnlyForDeploymentPostprocessing = 0;
		};
/* End PBXSourcesBuildPhase section */

/* Begin PBXTargetDependency section */
		9B2DFBC224E1FA1A00ED3AE6 /* PBXTargetDependency */ = {
			isa = PBXTargetDependency;
			target = 9FC750431D2A532C00458D91 /* Apollo */;
			targetProxy = 9B2DFBC124E1FA1A00ED3AE6 /* PBXContainerItemProxy */;
		};
		9B2DFBCC24E201A000ED3AE6 /* PBXTargetDependency */ = {
			isa = PBXTargetDependency;
			target = 9B2DFBB524E1FA0D00ED3AE6 /* UploadAPI */;
			targetProxy = 9B2DFBCB24E201A000ED3AE6 /* PBXContainerItemProxy */;
		};
		9B683549246348CB00337AE6 /* PBXTargetDependency */ = {
			isa = PBXTargetDependency;
			target = 9B68353D2463481A00337AE6 /* ApolloUtils */;
			targetProxy = 9B683548246348CB00337AE6 /* PBXContainerItemProxy */;
		};
		9B7BDAF823FDEE8400ACD198 /* PBXTargetDependency */ = {
			isa = PBXTargetDependency;
			target = 9FC750431D2A532C00458D91 /* Apollo */;
			targetProxy = 9B7BDAF723FDEE8400ACD198 /* PBXContainerItemProxy */;
		};
		9B7BDAFC23FDEE9000ACD198 /* PBXTargetDependency */ = {
			isa = PBXTargetDependency;
			target = 9FC750431D2A532C00458D91 /* Apollo */;
			targetProxy = 9B7BDAFB23FDEE9000ACD198 /* PBXContainerItemProxy */;
		};
		9B7BDB1723FDF10300ACD198 /* PBXTargetDependency */ = {
			isa = PBXTargetDependency;
			productRef = 9B7BDB1623FDF10300ACD198 /* SQLite */;
		};
		9B8C3FBC248DAA0400707B13 /* PBXTargetDependency */ = {
			isa = PBXTargetDependency;
			target = 9B68353D2463481A00337AE6 /* ApolloUtils */;
			targetProxy = 9B8C3FBB248DAA0400707B13 /* PBXContainerItemProxy */;
		};
		9BAEEC03234BB8FD00808306 /* PBXTargetDependency */ = {
			isa = PBXTargetDependency;
			target = 9B7B6F46233C26D100F32205 /* ApolloCodegenLib */;
			targetProxy = 9BAEEC02234BB8FD00808306 /* PBXContainerItemProxy */;
		};
		9F54C8BB255D760B0065AFD6 /* PBXTargetDependency */ = {
			isa = PBXTargetDependency;
			target = 9FC750431D2A532C00458D91 /* Apollo */;
			targetProxy = 9F54C8BA255D760B0065AFD6 /* PBXContainerItemProxy */;
		};
		9F54C8DF255D76810065AFD6 /* PBXTargetDependency */ = {
			isa = PBXTargetDependency;
			target = 9F8A95771EC0FC1200304A2D /* ApolloTestSupport */;
			targetProxy = 9F54C8DE255D76810065AFD6 /* PBXContainerItemProxy */;
		};
		9F54C8E1255D76810065AFD6 /* PBXTargetDependency */ = {
			isa = PBXTargetDependency;
			target = 9FACA9B71F42E67200AE2DBD /* GitHubAPI */;
			targetProxy = 9F54C8E0255D76810065AFD6 /* PBXContainerItemProxy */;
		};
		9F65B1201EC106E80090B25F /* PBXTargetDependency */ = {
			isa = PBXTargetDependency;
			target = 9FC750431D2A532C00458D91 /* Apollo */;
			targetProxy = 9F65B11F1EC106E80090B25F /* PBXContainerItemProxy */;
		};
		9F8A958C1EC0FF9F00304A2D /* PBXTargetDependency */ = {
			isa = PBXTargetDependency;
			target = 9F8A95771EC0FC1200304A2D /* ApolloTestSupport */;
			targetProxy = 9F8A958B1EC0FF9F00304A2D /* PBXContainerItemProxy */;
		};
		9FA5FBB61EC05CE900304A9D /* PBXTargetDependency */ = {
			isa = PBXTargetDependency;
			target = 9FC750431D2A532C00458D91 /* Apollo */;
			targetProxy = 9FA5FBB51EC05CE900304A9D /* PBXContainerItemProxy */;
		};
		9FACA9B81F42E67200AE2DBD /* PBXTargetDependency */ = {
			isa = PBXTargetDependency;
			target = 9FC750431D2A532C00458D91 /* Apollo */;
			targetProxy = 9FACA9B91F42E67200AE2DBD /* PBXContainerItemProxy */;
		};
		9FC750511D2A532D00458D91 /* PBXTargetDependency */ = {
			isa = PBXTargetDependency;
			target = 9FC750431D2A532C00458D91 /* Apollo */;
			targetProxy = 9FC750501D2A532D00458D91 /* PBXContainerItemProxy */;
		};
		9FCE2D081E6C254000E34457 /* PBXTargetDependency */ = {
			isa = PBXTargetDependency;
			target = 9FCE2CF91E6C213D00E34457 /* StarWarsAPI */;
			targetProxy = 9FCE2D071E6C254000E34457 /* PBXContainerItemProxy */;
		};
		9FDE0742258F3B6100DC0CA5 /* PBXTargetDependency */ = {
			isa = PBXTargetDependency;
			target = 9FCE2CF91E6C213D00E34457 /* StarWarsAPI */;
			targetProxy = 9FDE0741258F3B6100DC0CA5 /* PBXContainerItemProxy */;
		};
		DE05862826697B1D00265760 /* PBXTargetDependency */ = {
			isa = PBXTargetDependency;
			target = DE058606266978A100265760 /* ApolloAPI */;
			targetProxy = DE05862726697B1D00265760 /* PBXContainerItemProxy */;
		};
		DE3C7A97260A6C1000D2F4FF /* PBXTargetDependency */ = {
			isa = PBXTargetDependency;
			target = 9B68353D2463481A00337AE6 /* ApolloUtils */;
			targetProxy = DE3C7A96260A6C1000D2F4FF /* PBXContainerItemProxy */;
		};
		DE6B15B326152BE10068D642 /* PBXTargetDependency */ = {
			isa = PBXTargetDependency;
			target = 9FC750431D2A532C00458D91 /* Apollo */;
			targetProxy = DE6B15B226152BE10068D642 /* PBXContainerItemProxy */;
		};
		DECD46FA262F659100924527 /* PBXTargetDependency */ = {
			isa = PBXTargetDependency;
			target = 9B7B6F46233C26D100F32205 /* ApolloCodegenLib */;
			targetProxy = DECD46F9262F659100924527 /* PBXContainerItemProxy */;
		};
		DECD4735262F668200924527 /* PBXTargetDependency */ = {
			isa = PBXTargetDependency;
			target = 9B2DFBB524E1FA0D00ED3AE6 /* UploadAPI */;
			targetProxy = DECD4734262F668200924527 /* PBXContainerItemProxy */;
		};
		DECD498E262F840100924527 /* PBXTargetDependency */ = {
			isa = PBXTargetDependency;
			target = DECD490A262F81BF00924527 /* ApolloCodegenTestSupport */;
			targetProxy = DECD498D262F840100924527 /* PBXContainerItemProxy */;
		};
		DECD4991262F841300924527 /* PBXTargetDependency */ = {
			isa = PBXTargetDependency;
			target = DECD490A262F81BF00924527 /* ApolloCodegenTestSupport */;
			targetProxy = DECD4990262F841300924527 /* PBXContainerItemProxy */;
		};
		DECD49C8262F88FA00924527 /* PBXTargetDependency */ = {
			isa = PBXTargetDependency;
			target = 9B7B6F46233C26D100F32205 /* ApolloCodegenLib */;
			targetProxy = DECD49C7262F88FA00924527 /* PBXContainerItemProxy */;
		};
		DECD49DA262F8AA500924527 /* PBXTargetDependency */ = {
			isa = PBXTargetDependency;
			target = 9F8A95771EC0FC1200304A2D /* ApolloTestSupport */;
			targetProxy = DECD49D9262F8AA500924527 /* PBXContainerItemProxy */;
		};
		DED45E96261B9EE30086EF63 /* PBXTargetDependency */ = {
			isa = PBXTargetDependency;
			productRef = DED45E95261B9EE30086EF63 /* SQLite */;
		};
		DED45E98261B9EFA0086EF63 /* PBXTargetDependency */ = {
			isa = PBXTargetDependency;
			target = 9B7BDABE23FDEBB600ACD198 /* ApolloSQLite */;
			targetProxy = DED45E97261B9EFA0086EF63 /* PBXContainerItemProxy */;
		};
		DED45E9A261B9F000086EF63 /* PBXTargetDependency */ = {
			isa = PBXTargetDependency;
			target = 9B7BDA7C23FDE90400ACD198 /* ApolloWebSocket */;
			targetProxy = DED45E99261B9F000086EF63 /* PBXContainerItemProxy */;
		};
		DED45FCF261CE8890086EF63 /* PBXTargetDependency */ = {
			isa = PBXTargetDependency;
			target = 9B7BDABE23FDEBB600ACD198 /* ApolloSQLite */;
			targetProxy = DED45FCE261CE8890086EF63 /* PBXContainerItemProxy */;
		};
		DED45FD6261CE89C0086EF63 /* PBXTargetDependency */ = {
			isa = PBXTargetDependency;
			target = 9B7BDA7C23FDE90400ACD198 /* ApolloWebSocket */;
			targetProxy = DED45FD5261CE89C0086EF63 /* PBXContainerItemProxy */;
		};
		DED46034261CEA610086EF63 /* PBXTargetDependency */ = {
			isa = PBXTargetDependency;
			target = 9F8A95771EC0FC1200304A2D /* ApolloTestSupport */;
			targetProxy = DED46033261CEA610086EF63 /* PBXContainerItemProxy */;
		};
		DED4606B261CEDD10086EF63 /* PBXTargetDependency */ = {
			isa = PBXTargetDependency;
			target = 9FCE2CF91E6C213D00E34457 /* StarWarsAPI */;
			targetProxy = DED4606A261CEDD10086EF63 /* PBXContainerItemProxy */;
		};
		E6E4209426A7DF5800B82624 /* PBXTargetDependency */ = {
			isa = PBXTargetDependency;
			productRef = E6E4209326A7DF5800B82624 /* InflectorKit */;
		};
/* End PBXTargetDependency section */

/* Begin XCBuildConfiguration section */
		9B2DFBBB24E1FA0D00ED3AE6 /* Debug */ = {
			isa = XCBuildConfiguration;
			baseConfigurationReference = 9B2DFBC824E1FA7E00ED3AE6 /* Apollo-Target-UploadAPI.xcconfig */;
			buildSettings = {
			};
			name = Debug;
		};
		9B2DFBBC24E1FA0D00ED3AE6 /* Release */ = {
			isa = XCBuildConfiguration;
			baseConfigurationReference = 9B2DFBC824E1FA7E00ED3AE6 /* Apollo-Target-UploadAPI.xcconfig */;
			buildSettings = {
			};
			name = Release;
		};
		9B2DFBBD24E1FA0D00ED3AE6 /* PerformanceTesting */ = {
			isa = XCBuildConfiguration;
			baseConfigurationReference = 9B2DFBC824E1FA7E00ED3AE6 /* Apollo-Target-UploadAPI.xcconfig */;
			buildSettings = {
			};
			name = PerformanceTesting;
		};
		9B6835432463481A00337AE6 /* Debug */ = {
			isa = XCBuildConfiguration;
			baseConfigurationReference = 9B68354A2463498D00337AE6 /* Apollo-Target-ApolloUtils.xcconfig */;
			buildSettings = {
			};
			name = Debug;
		};
		9B6835442463481A00337AE6 /* Release */ = {
			isa = XCBuildConfiguration;
			baseConfigurationReference = 9B68354A2463498D00337AE6 /* Apollo-Target-ApolloUtils.xcconfig */;
			buildSettings = {
			};
			name = Release;
		};
		9B6835452463481A00337AE6 /* PerformanceTesting */ = {
			isa = XCBuildConfiguration;
			baseConfigurationReference = 9B68354A2463498D00337AE6 /* Apollo-Target-ApolloUtils.xcconfig */;
			buildSettings = {
			};
			name = PerformanceTesting;
		};
		9B7B6F4C233C26D100F32205 /* Debug */ = {
			isa = XCBuildConfiguration;
			baseConfigurationReference = 9B7B6F55233C27A000F32205 /* Apollo-Target-ApolloCodegenLib.xcconfig */;
			buildSettings = {
			};
			name = Debug;
		};
		9B7B6F4D233C26D100F32205 /* Release */ = {
			isa = XCBuildConfiguration;
			baseConfigurationReference = 9B7B6F55233C27A000F32205 /* Apollo-Target-ApolloCodegenLib.xcconfig */;
			buildSettings = {
			};
			name = Release;
		};
		9B7B6F4E233C26D100F32205 /* PerformanceTesting */ = {
			isa = XCBuildConfiguration;
			baseConfigurationReference = 9B7B6F55233C27A000F32205 /* Apollo-Target-ApolloCodegenLib.xcconfig */;
			buildSettings = {
			};
			name = PerformanceTesting;
		};
		9B7BDA8323FDE90400ACD198 /* Debug */ = {
			isa = XCBuildConfiguration;
			baseConfigurationReference = 9B7BDAA423FDE98C00ACD198 /* ApolloWebSocket-Target-Framework.xcconfig */;
			buildSettings = {
			};
			name = Debug;
		};
		9B7BDA8423FDE90400ACD198 /* Release */ = {
			isa = XCBuildConfiguration;
			baseConfigurationReference = 9B7BDAA423FDE98C00ACD198 /* ApolloWebSocket-Target-Framework.xcconfig */;
			buildSettings = {
			};
			name = Release;
		};
		9B7BDA8523FDE90400ACD198 /* PerformanceTesting */ = {
			isa = XCBuildConfiguration;
			baseConfigurationReference = 9B7BDAA423FDE98C00ACD198 /* ApolloWebSocket-Target-Framework.xcconfig */;
			buildSettings = {
			};
			name = PerformanceTesting;
		};
		9B7BDAC923FDEBB600ACD198 /* Debug */ = {
			isa = XCBuildConfiguration;
			baseConfigurationReference = 9B7BDAD823FDECB300ACD198 /* ApolloSQLite-Target-Framework.xcconfig */;
			buildSettings = {
			};
			name = Debug;
		};
		9B7BDACA23FDEBB600ACD198 /* Release */ = {
			isa = XCBuildConfiguration;
			baseConfigurationReference = 9B7BDAD823FDECB300ACD198 /* ApolloSQLite-Target-Framework.xcconfig */;
			buildSettings = {
			};
			name = Release;
		};
		9B7BDACB23FDEBB600ACD198 /* PerformanceTesting */ = {
			isa = XCBuildConfiguration;
			baseConfigurationReference = 9B7BDAD823FDECB300ACD198 /* ApolloSQLite-Target-Framework.xcconfig */;
			buildSettings = {
			};
			name = PerformanceTesting;
		};
		9BAEEC04234BB8FD00808306 /* Debug */ = {
			isa = XCBuildConfiguration;
			baseConfigurationReference = 9B4AA8AD239EFDC9003E1300 /* Apollo-Target-CodegenTests.xcconfig */;
			buildSettings = {
			};
			name = Debug;
		};
		9BAEEC05234BB8FD00808306 /* Release */ = {
			isa = XCBuildConfiguration;
			baseConfigurationReference = 9B4AA8AD239EFDC9003E1300 /* Apollo-Target-CodegenTests.xcconfig */;
			buildSettings = {
			};
			name = Release;
		};
		9BAEEC06234BB8FD00808306 /* PerformanceTesting */ = {
			isa = XCBuildConfiguration;
			baseConfigurationReference = 9B4AA8AD239EFDC9003E1300 /* Apollo-Target-CodegenTests.xcconfig */;
			buildSettings = {
			};
			name = PerformanceTesting;
		};
		9F54C8BD255D760B0065AFD6 /* Debug */ = {
			isa = XCBuildConfiguration;
			baseConfigurationReference = 90690D2422433C8000FC2E54 /* Apollo-Target-PerformanceTests.xcconfig */;
			buildSettings = {
			};
			name = Debug;
		};
		9F54C8BE255D760B0065AFD6 /* Release */ = {
			isa = XCBuildConfiguration;
			baseConfigurationReference = 90690D2422433C8000FC2E54 /* Apollo-Target-PerformanceTests.xcconfig */;
			buildSettings = {
			};
			name = Release;
		};
		9F54C8BF255D760B0065AFD6 /* PerformanceTesting */ = {
			isa = XCBuildConfiguration;
			baseConfigurationReference = 90690D2422433C8000FC2E54 /* Apollo-Target-PerformanceTests.xcconfig */;
			buildSettings = {
			};
			name = PerformanceTesting;
		};
		9F8A957D1EC0FC1200304A2D /* Debug */ = {
			isa = XCBuildConfiguration;
			baseConfigurationReference = 90690D2522433CAF00FC2E54 /* Apollo-Target-TestSupport.xcconfig */;
			buildSettings = {
			};
			name = Debug;
		};
		9F8A957E1EC0FC1200304A2D /* Release */ = {
			isa = XCBuildConfiguration;
			baseConfigurationReference = 90690D2522433CAF00FC2E54 /* Apollo-Target-TestSupport.xcconfig */;
			buildSettings = {
			};
			name = Release;
		};
		9F8A957F1EC0FC1200304A2D /* PerformanceTesting */ = {
			isa = XCBuildConfiguration;
			baseConfigurationReference = 90690D2522433CAF00FC2E54 /* Apollo-Target-TestSupport.xcconfig */;
			buildSettings = {
			};
			name = PerformanceTesting;
		};
		9FACA9C31F42E67200AE2DBD /* Debug */ = {
			isa = XCBuildConfiguration;
			baseConfigurationReference = 90690D2222433C2800FC2E54 /* Apollo-Target-GitHubAPI.xcconfig */;
			buildSettings = {
			};
			name = Debug;
		};
		9FACA9C41F42E67200AE2DBD /* Release */ = {
			isa = XCBuildConfiguration;
			baseConfigurationReference = 90690D2222433C2800FC2E54 /* Apollo-Target-GitHubAPI.xcconfig */;
			buildSettings = {
			};
			name = Release;
		};
		9FACA9C51F42E67200AE2DBD /* PerformanceTesting */ = {
			isa = XCBuildConfiguration;
			baseConfigurationReference = 90690D2222433C2800FC2E54 /* Apollo-Target-GitHubAPI.xcconfig */;
			buildSettings = {
			};
			name = PerformanceTesting;
		};
		9FC750561D2A532D00458D91 /* Debug */ = {
			isa = XCBuildConfiguration;
			baseConfigurationReference = 90690D05224333DA00FC2E54 /* Apollo-Project-Debug.xcconfig */;
			buildSettings = {
			};
			name = Debug;
		};
		9FC750571D2A532D00458D91 /* Release */ = {
			isa = XCBuildConfiguration;
			baseConfigurationReference = 90690D07224333DA00FC2E54 /* Apollo-Project-Release.xcconfig */;
			buildSettings = {
			};
			name = Release;
		};
		9FC750591D2A532D00458D91 /* Debug */ = {
			isa = XCBuildConfiguration;
			baseConfigurationReference = 90690D06224333DA00FC2E54 /* Apollo-Target-Framework.xcconfig */;
			buildSettings = {
			};
			name = Debug;
		};
		9FC7505A1D2A532D00458D91 /* Release */ = {
			isa = XCBuildConfiguration;
			baseConfigurationReference = 90690D06224333DA00FC2E54 /* Apollo-Target-Framework.xcconfig */;
			buildSettings = {
			};
			name = Release;
		};
		9FC7505C1D2A532D00458D91 /* Debug */ = {
			isa = XCBuildConfiguration;
			baseConfigurationReference = 90690D0B2243345500FC2E54 /* Apollo-Target-Tests.xcconfig */;
			buildSettings = {
			};
			name = Debug;
		};
		9FC7505D1D2A532D00458D91 /* Release */ = {
			isa = XCBuildConfiguration;
			baseConfigurationReference = 90690D0B2243345500FC2E54 /* Apollo-Target-Tests.xcconfig */;
			buildSettings = {
			};
			name = Release;
		};
		9FCE2D041E6C213D00E34457 /* Debug */ = {
			isa = XCBuildConfiguration;
			baseConfigurationReference = 90690D2122433C1900FC2E54 /* Apollo-Target-StarWarsAPI.xcconfig */;
			buildSettings = {
			};
			name = Debug;
		};
		9FCE2D051E6C213D00E34457 /* Release */ = {
			isa = XCBuildConfiguration;
			baseConfigurationReference = 90690D2122433C1900FC2E54 /* Apollo-Target-StarWarsAPI.xcconfig */;
			buildSettings = {
			};
			name = Release;
		};
		9FEFCFCD1E6C65CE0061834C /* PerformanceTesting */ = {
			isa = XCBuildConfiguration;
			baseConfigurationReference = 90690D08224333DA00FC2E54 /* Apollo-Project-Performance-Testing.xcconfig */;
			buildSettings = {
			};
			name = PerformanceTesting;
		};
		9FEFCFCE1E6C65CE0061834C /* PerformanceTesting */ = {
			isa = XCBuildConfiguration;
			baseConfigurationReference = 90690D06224333DA00FC2E54 /* Apollo-Target-Framework.xcconfig */;
			buildSettings = {
			};
			name = PerformanceTesting;
		};
		9FEFCFD01E6C65CE0061834C /* PerformanceTesting */ = {
			isa = XCBuildConfiguration;
			baseConfigurationReference = 90690D0B2243345500FC2E54 /* Apollo-Target-Tests.xcconfig */;
			buildSettings = {
			};
			name = PerformanceTesting;
		};
		9FEFCFD61E6C65CE0061834C /* PerformanceTesting */ = {
			isa = XCBuildConfiguration;
			baseConfigurationReference = 90690D2122433C1900FC2E54 /* Apollo-Target-StarWarsAPI.xcconfig */;
			buildSettings = {
			};
			name = PerformanceTesting;
		};
		DE05861E266978A100265760 /* Debug */ = {
			isa = XCBuildConfiguration;
			baseConfigurationReference = DE0586222669793200265760 /* Apollo-Target-ApolloAPI.xcconfig */;
			buildSettings = {
			};
			name = Debug;
		};
		DE05861F266978A100265760 /* Release */ = {
			isa = XCBuildConfiguration;
			baseConfigurationReference = DE0586222669793200265760 /* Apollo-Target-ApolloAPI.xcconfig */;
			buildSettings = {
			};
			name = Release;
		};
		DE058620266978A100265760 /* PerformanceTesting */ = {
			isa = XCBuildConfiguration;
			baseConfigurationReference = DE0586222669793200265760 /* Apollo-Target-ApolloAPI.xcconfig */;
			buildSettings = {
			};
			name = PerformanceTesting;
		};
		DE3C7A0E260A6B9800D2F4FF /* Debug */ = {
			isa = XCBuildConfiguration;
			baseConfigurationReference = DEA34AF6260E821F00F95F86 /* Apollo-Target-AnimalKingdomAPI.xcconfig */;
			buildSettings = {
			};
			name = Debug;
		};
		DE3C7A0F260A6B9800D2F4FF /* Release */ = {
			isa = XCBuildConfiguration;
			baseConfigurationReference = DEA34AF6260E821F00F95F86 /* Apollo-Target-AnimalKingdomAPI.xcconfig */;
			buildSettings = {
			};
			name = Release;
		};
		DE3C7A10260A6B9800D2F4FF /* PerformanceTesting */ = {
			isa = XCBuildConfiguration;
			baseConfigurationReference = DEA34AF6260E821F00F95F86 /* Apollo-Target-AnimalKingdomAPI.xcconfig */;
			buildSettings = {
			};
			name = PerformanceTesting;
		};
		DE6B15B426152BE10068D642 /* Debug */ = {
			isa = XCBuildConfiguration;
			baseConfigurationReference = DE6B15E826152CD80068D642 /* Apollo-Target-ServerIntegrationTests.xcconfig */;
			buildSettings = {
			};
			name = Debug;
		};
		DE6B15B526152BE10068D642 /* Release */ = {
			isa = XCBuildConfiguration;
			baseConfigurationReference = DE6B15E826152CD80068D642 /* Apollo-Target-ServerIntegrationTests.xcconfig */;
			buildSettings = {
			};
			name = Release;
		};
		DE6B15B626152BE10068D642 /* PerformanceTesting */ = {
			isa = XCBuildConfiguration;
			baseConfigurationReference = DE6B15E826152CD80068D642 /* Apollo-Target-ServerIntegrationTests.xcconfig */;
			buildSettings = {
			};
			name = PerformanceTesting;
		};
		DECD4911262F81BF00924527 /* Debug */ = {
			isa = XCBuildConfiguration;
			baseConfigurationReference = DECD492F262F820500924527 /* Apollo-Target-CodegenTestSupport.xcconfig */;
			buildSettings = {
			};
			name = Debug;
		};
		DECD4912262F81BF00924527 /* Release */ = {
			isa = XCBuildConfiguration;
			baseConfigurationReference = DECD492F262F820500924527 /* Apollo-Target-CodegenTestSupport.xcconfig */;
			buildSettings = {
			};
			name = Release;
		};
		DECD4913262F81BF00924527 /* PerformanceTesting */ = {
			isa = XCBuildConfiguration;
			baseConfigurationReference = DECD492F262F820500924527 /* Apollo-Target-CodegenTestSupport.xcconfig */;
			buildSettings = {
			};
			name = PerformanceTesting;
		};
/* End XCBuildConfiguration section */

/* Begin XCConfigurationList section */
		9B2DFBBE24E1FA0D00ED3AE6 /* Build configuration list for PBXNativeTarget "UploadAPI" */ = {
			isa = XCConfigurationList;
			buildConfigurations = (
				9B2DFBBB24E1FA0D00ED3AE6 /* Debug */,
				9B2DFBBC24E1FA0D00ED3AE6 /* Release */,
				9B2DFBBD24E1FA0D00ED3AE6 /* PerformanceTesting */,
			);
			defaultConfigurationIsVisible = 0;
			defaultConfigurationName = Release;
		};
		9B6835462463481A00337AE6 /* Build configuration list for PBXNativeTarget "ApolloUtils" */ = {
			isa = XCConfigurationList;
			buildConfigurations = (
				9B6835432463481A00337AE6 /* Debug */,
				9B6835442463481A00337AE6 /* Release */,
				9B6835452463481A00337AE6 /* PerformanceTesting */,
			);
			defaultConfigurationIsVisible = 0;
			defaultConfigurationName = Release;
		};
		9B7B6F4F233C26D200F32205 /* Build configuration list for PBXNativeTarget "ApolloCodegenLib" */ = {
			isa = XCConfigurationList;
			buildConfigurations = (
				9B7B6F4C233C26D100F32205 /* Debug */,
				9B7B6F4D233C26D100F32205 /* Release */,
				9B7B6F4E233C26D100F32205 /* PerformanceTesting */,
			);
			defaultConfigurationIsVisible = 0;
			defaultConfigurationName = Release;
		};
		9B7BDA8223FDE90400ACD198 /* Build configuration list for PBXNativeTarget "ApolloWebSocket" */ = {
			isa = XCConfigurationList;
			buildConfigurations = (
				9B7BDA8323FDE90400ACD198 /* Debug */,
				9B7BDA8423FDE90400ACD198 /* Release */,
				9B7BDA8523FDE90400ACD198 /* PerformanceTesting */,
			);
			defaultConfigurationIsVisible = 0;
			defaultConfigurationName = Release;
		};
		9B7BDAC823FDEBB600ACD198 /* Build configuration list for PBXNativeTarget "ApolloSQLite" */ = {
			isa = XCConfigurationList;
			buildConfigurations = (
				9B7BDAC923FDEBB600ACD198 /* Debug */,
				9B7BDACA23FDEBB600ACD198 /* Release */,
				9B7BDACB23FDEBB600ACD198 /* PerformanceTesting */,
			);
			defaultConfigurationIsVisible = 0;
			defaultConfigurationName = Release;
		};
		9BAEEC07234BB8FD00808306 /* Build configuration list for PBXNativeTarget "ApolloCodegenTests" */ = {
			isa = XCConfigurationList;
			buildConfigurations = (
				9BAEEC04234BB8FD00808306 /* Debug */,
				9BAEEC05234BB8FD00808306 /* Release */,
				9BAEEC06234BB8FD00808306 /* PerformanceTesting */,
			);
			defaultConfigurationIsVisible = 0;
			defaultConfigurationName = Release;
		};
		9F54C8BC255D760B0065AFD6 /* Build configuration list for PBXNativeTarget "ApolloPerformanceTests" */ = {
			isa = XCConfigurationList;
			buildConfigurations = (
				9F54C8BD255D760B0065AFD6 /* Debug */,
				9F54C8BE255D760B0065AFD6 /* Release */,
				9F54C8BF255D760B0065AFD6 /* PerformanceTesting */,
			);
			defaultConfigurationIsVisible = 0;
			defaultConfigurationName = Release;
		};
		9F8A95801EC0FC1200304A2D /* Build configuration list for PBXNativeTarget "ApolloTestSupport" */ = {
			isa = XCConfigurationList;
			buildConfigurations = (
				9F8A957D1EC0FC1200304A2D /* Debug */,
				9F8A957E1EC0FC1200304A2D /* Release */,
				9F8A957F1EC0FC1200304A2D /* PerformanceTesting */,
			);
			defaultConfigurationIsVisible = 0;
			defaultConfigurationName = Release;
		};
		9FACA9C21F42E67200AE2DBD /* Build configuration list for PBXNativeTarget "GitHubAPI" */ = {
			isa = XCConfigurationList;
			buildConfigurations = (
				9FACA9C31F42E67200AE2DBD /* Debug */,
				9FACA9C41F42E67200AE2DBD /* Release */,
				9FACA9C51F42E67200AE2DBD /* PerformanceTesting */,
			);
			defaultConfigurationIsVisible = 0;
			defaultConfigurationName = Release;
		};
		9FC7503E1D2A532C00458D91 /* Build configuration list for PBXProject "Apollo" */ = {
			isa = XCConfigurationList;
			buildConfigurations = (
				9FC750561D2A532D00458D91 /* Debug */,
				9FC750571D2A532D00458D91 /* Release */,
				9FEFCFCD1E6C65CE0061834C /* PerformanceTesting */,
			);
			defaultConfigurationIsVisible = 0;
			defaultConfigurationName = Release;
		};
		9FC750581D2A532D00458D91 /* Build configuration list for PBXNativeTarget "Apollo" */ = {
			isa = XCConfigurationList;
			buildConfigurations = (
				9FC750591D2A532D00458D91 /* Debug */,
				9FC7505A1D2A532D00458D91 /* Release */,
				9FEFCFCE1E6C65CE0061834C /* PerformanceTesting */,
			);
			defaultConfigurationIsVisible = 0;
			defaultConfigurationName = Release;
		};
		9FC7505B1D2A532D00458D91 /* Build configuration list for PBXNativeTarget "ApolloTests" */ = {
			isa = XCConfigurationList;
			buildConfigurations = (
				9FC7505C1D2A532D00458D91 /* Debug */,
				9FC7505D1D2A532D00458D91 /* Release */,
				9FEFCFD01E6C65CE0061834C /* PerformanceTesting */,
			);
			defaultConfigurationIsVisible = 0;
			defaultConfigurationName = Release;
		};
		9FCE2D031E6C213D00E34457 /* Build configuration list for PBXNativeTarget "StarWarsAPI" */ = {
			isa = XCConfigurationList;
			buildConfigurations = (
				9FCE2D041E6C213D00E34457 /* Debug */,
				9FCE2D051E6C213D00E34457 /* Release */,
				9FEFCFD61E6C65CE0061834C /* PerformanceTesting */,
			);
			defaultConfigurationIsVisible = 0;
			defaultConfigurationName = Release;
		};
		DE05861D266978A100265760 /* Build configuration list for PBXNativeTarget "ApolloAPI" */ = {
			isa = XCConfigurationList;
			buildConfigurations = (
				DE05861E266978A100265760 /* Debug */,
				DE05861F266978A100265760 /* Release */,
				DE058620266978A100265760 /* PerformanceTesting */,
			);
			defaultConfigurationIsVisible = 0;
			defaultConfigurationName = Release;
		};
		DE3C7A0D260A6B9800D2F4FF /* Build configuration list for PBXNativeTarget "AnimalKingdomAPI" */ = {
			isa = XCConfigurationList;
			buildConfigurations = (
				DE3C7A0E260A6B9800D2F4FF /* Debug */,
				DE3C7A0F260A6B9800D2F4FF /* Release */,
				DE3C7A10260A6B9800D2F4FF /* PerformanceTesting */,
			);
			defaultConfigurationIsVisible = 0;
			defaultConfigurationName = Release;
		};
		DE6B15B726152BE10068D642 /* Build configuration list for PBXNativeTarget "ApolloServerIntegrationTests" */ = {
			isa = XCConfigurationList;
			buildConfigurations = (
				DE6B15B426152BE10068D642 /* Debug */,
				DE6B15B526152BE10068D642 /* Release */,
				DE6B15B626152BE10068D642 /* PerformanceTesting */,
			);
			defaultConfigurationIsVisible = 0;
			defaultConfigurationName = Release;
		};
		DECD4910262F81BF00924527 /* Build configuration list for PBXNativeTarget "ApolloCodegenTestSupport" */ = {
			isa = XCConfigurationList;
			buildConfigurations = (
				DECD4911262F81BF00924527 /* Debug */,
				DECD4912262F81BF00924527 /* Release */,
				DECD4913262F81BF00924527 /* PerformanceTesting */,
			);
			defaultConfigurationIsVisible = 0;
			defaultConfigurationName = Release;
		};
/* End XCConfigurationList section */

/* Begin XCRemoteSwiftPackageReference section */
		9B7BDAF423FDEE2600ACD198 /* XCRemoteSwiftPackageReference "SQLite.swift" */ = {
			isa = XCRemoteSwiftPackageReference;
			repositoryURL = "https://github.com/stephencelis/SQLite.swift.git";
			requirement = {
				kind = upToNextMinorVersion;
				minimumVersion = 0.12.2;
			};
		};
		DE5EB9C326EFD4D10004176A /* XCRemoteSwiftPackageReference "Nimble" */ = {
			isa = XCRemoteSwiftPackageReference;
			repositoryURL = "https://github.com/Quick/Nimble.git";
			requirement = {
				kind = upToNextMajorVersion;
				minimumVersion = 9.2.1;
			};
		};
		E6E4209026A7DF4200B82624 /* XCRemoteSwiftPackageReference "InflectorKit" */ = {
			isa = XCRemoteSwiftPackageReference;
			repositoryURL = "https://github.com/mattt/InflectorKit.git";
			requirement = {
				kind = upToNextMinorVersion;
				minimumVersion = 1.0.0;
			};
		};
/* End XCRemoteSwiftPackageReference section */

/* Begin XCSwiftPackageProductDependency section */
		9B7BDAF523FDEE2600ACD198 /* SQLite */ = {
			isa = XCSwiftPackageProductDependency;
			package = 9B7BDAF423FDEE2600ACD198 /* XCRemoteSwiftPackageReference "SQLite.swift" */;
			productName = SQLite;
		};
		9B7BDB1623FDF10300ACD198 /* SQLite */ = {
			isa = XCSwiftPackageProductDependency;
			package = 9B7BDAF423FDEE2600ACD198 /* XCRemoteSwiftPackageReference "SQLite.swift" */;
			productName = SQLite;
		};
		DE5EB9C426EFD4D10004176A /* Nimble */ = {
			isa = XCSwiftPackageProductDependency;
			package = DE5EB9C326EFD4D10004176A /* XCRemoteSwiftPackageReference "Nimble" */;
			productName = Nimble;
		};
		DED45E95261B9EE30086EF63 /* SQLite */ = {
			isa = XCSwiftPackageProductDependency;
			package = 9B7BDAF423FDEE2600ACD198 /* XCRemoteSwiftPackageReference "SQLite.swift" */;
			productName = SQLite;
		};
		E6E4209126A7DF4200B82624 /* InflectorKit */ = {
			isa = XCSwiftPackageProductDependency;
			package = E6E4209026A7DF4200B82624 /* XCRemoteSwiftPackageReference "InflectorKit" */;
			productName = InflectorKit;
		};
		E6E4209326A7DF5800B82624 /* InflectorKit */ = {
			isa = XCSwiftPackageProductDependency;
			package = E6E4209026A7DF4200B82624 /* XCRemoteSwiftPackageReference "InflectorKit" */;
			productName = InflectorKit;
		};
/* End XCSwiftPackageProductDependency section */
	};
	rootObject = 9FC7503B1D2A532C00458D91 /* Project object */;
}<|MERGE_RESOLUTION|>--- conflicted
+++ resolved
@@ -2741,12 +2741,8 @@
 			buildActionMask = 2147483647;
 			files = (
 				9BAEEC10234BB95B00808306 /* FileManagerExtensionsTests.swift in Sources */,
-<<<<<<< HEAD
-				9BAEEC17234C275600808306 /* ApolloSchemaTests.swift in Sources */,
 				DE2FCF4126E809BB0057EA67 /* WarmBloodedDetails.swift in Sources */,
-=======
 				9BAEEC17234C275600808306 /* ApolloSchemaPublicTests.swift in Sources */,
->>>>>>> 84c8fc24
 				9F62DFAE2590557F00E6E808 /* DocumentParsingAndValidationTests.swift in Sources */,
 				DE2FCF4426E809BB0057EA67 /* ClassroomPetsWithSubtypes.swift in Sources */,
 				DE2FCF4326E809BB0057EA67 /* AllAnimalsQuery.swift in Sources */,
