// !$*UTF8*$!
{
	archiveVersion = 1;
	classes = {
	};
	objectVersion = 52;
	objects = {

/* Begin PBXBuildFile section */
		19E9F6AC26D58A9A003AB80E /* OperationMessageIdCreatorTests.swift in Sources */ = {isa = PBXBuildFile; fileRef = 19E9F6AA26D58A92003AB80E /* OperationMessageIdCreatorTests.swift */; };
		19E9F6B526D6BF25003AB80E /* OperationMessageIdCreator.swift in Sources */ = {isa = PBXBuildFile; fileRef = 19E9F6A826D5867E003AB80E /* OperationMessageIdCreator.swift */; };
		54DDB0921EA045870009DD99 /* InMemoryNormalizedCache.swift in Sources */ = {isa = PBXBuildFile; fileRef = 54DDB0911EA045870009DD99 /* InMemoryNormalizedCache.swift */; };
		5AC6CA4322AAF7B200B7C94D /* GraphQLHTTPMethod.swift in Sources */ = {isa = PBXBuildFile; fileRef = 5AC6CA4222AAF7B200B7C94D /* GraphQLHTTPMethod.swift */; };
		5BB2C0232380836100774170 /* VersionNumberTests.swift in Sources */ = {isa = PBXBuildFile; fileRef = 5BB2C0222380836100774170 /* VersionNumberTests.swift */; };
		9B1CCDD92360F02C007C9032 /* Bundle+Helpers.swift in Sources */ = {isa = PBXBuildFile; fileRef = 9B1CCDD82360F02C007C9032 /* Bundle+Helpers.swift */; };
		9B21FD752422C29D00998B5C /* GraphQLFileTests.swift in Sources */ = {isa = PBXBuildFile; fileRef = 9B21FD742422C29D00998B5C /* GraphQLFileTests.swift */; };
		9B260BEB245A020300562176 /* ApolloInterceptor.swift in Sources */ = {isa = PBXBuildFile; fileRef = 9B260BEA245A020300562176 /* ApolloInterceptor.swift */; };
		9B260BF1245A025400562176 /* HTTPRequest.swift in Sources */ = {isa = PBXBuildFile; fileRef = 9B260BF0245A025400562176 /* HTTPRequest.swift */; };
		9B260BF3245A026F00562176 /* RequestChain.swift in Sources */ = {isa = PBXBuildFile; fileRef = 9B260BF2245A026F00562176 /* RequestChain.swift */; };
		9B260BF5245A028D00562176 /* HTTPResponse.swift in Sources */ = {isa = PBXBuildFile; fileRef = 9B260BF4245A028D00562176 /* HTTPResponse.swift */; };
		9B260BF9245A030100562176 /* ResponseCodeInterceptor.swift in Sources */ = {isa = PBXBuildFile; fileRef = 9B260BF8245A030100562176 /* ResponseCodeInterceptor.swift */; };
		9B260BFB245A031900562176 /* NetworkFetchInterceptor.swift in Sources */ = {isa = PBXBuildFile; fileRef = 9B260BFA245A031900562176 /* NetworkFetchInterceptor.swift */; };
		9B260BFF245A054700562176 /* JSONRequest.swift in Sources */ = {isa = PBXBuildFile; fileRef = 9B260BFE245A054700562176 /* JSONRequest.swift */; };
		9B260C04245A090600562176 /* RequestChainNetworkTransport.swift in Sources */ = {isa = PBXBuildFile; fileRef = 9B260C03245A090600562176 /* RequestChainNetworkTransport.swift */; };
		9B260C08245A437400562176 /* InterceptorProvider.swift in Sources */ = {isa = PBXBuildFile; fileRef = 9B260C07245A437400562176 /* InterceptorProvider.swift */; };
		9B260C0A245A532500562176 /* JSONResponseParsingInterceptor.swift in Sources */ = {isa = PBXBuildFile; fileRef = 9B260C09245A532500562176 /* JSONResponseParsingInterceptor.swift */; };
		9B2B66F42513FAFE00B53ABF /* CancellationHandlingInterceptor.swift in Sources */ = {isa = PBXBuildFile; fileRef = 9B2B66F32513FAFE00B53ABF /* CancellationHandlingInterceptor.swift */; };
		9B2DFBBF24E1FA1A00ED3AE6 /* Apollo.framework in Frameworks */ = {isa = PBXBuildFile; fileRef = 9FC750441D2A532C00458D91 /* Apollo.framework */; };
		9B2DFBC024E1FA1A00ED3AE6 /* Apollo.framework in Embed Frameworks */ = {isa = PBXBuildFile; fileRef = 9FC750441D2A532C00458D91 /* Apollo.framework */; settings = {ATTRIBUTES = (CodeSignOnCopy, RemoveHeadersOnCopy, ); }; };
		9B2DFBC724E1FA4800ED3AE6 /* UploadAPI.h in Headers */ = {isa = PBXBuildFile; fileRef = 9B2DFBC524E1FA3E00ED3AE6 /* UploadAPI.h */; settings = {ATTRIBUTES = (Public, ); }; };
		9B2DFBCD24E201A800ED3AE6 /* UploadAPI.framework in Frameworks */ = {isa = PBXBuildFile; fileRef = 9B2DFBB624E1FA0D00ED3AE6 /* UploadAPI.framework */; };
		9B2DFBCF24E201DD00ED3AE6 /* API.swift in Sources */ = {isa = PBXBuildFile; fileRef = 9B2DFBCE24E201DD00ED3AE6 /* API.swift */; };
		9B455CDF2492D05E002255A9 /* Atomic.swift in Sources */ = {isa = PBXBuildFile; fileRef = 9B6CB23D238077B60007259D /* Atomic.swift */; };
		9B455CE52492D0A3002255A9 /* ApolloExtension.swift in Sources */ = {isa = PBXBuildFile; fileRef = 9B455CE22492D0A3002255A9 /* ApolloExtension.swift */; };
		9B455CE72492D0A3002255A9 /* Collection+Apollo.swift in Sources */ = {isa = PBXBuildFile; fileRef = 9B455CE42492D0A3002255A9 /* Collection+Apollo.swift */; };
		9B455CEB2492FB03002255A9 /* String+SHA.swift in Sources */ = {isa = PBXBuildFile; fileRef = 9B455CEA2492FB03002255A9 /* String+SHA.swift */; };
		9B47518D2575AA850001FB87 /* Pluralizer.swift in Sources */ = {isa = PBXBuildFile; fileRef = 9B47516D2575AA690001FB87 /* Pluralizer.swift */; };
		9B4751AD2575B5070001FB87 /* PluralizerTests.swift in Sources */ = {isa = PBXBuildFile; fileRef = 9B4751AC2575B5070001FB87 /* PluralizerTests.swift */; };
		9B4F453F244A27B900C2CF7D /* URLSessionClient.swift in Sources */ = {isa = PBXBuildFile; fileRef = 9B4F453E244A27B900C2CF7D /* URLSessionClient.swift */; };
		9B518C87235F819E004C426D /* CLIDownloader.swift in Sources */ = {isa = PBXBuildFile; fileRef = 9B518C85235F8125004C426D /* CLIDownloader.swift */; };
		9B518C8C235F8B5F004C426D /* ApolloFilePathHelper.swift in Sources */ = {isa = PBXBuildFile; fileRef = 9B518C8A235F8B05004C426D /* ApolloFilePathHelper.swift */; };
		9B518C8D235F8B9E004C426D /* CLIDownloaderTests.swift in Sources */ = {isa = PBXBuildFile; fileRef = 9B518C88235F8AD4004C426D /* CLIDownloaderTests.swift */; };
		9B554CC4247DC29A002F452A /* TaskData.swift in Sources */ = {isa = PBXBuildFile; fileRef = 9B554CC3247DC29A002F452A /* TaskData.swift */; };
		9B64F6762354D219002D1BB5 /* URL+QueryDict.swift in Sources */ = {isa = PBXBuildFile; fileRef = 9B64F6752354D219002D1BB5 /* URL+QueryDict.swift */; };
		9B68F0552416B33300E97318 /* LineByLineComparison.swift in Sources */ = {isa = PBXBuildFile; fileRef = 9B68F0542416B33300E97318 /* LineByLineComparison.swift */; };
		9B708AAD2305884500604A11 /* ApolloClientProtocol.swift in Sources */ = {isa = PBXBuildFile; fileRef = 9B708AAC2305884500604A11 /* ApolloClientProtocol.swift */; };
		9B78C71E2326E86E000C8C32 /* ErrorGenerationTests.swift in Sources */ = {isa = PBXBuildFile; fileRef = 9B78C71B2326E859000C8C32 /* ErrorGenerationTests.swift */; };
		9B7B6F59233C287200F32205 /* ApolloCodegen.swift in Sources */ = {isa = PBXBuildFile; fileRef = 9B7B6F57233C287100F32205 /* ApolloCodegen.swift */; };
		9B7B6F5A233C287200F32205 /* ApolloCodegenOptions.swift in Sources */ = {isa = PBXBuildFile; fileRef = 9B7B6F58233C287100F32205 /* ApolloCodegenOptions.swift */; };
		9B7B6F69233C2C0C00F32205 /* FileManager+Apollo.swift in Sources */ = {isa = PBXBuildFile; fileRef = 9B7B6F68233C2C0C00F32205 /* FileManager+Apollo.swift */; };
		9B7BDA9B23FDE94C00ACD198 /* WebSocketError.swift in Sources */ = {isa = PBXBuildFile; fileRef = 9B7BDA9423FDE94C00ACD198 /* WebSocketError.swift */; };
		9B7BDA9C23FDE94C00ACD198 /* WebSocketTask.swift in Sources */ = {isa = PBXBuildFile; fileRef = 9B7BDA9523FDE94C00ACD198 /* WebSocketTask.swift */; };
		9B7BDA9D23FDE94C00ACD198 /* SplitNetworkTransport.swift in Sources */ = {isa = PBXBuildFile; fileRef = 9B7BDA9623FDE94C00ACD198 /* SplitNetworkTransport.swift */; };
		9B7BDA9E23FDE94C00ACD198 /* OperationMessage.swift in Sources */ = {isa = PBXBuildFile; fileRef = 9B7BDA9723FDE94C00ACD198 /* OperationMessage.swift */; };
		9B7BDA9F23FDE94C00ACD198 /* WebSocketClient.swift in Sources */ = {isa = PBXBuildFile; fileRef = 9B7BDA9823FDE94C00ACD198 /* WebSocketClient.swift */; };
		9B7BDAA023FDE94C00ACD198 /* WebSocketTransport.swift in Sources */ = {isa = PBXBuildFile; fileRef = 9B7BDA9923FDE94C00ACD198 /* WebSocketTransport.swift */; };
		9B7BDAD023FDEBE300ACD198 /* SQLiteSerialization.swift in Sources */ = {isa = PBXBuildFile; fileRef = 9B7BDACD23FDEBE300ACD198 /* SQLiteSerialization.swift */; };
		9B7BDAD223FDEBE300ACD198 /* SQLiteNormalizedCache.swift in Sources */ = {isa = PBXBuildFile; fileRef = 9B7BDACF23FDEBE300ACD198 /* SQLiteNormalizedCache.swift */; };
		9B7BDAF623FDEE2600ACD198 /* SQLite in Frameworks */ = {isa = PBXBuildFile; productRef = 9B7BDAF523FDEE2600ACD198 /* SQLite */; };
		9B7BDAFA23FDEE8A00ACD198 /* Apollo.framework in Frameworks */ = {isa = PBXBuildFile; fileRef = 9FC750441D2A532C00458D91 /* Apollo.framework */; };
		9B7BDAFD23FDEE9300ACD198 /* Apollo.framework in Frameworks */ = {isa = PBXBuildFile; fileRef = 9FC750441D2A532C00458D91 /* Apollo.framework */; };
		9B8C3FB3248DA2FE00707B13 /* URL+Apollo.swift in Sources */ = {isa = PBXBuildFile; fileRef = 9B8C3FB1248DA2EA00707B13 /* URL+Apollo.swift */; };
		9B8C3FB5248DA3E000707B13 /* URLExtensionsTests.swift in Sources */ = {isa = PBXBuildFile; fileRef = 9B8C3FB4248DA3E000707B13 /* URLExtensionsTests.swift */; };
		9B95EDC022CAA0B000702BB2 /* GETTransformerTests.swift in Sources */ = {isa = PBXBuildFile; fileRef = 9B95EDBF22CAA0AF00702BB2 /* GETTransformerTests.swift */; };
		9B96500A24BE62B7003C29C0 /* RequestChainTests.swift in Sources */ = {isa = PBXBuildFile; fileRef = 9B96500824BE6201003C29C0 /* RequestChainTests.swift */; };
		9B96500C24BE7239003C29C0 /* CacheReadInterceptor.swift in Sources */ = {isa = PBXBuildFile; fileRef = 9B96500B24BE7239003C29C0 /* CacheReadInterceptor.swift */; };
		9B9BBAF324DB39D70021C30F /* UploadRequest.swift in Sources */ = {isa = PBXBuildFile; fileRef = 9B9BBAF224DB39D70021C30F /* UploadRequest.swift */; };
		9B9BBAF524DB4F890021C30F /* AutomaticPersistedQueryInterceptor.swift in Sources */ = {isa = PBXBuildFile; fileRef = 9B9BBAF424DB4F890021C30F /* AutomaticPersistedQueryInterceptor.swift */; };
		9B9BBB1C24DB760B0021C30F /* UploadRequestTests.swift in Sources */ = {isa = PBXBuildFile; fileRef = 9B9BBB1A24DB75E60021C30F /* UploadRequestTests.swift */; };
		9B9F16A726013DAB00FB2F31 /* SQLiteDatabase.swift in Sources */ = {isa = PBXBuildFile; fileRef = 9B9F16A626013DAB00FB2F31 /* SQLiteDatabase.swift */; };
		9B9F16B82601532500FB2F31 /* SQLiteDotSwiftDatabase.swift in Sources */ = {isa = PBXBuildFile; fileRef = 9B9F16B72601532500FB2F31 /* SQLiteDotSwiftDatabase.swift */; };
		9BA1244A22D8A8EA00BF1D24 /* JSONSerialization+Sorting.swift in Sources */ = {isa = PBXBuildFile; fileRef = 9BA1244922D8A8EA00BF1D24 /* JSONSerialization+Sorting.swift */; };
		9BA3130E2302BEA5007B7FC5 /* DispatchQueue+Optional.swift in Sources */ = {isa = PBXBuildFile; fileRef = 9BA3130D2302BEA5007B7FC5 /* DispatchQueue+Optional.swift */; };
		9BAEEBEE2346644600808306 /* ApolloSchemaDownloadConfiguration.swift in Sources */ = {isa = PBXBuildFile; fileRef = 9BAEEBED2346644600808306 /* ApolloSchemaDownloadConfiguration.swift */; };
		9BAEEBEF2346644B00808306 /* ApolloSchemaDownloader.swift in Sources */ = {isa = PBXBuildFile; fileRef = 9BAEEBEB234663F200808306 /* ApolloSchemaDownloader.swift */; };
		9BAEEBF123467E0A00808306 /* ApolloCLI.swift in Sources */ = {isa = PBXBuildFile; fileRef = 9BAEEBF023467E0A00808306 /* ApolloCLI.swift */; };
		9BAEEBF32346DDAD00808306 /* CodegenLogger.swift in Sources */ = {isa = PBXBuildFile; fileRef = 9BAEEBF22346DDAD00808306 /* CodegenLogger.swift */; };
		9BAEEBF52346E90700808306 /* CLIExtractor.swift in Sources */ = {isa = PBXBuildFile; fileRef = 9BAEEBF42346E90700808306 /* CLIExtractor.swift */; };
		9BAEEBF72346F0A000808306 /* StaticString+Apollo.swift in Sources */ = {isa = PBXBuildFile; fileRef = 9BAEEBF62346F0A000808306 /* StaticString+Apollo.swift */; };
		9BAEEC01234BB8FD00808306 /* ApolloCodegenLib.framework in Frameworks */ = {isa = PBXBuildFile; fileRef = 9B7B6F47233C26D100F32205 /* ApolloCodegenLib.framework */; };
		9BAEEC10234BB95B00808306 /* FileManagerExtensionsTests.swift in Sources */ = {isa = PBXBuildFile; fileRef = 9BAEEC0D234BB95B00808306 /* FileManagerExtensionsTests.swift */; };
		9BAEEC15234C132600808306 /* CLIExtractorTests.swift in Sources */ = {isa = PBXBuildFile; fileRef = 9BAEEC14234C132600808306 /* CLIExtractorTests.swift */; };
		9BAEEC17234C275600808306 /* ApolloSchemaTests.swift in Sources */ = {isa = PBXBuildFile; fileRef = 9BAEEC16234C275600808306 /* ApolloSchemaTests.swift */; };
		9BAEEC19234C297800808306 /* ApolloCodegenTests.swift in Sources */ = {isa = PBXBuildFile; fileRef = 9BAEEC18234C297800808306 /* ApolloCodegenTests.swift */; };
		9BC139A424EDCA6C00876D29 /* InterceptorTests.swift in Sources */ = {isa = PBXBuildFile; fileRef = 9BC139A224EDCA4400876D29 /* InterceptorTests.swift */; };
		9BC139A624EDCAD900876D29 /* BlindRetryingTestInterceptor.swift in Sources */ = {isa = PBXBuildFile; fileRef = 9BC139A524EDCAD900876D29 /* BlindRetryingTestInterceptor.swift */; };
		9BC139A824EDCE4F00876D29 /* RetryToCountThenSucceedInterceptor.swift in Sources */ = {isa = PBXBuildFile; fileRef = 9BC139A724EDCE4F00876D29 /* RetryToCountThenSucceedInterceptor.swift */; };
		9BC2D9D3233C6EF0007BD083 /* Basher.swift in Sources */ = {isa = PBXBuildFile; fileRef = 9BC2D9D1233C6DC0007BD083 /* Basher.swift */; };
		9BC742AC24CFB2FF0029282C /* ApolloErrorInterceptor.swift in Sources */ = {isa = PBXBuildFile; fileRef = 9BC742AB24CFB2FF0029282C /* ApolloErrorInterceptor.swift */; };
		9BC742AE24CFB6450029282C /* CacheWriteInterceptor.swift in Sources */ = {isa = PBXBuildFile; fileRef = 9BC742AD24CFB6450029282C /* CacheWriteInterceptor.swift */; };
		9BCA8C0926618226004FF2F6 /* UntypedGraphQLRequestBodyCreator.swift in Sources */ = {isa = PBXBuildFile; fileRef = 9BCA8C0826618226004FF2F6 /* UntypedGraphQLRequestBodyCreator.swift */; };
		9BCF0CE023FC9CA50031D2A2 /* TestCacheProvider.swift in Sources */ = {isa = PBXBuildFile; fileRef = 9BCF0CD923FC9CA50031D2A2 /* TestCacheProvider.swift */; };
		9BCF0CE323FC9CA50031D2A2 /* XCTAssertHelpers.swift in Sources */ = {isa = PBXBuildFile; fileRef = 9BCF0CDC23FC9CA50031D2A2 /* XCTAssertHelpers.swift */; };
		9BCF0CE423FC9CA50031D2A2 /* MockURLSession.swift in Sources */ = {isa = PBXBuildFile; fileRef = 9BCF0CDD23FC9CA50031D2A2 /* MockURLSession.swift */; };
		9BCF0CE523FC9CA50031D2A2 /* MockNetworkTransport.swift in Sources */ = {isa = PBXBuildFile; fileRef = 9BCF0CDF23FC9CA50031D2A2 /* MockNetworkTransport.swift */; };
		9BCF0CE623FC9D7B0031D2A2 /* ApolloTestSupport.h in Headers */ = {isa = PBXBuildFile; fileRef = 9BCF0CDA23FC9CA50031D2A2 /* ApolloTestSupport.h */; settings = {ATTRIBUTES = (Public, ); }; };
		9BCF0D0123FC9F060031D2A2 /* StarWarsAPI.h in Headers */ = {isa = PBXBuildFile; fileRef = 9BCF0CF123FC9F060031D2A2 /* StarWarsAPI.h */; settings = {ATTRIBUTES = (Public, ); }; };
		9BCF0D0223FC9F060031D2A2 /* API.swift in Sources */ = {isa = PBXBuildFile; fileRef = 9BCF0CFC23FC9F060031D2A2 /* API.swift */; };
		9BDE43D122C6655300FD7C7F /* Cancellable.swift in Sources */ = {isa = PBXBuildFile; fileRef = 9BDE43D022C6655200FD7C7F /* Cancellable.swift */; };
		9BDE43DF22C6708600FD7C7F /* GraphQLHTTPRequestError.swift in Sources */ = {isa = PBXBuildFile; fileRef = 9BDE43DE22C6708600FD7C7F /* GraphQLHTTPRequestError.swift */; };
		9BDF201323FDC37600153E2B /* GitHubAPI.h in Headers */ = {isa = PBXBuildFile; fileRef = 9BDF200C23FDC37600153E2B /* GitHubAPI.h */; settings = {ATTRIBUTES = (Public, ); }; };
		9BDF201423FDC37600153E2B /* API.swift in Sources */ = {isa = PBXBuildFile; fileRef = 9BDF201123FDC37600153E2B /* API.swift */; };
		9BE071AD2368D08700FA5952 /* Collection+Helpers.swift in Sources */ = {isa = PBXBuildFile; fileRef = 9BE071AC2368D08700FA5952 /* Collection+Helpers.swift */; };
		9BE74D3D23FB4A8E006D354F /* FileFinder.swift in Sources */ = {isa = PBXBuildFile; fileRef = 9BE74D3C23FB4A8E006D354F /* FileFinder.swift */; };
		9BEDC79E22E5D2CF00549BF6 /* RequestBodyCreator.swift in Sources */ = {isa = PBXBuildFile; fileRef = 9BEDC79D22E5D2CF00549BF6 /* RequestBodyCreator.swift */; };
		9BEEDC2824E351E5001D1294 /* MaxRetryInterceptor.swift in Sources */ = {isa = PBXBuildFile; fileRef = 9BEEDC2724E351E5001D1294 /* MaxRetryInterceptor.swift */; };
		9BEEDC2B24E61995001D1294 /* TestURLs.swift in Sources */ = {isa = PBXBuildFile; fileRef = 9BEEDC2A24E61995001D1294 /* TestURLs.swift */; };
		9BF1A95122CA6E71005292C2 /* GraphQLGETTransformer.swift in Sources */ = {isa = PBXBuildFile; fileRef = 9BF1A95022CA6E71005292C2 /* GraphQLGETTransformer.swift */; };
		9BF6C94325194DE2000D5B93 /* MultipartFormData+Testing.swift in Sources */ = {isa = PBXBuildFile; fileRef = 9BF6C91725194D7B000D5B93 /* MultipartFormData+Testing.swift */; };
		9BF6C97025194ED7000D5B93 /* MultipartFormDataTests.swift in Sources */ = {isa = PBXBuildFile; fileRef = 9BF6C95225194EA5000D5B93 /* MultipartFormDataTests.swift */; };
		9BF6C99C25195019000D5B93 /* String+IncludesForTesting.swift in Sources */ = {isa = PBXBuildFile; fileRef = 9BF6C99B25195019000D5B93 /* String+IncludesForTesting.swift */; };
		9BFE8DA9265D5D8F000BBF81 /* URLDownloader.swift in Sources */ = {isa = PBXBuildFile; fileRef = 9BFE8DA8265D5D8F000BBF81 /* URLDownloader.swift */; };
		9F1A966B258F34BB00A06EEB /* ApolloCodegenFrontend.swift in Sources */ = {isa = PBXBuildFile; fileRef = 9F1A9665258F34BB00A06EEB /* ApolloCodegenFrontend.swift */; };
		9F1A966C258F34BB00A06EEB /* GraphQLSchema.swift in Sources */ = {isa = PBXBuildFile; fileRef = 9F1A9667258F34BB00A06EEB /* GraphQLSchema.swift */; };
		9F1A966D258F34BB00A06EEB /* CompilationResult.swift in Sources */ = {isa = PBXBuildFile; fileRef = 9F1A9668258F34BB00A06EEB /* CompilationResult.swift */; };
		9F1A966F258F34BB00A06EEB /* JavaScriptBridge.swift in Sources */ = {isa = PBXBuildFile; fileRef = 9F1A966A258F34BB00A06EEB /* JavaScriptBridge.swift */; };
		9F21730E2567E6F000566121 /* DataLoaderTests.swift in Sources */ = {isa = PBXBuildFile; fileRef = 9FADC8531E6B86D900C677E6 /* DataLoaderTests.swift */; };
		9F21735B2568F3E200566121 /* PossiblyDeferredTests.swift in Sources */ = {isa = PBXBuildFile; fileRef = 9F21735A2568F3E200566121 /* PossiblyDeferredTests.swift */; };
		9F295E311E27534800A24949 /* NormalizeQueryResults.swift in Sources */ = {isa = PBXBuildFile; fileRef = 9F295E301E27534800A24949 /* NormalizeQueryResults.swift */; };
		9F295E381E277B2A00A24949 /* GraphQLResultNormalizer.swift in Sources */ = {isa = PBXBuildFile; fileRef = 9F295E371E277B2A00A24949 /* GraphQLResultNormalizer.swift */; };
		9F3910272549741400AF54A6 /* MockGraphQLServer.swift in Sources */ = {isa = PBXBuildFile; fileRef = 9F3910262549741400AF54A6 /* MockGraphQLServer.swift */; };
		9F41CBF025A3490600C02CB7 /* schema.graphqls in Resources */ = {isa = PBXBuildFile; fileRef = 9F41CBEF25A3490600C02CB7 /* schema.graphqls */; };
		9F41CC0025A3491E00C02CB7 /* schema.json in Resources */ = {isa = PBXBuildFile; fileRef = 9B2061622591B3860020D1E0 /* schema.json */; };
		9F438D071E6C2FD9007BDC1A /* Apollo.framework in Frameworks */ = {isa = PBXBuildFile; fileRef = 9FC750441D2A532C00458D91 /* Apollo.framework */; };
		9F533AB31E6C4A4200CBE097 /* BatchedLoadTests.swift in Sources */ = {isa = PBXBuildFile; fileRef = 9F438D0B1E6C494C007BDC1A /* BatchedLoadTests.swift */; };
		9F54C8B7255D760B0065AFD6 /* ParsingPerformanceTests.swift in Sources */ = {isa = PBXBuildFile; fileRef = 9F54C8B6255D760B0065AFD6 /* ParsingPerformanceTests.swift */; };
		9F54C8B9255D760B0065AFD6 /* Apollo.framework in Frameworks */ = {isa = PBXBuildFile; fileRef = 9FC750441D2A532C00458D91 /* Apollo.framework */; };
		9F54C90F255D79C80065AFD6 /* ApolloTestSupport.framework in Frameworks */ = {isa = PBXBuildFile; fileRef = 9F8A95781EC0FC1200304A2D /* ApolloTestSupport.framework */; };
		9F54C910255D79C80065AFD6 /* GitHubAPI.framework in Frameworks */ = {isa = PBXBuildFile; fileRef = 9FACA9C61F42E67200AE2DBD /* GitHubAPI.framework */; };
		9F55347B1DE1DB2100E54264 /* ApolloStore.swift in Sources */ = {isa = PBXBuildFile; fileRef = 9F55347A1DE1DB2100E54264 /* ApolloStore.swift */; };
		9F578D901D8D2CB300C0EA36 /* HTTPURLResponse+Helpers.swift in Sources */ = {isa = PBXBuildFile; fileRef = 9F578D8F1D8D2CB300C0EA36 /* HTTPURLResponse+Helpers.swift */; };
		9F628E9525935BE600F94F9D /* GraphQLType.swift in Sources */ = {isa = PBXBuildFile; fileRef = 9F628E9425935BE600F94F9D /* GraphQLType.swift */; };
		9F628EB52593651B00F94F9D /* GraphQLValue.swift in Sources */ = {isa = PBXBuildFile; fileRef = 9F628EB42593651B00F94F9D /* GraphQLValue.swift */; };
		9F62DF8E2590539A00E6E808 /* SchemaIntrospectionTests.swift in Sources */ = {isa = PBXBuildFile; fileRef = 9F62DF8D2590539A00E6E808 /* SchemaIntrospectionTests.swift */; };
		9F62DFAE2590557F00E6E808 /* DocumentParsingAndValidationTests.swift in Sources */ = {isa = PBXBuildFile; fileRef = 9F62DFAD2590557F00E6E808 /* DocumentParsingAndValidationTests.swift */; };
		9F62DFBF2590560000E6E808 /* Helpers.swift in Sources */ = {isa = PBXBuildFile; fileRef = 9F62DFBE2590560000E6E808 /* Helpers.swift */; };
		9F62DFD02590710E00E6E808 /* GraphQLSource.swift in Sources */ = {isa = PBXBuildFile; fileRef = 9F62DFCF2590710E00E6E808 /* GraphQLSource.swift */; };
		9F62E0102590728000E6E808 /* CompilationTests.swift in Sources */ = {isa = PBXBuildFile; fileRef = 9F62E00F2590728000E6E808 /* CompilationTests.swift */; };
		9F62E03F2590896400E6E808 /* GraphQLError.swift in Sources */ = {isa = PBXBuildFile; fileRef = 9F62E03E2590896400E6E808 /* GraphQLError.swift */; };
		9F65B1211EC106F30090B25F /* Apollo.framework in Frameworks */ = {isa = PBXBuildFile; fileRef = 9FC750441D2A532C00458D91 /* Apollo.framework */; };
		9F68F9F125415827004F26D0 /* XCTestCase+Helpers.swift in Sources */ = {isa = PBXBuildFile; fileRef = 9F68F9F025415827004F26D0 /* XCTestCase+Helpers.swift */; };
		9F69FFA91D42855900E000B1 /* NetworkTransport.swift in Sources */ = {isa = PBXBuildFile; fileRef = 9F69FFA81D42855900E000B1 /* NetworkTransport.swift */; };
		9F7BA89922927A3700999B3B /* ResponsePath.swift in Sources */ = {isa = PBXBuildFile; fileRef = 9F7BA89822927A3700999B3B /* ResponsePath.swift */; };
		9F8622FA1EC2117C00C38162 /* FragmentConstructionAndConversionTests.swift in Sources */ = {isa = PBXBuildFile; fileRef = 9F8622F91EC2117C00C38162 /* FragmentConstructionAndConversionTests.swift */; };
		9F86B68B1E6438D700B885FF /* GraphQLSelectionSetMapper.swift in Sources */ = {isa = PBXBuildFile; fileRef = 9F86B68A1E6438D700B885FF /* GraphQLSelectionSetMapper.swift */; };
		9F86B6901E65533D00B885FF /* GraphQLResponseGenerator.swift in Sources */ = {isa = PBXBuildFile; fileRef = 9F86B68F1E65533D00B885FF /* GraphQLResponseGenerator.swift */; };
		9F8A958D1EC0FFAB00304A2D /* ApolloTestSupport.framework in Frameworks */ = {isa = PBXBuildFile; fileRef = 9F8A95781EC0FC1200304A2D /* ApolloTestSupport.framework */; };
		9F8E0BD325668552000D9FA5 /* DataLoader.swift in Sources */ = {isa = PBXBuildFile; fileRef = 9FADC84E1E6B865E00C677E6 /* DataLoader.swift */; };
		9F8E0BE325668559000D9FA5 /* PossiblyDeferred.swift in Sources */ = {isa = PBXBuildFile; fileRef = 9F33D6A32566475600A1543F /* PossiblyDeferred.swift */; };
		9F8F334C229044A200C0E83B /* Decoding.swift in Sources */ = {isa = PBXBuildFile; fileRef = 9F8F334B229044A200C0E83B /* Decoding.swift */; };
		9F91CF8F1F6C0DB2008DD0BE /* MutatingResultsTests.swift in Sources */ = {isa = PBXBuildFile; fileRef = 9F91CF8E1F6C0DB2008DD0BE /* MutatingResultsTests.swift */; };
		9FA6F3681E65DF4700BF8D73 /* GraphQLResultAccumulator.swift in Sources */ = {isa = PBXBuildFile; fileRef = 9FA6F3671E65DF4700BF8D73 /* GraphQLResultAccumulator.swift */; };
		9FACA9BE1F42E67200AE2DBD /* Apollo.framework in Frameworks */ = {isa = PBXBuildFile; fileRef = 9FC750441D2A532C00458D91 /* Apollo.framework */; };
		9FBE0D4025407B64002ED0B1 /* AsyncResultObserver.swift in Sources */ = {isa = PBXBuildFile; fileRef = 9FBE0D3F25407B64002ED0B1 /* AsyncResultObserver.swift */; };
		9FC2333D1E66BBF7001E4541 /* GraphQLDependencyTracker.swift in Sources */ = {isa = PBXBuildFile; fileRef = 9FC2333C1E66BBF7001E4541 /* GraphQLDependencyTracker.swift */; };
		9FC750481D2A532C00458D91 /* Apollo.h in Headers */ = {isa = PBXBuildFile; fileRef = 9FC750471D2A532C00458D91 /* Apollo.h */; settings = {ATTRIBUTES = (Public, ); }; };
		9FC7504F1D2A532D00458D91 /* Apollo.framework in Frameworks */ = {isa = PBXBuildFile; fileRef = 9FC750441D2A532C00458D91 /* Apollo.framework */; };
		9FC750611D2A59C300458D91 /* GraphQLOperation.swift in Sources */ = {isa = PBXBuildFile; fileRef = 9FC750601D2A59C300458D91 /* GraphQLOperation.swift */; };
		9FC750631D2A59F600458D91 /* ApolloClient.swift in Sources */ = {isa = PBXBuildFile; fileRef = 9FC750621D2A59F600458D91 /* ApolloClient.swift */; };
		9FC9A9BD1E2C271C0023C4D5 /* RecordSet.swift in Sources */ = {isa = PBXBuildFile; fileRef = 9FC9A9BC1E2C271C0023C4D5 /* RecordSet.swift */; };
		9FC9A9BF1E2C27FB0023C4D5 /* GraphQLResult.swift in Sources */ = {isa = PBXBuildFile; fileRef = 9FC9A9BE1E2C27FB0023C4D5 /* GraphQLResult.swift */; };
		9FC9A9C81E2EFE6E0023C4D5 /* CacheKeyForFieldTests.swift in Sources */ = {isa = PBXBuildFile; fileRef = 9FC9A9C71E2EFE6E0023C4D5 /* CacheKeyForFieldTests.swift */; };
		9FC9A9CC1E2FD0760023C4D5 /* Record.swift in Sources */ = {isa = PBXBuildFile; fileRef = 9FC9A9CB1E2FD0760023C4D5 /* Record.swift */; };
		9FCDFD291E33D0CE007519DC /* GraphQLQueryWatcher.swift in Sources */ = {isa = PBXBuildFile; fileRef = 9FCDFD281E33D0CE007519DC /* GraphQLQueryWatcher.swift */; };
		9FCE2CEE1E6BE2D900E34457 /* NormalizedCache.swift in Sources */ = {isa = PBXBuildFile; fileRef = 9FCE2CED1E6BE2D800E34457 /* NormalizedCache.swift */; };
		9FCE2D091E6C254700E34457 /* StarWarsAPI.framework in Frameworks */ = {isa = PBXBuildFile; fileRef = 9FCE2CFA1E6C213D00E34457 /* StarWarsAPI.framework */; };
		9FD1519A255D7F30003BDAAA /* IssuesAndCommentsForRepository.json in Resources */ = {isa = PBXBuildFile; fileRef = 9FD15199255D7F30003BDAAA /* IssuesAndCommentsForRepository.json */; };
		9FDE0731258F3AA100DC0CA5 /* SchemaLoadingTests.swift in Sources */ = {isa = PBXBuildFile; fileRef = 9F1A96AF258F36B200A06EEB /* SchemaLoadingTests.swift */; };
		9FDE0752258F3BC200DC0CA5 /* StarWarsAPI.framework in Frameworks */ = {isa = PBXBuildFile; fileRef = 9FCE2CFA1E6C213D00E34457 /* StarWarsAPI.framework */; };
		9FEB050D1DB5732300DA3B44 /* JSONSerializationFormat.swift in Sources */ = {isa = PBXBuildFile; fileRef = 9FEB050C1DB5732300DA3B44 /* JSONSerializationFormat.swift */; };
		9FEC15B41E681DAD00D461B4 /* GroupedSequence.swift in Sources */ = {isa = PBXBuildFile; fileRef = 9FEC15B31E681DAD00D461B4 /* GroupedSequence.swift */; };
		9FF90A611DDDEB100034C3B6 /* GraphQLResponse.swift in Sources */ = {isa = PBXBuildFile; fileRef = 9FF90A5B1DDDEB100034C3B6 /* GraphQLResponse.swift */; };
		9FF90A651DDDEB100034C3B6 /* GraphQLExecutor.swift in Sources */ = {isa = PBXBuildFile; fileRef = 9FF90A5C1DDDEB100034C3B6 /* GraphQLExecutor.swift */; };
		9FF90A6F1DDDEB420034C3B6 /* GraphQLMapEncodingTests.swift in Sources */ = {isa = PBXBuildFile; fileRef = 9FF90A6A1DDDEB420034C3B6 /* GraphQLMapEncodingTests.swift */; };
		9FF90A711DDDEB420034C3B6 /* ReadFieldValueTests.swift in Sources */ = {isa = PBXBuildFile; fileRef = 9FF90A6B1DDDEB420034C3B6 /* ReadFieldValueTests.swift */; };
		9FF90A731DDDEB420034C3B6 /* ParseQueryResponseTests.swift in Sources */ = {isa = PBXBuildFile; fileRef = 9FF90A6C1DDDEB420034C3B6 /* ParseQueryResponseTests.swift */; };
		C3279FC72345234D00224790 /* TestCustomRequestBodyCreator.swift in Sources */ = {isa = PBXBuildFile; fileRef = C3279FC52345233000224790 /* TestCustomRequestBodyCreator.swift */; };
		C338DF1722DD9DE9006AF33E /* RequestBodyCreatorTests.swift in Sources */ = {isa = PBXBuildFile; fileRef = C338DF1622DD9DE9006AF33E /* RequestBodyCreatorTests.swift */; };
		C377CCA922D798BD00572E03 /* GraphQLFile.swift in Sources */ = {isa = PBXBuildFile; fileRef = C377CCA822D798BD00572E03 /* GraphQLFile.swift */; };
		C377CCAB22D7992E00572E03 /* MultipartFormData.swift in Sources */ = {isa = PBXBuildFile; fileRef = C377CCAA22D7992E00572E03 /* MultipartFormData.swift */; };
		D87AC09F2564D60B0079FAA5 /* ApolloClientOperationTests.swift in Sources */ = {isa = PBXBuildFile; fileRef = D87AC09E2564D60B0079FAA5 /* ApolloClientOperationTests.swift */; };
		DE058609266978A100265760 /* Selection.swift in Sources */ = {isa = PBXBuildFile; fileRef = DE664ED326602AF60054DB4F /* Selection.swift */; };
		DE05860A266978A100265760 /* ResponseDict.swift in Sources */ = {isa = PBXBuildFile; fileRef = DE3C7B11260A6FC900D2F4FF /* ResponseDict.swift */; };
		DE05860B266978A100265760 /* SelectionSet.swift in Sources */ = {isa = PBXBuildFile; fileRef = DE3C7B10260A6FC900D2F4FF /* SelectionSet.swift */; };
		DE05860C266978A100265760 /* FragmentProtocols.swift in Sources */ = {isa = PBXBuildFile; fileRef = DE3C7B12260A6FC900D2F4FF /* FragmentProtocols.swift */; };
		DE05860D266978A100265760 /* ScalarTypes.swift in Sources */ = {isa = PBXBuildFile; fileRef = DE3C7B15260A6FCA00D2F4FF /* ScalarTypes.swift */; };
		DE05860E266978A100265760 /* GraphQLOptional.swift in Sources */ = {isa = PBXBuildFile; fileRef = 9B68F06E241C649E00E97318 /* GraphQLOptional.swift */; };
		DE058610266978A100265760 /* InputValue.swift in Sources */ = {isa = PBXBuildFile; fileRef = 9FC9A9C11E2D3CAF0023C4D5 /* InputValue.swift */; };
		DE058613266978A100265760 /* GraphQLSchema.swift in Sources */ = {isa = PBXBuildFile; fileRef = DE3C7B13260A6FCA00D2F4FF /* GraphQLSchema.swift */; };
		DE058616266978A100265760 /* GraphQLEnum.swift in Sources */ = {isa = PBXBuildFile; fileRef = DE3C7B14260A6FCA00D2F4FF /* GraphQLEnum.swift */; };
		DE05862D2669800000265760 /* Matchable.swift in Sources */ = {isa = PBXBuildFile; fileRef = 9BE071AE2368D34D00FA5952 /* Matchable.swift */; };
		DE05862F266980C200265760 /* GraphQLSelectionSet.swift in Sources */ = {isa = PBXBuildFile; fileRef = 9FC9A9C41E2D6CE70023C4D5 /* GraphQLSelectionSet.swift */; };
		DE0586332669948500265760 /* InputValue+Evaluation.swift in Sources */ = {isa = PBXBuildFile; fileRef = DE0586322669948500265760 /* InputValue+Evaluation.swift */; };
		DE0586342669956A00265760 /* JSON.swift in Sources */ = {isa = PBXBuildFile; fileRef = 9FC4B91F1D2A6F8D0046A641 /* JSON.swift */; };
		DE0586352669956D00265760 /* JSONStandardTypeConversions.swift in Sources */ = {isa = PBXBuildFile; fileRef = 9F27D4631D40379500715680 /* JSONStandardTypeConversions.swift */; };
		DE0586362669957800265760 /* CacheReference.swift in Sources */ = {isa = PBXBuildFile; fileRef = DE664ED92666DF150054DB4F /* CacheReference.swift */; };
		DE0586372669958F00265760 /* GraphQLError.swift in Sources */ = {isa = PBXBuildFile; fileRef = 9FC9A9D21E2FD48B0023C4D5 /* GraphQLError.swift */; };
		DE0586392669985000265760 /* Dictionary+Helpers.swift in Sources */ = {isa = PBXBuildFile; fileRef = DE0586382669985000265760 /* Dictionary+Helpers.swift */; };
		DE181A2C26C5C0CB000C0B9C /* WebSocket.swift in Sources */ = {isa = PBXBuildFile; fileRef = DE181A2B26C5C0CB000C0B9C /* WebSocket.swift */; };
		DE181A2E26C5C299000C0B9C /* SSLClientCertificate.swift in Sources */ = {isa = PBXBuildFile; fileRef = DE181A2D26C5C299000C0B9C /* SSLClientCertificate.swift */; };
		DE181A3026C5C38E000C0B9C /* SSLSecurity.swift in Sources */ = {isa = PBXBuildFile; fileRef = DE181A2F26C5C38E000C0B9C /* SSLSecurity.swift */; };
		DE181A3226C5C401000C0B9C /* Compression.swift in Sources */ = {isa = PBXBuildFile; fileRef = DE181A3126C5C401000C0B9C /* Compression.swift */; };
		DE181A3426C5D8D4000C0B9C /* CompressionTests.swift in Sources */ = {isa = PBXBuildFile; fileRef = DE181A3326C5D8D4000C0B9C /* CompressionTests.swift */; };
		DE181A3626C5DE4F000C0B9C /* WebSocketStream.swift in Sources */ = {isa = PBXBuildFile; fileRef = DE181A3526C5DE4F000C0B9C /* WebSocketStream.swift */; };
		DE3C7974260A646300D2F4FF /* dist in Resources */ = {isa = PBXBuildFile; fileRef = DE3C7973260A646300D2F4FF /* dist */; };
		DE3C7A94260A6C1000D2F4FF /* ApolloUtils.framework in Frameworks */ = {isa = PBXBuildFile; fileRef = 9B68353E2463481A00337AE6 /* ApolloUtils.framework */; };
		DE3C7A95260A6C1000D2F4FF /* ApolloUtils.framework in Embed Frameworks */ = {isa = PBXBuildFile; fileRef = 9B68353E2463481A00337AE6 /* ApolloUtils.framework */; settings = {ATTRIBUTES = (CodeSignOnCopy, RemoveHeadersOnCopy, ); }; };
		DE3C7B4A260A73D800D2F4FF /* AnimalKingdomAPI.h in Headers */ = {isa = PBXBuildFile; fileRef = DE3C79A9260A6ACD00D2F4FF /* AnimalKingdomAPI.h */; settings = {ATTRIBUTES = (Public, ); }; };
		DE3C7B4B260A73F900D2F4FF /* schema.graphqls in Resources */ = {isa = PBXBuildFile; fileRef = DE3C7AB9260A6D3E00D2F4FF /* schema.graphqls */; };
		DE56DC232683B2020090D6E4 /* DefaultInterceptorProvider.swift in Sources */ = {isa = PBXBuildFile; fileRef = DE56DC222683B2020090D6E4 /* DefaultInterceptorProvider.swift */; };
		DE674D9D261CEEE4000E8FC8 /* c.txt in Resources */ = {isa = PBXBuildFile; fileRef = 9B2061172591B3550020D1E0 /* c.txt */; };
		DE674D9E261CEEE4000E8FC8 /* b.txt in Resources */ = {isa = PBXBuildFile; fileRef = 9B2061182591B3550020D1E0 /* b.txt */; };
		DE674D9F261CEEE4000E8FC8 /* a.txt in Resources */ = {isa = PBXBuildFile; fileRef = 9B2061192591B3550020D1E0 /* a.txt */; };
		DE6B156A261505660068D642 /* GraphQLMap.swift in Sources */ = {isa = PBXBuildFile; fileRef = DE6B154A261505450068D642 /* GraphQLMap.swift */; };
		DE6B15AF26152BE10068D642 /* DefaultInterceptorProviderIntegrationTests.swift in Sources */ = {isa = PBXBuildFile; fileRef = DE6B15AE26152BE10068D642 /* DefaultInterceptorProviderIntegrationTests.swift */; };
		DE6B15B126152BE10068D642 /* Apollo.framework in Frameworks */ = {isa = PBXBuildFile; fileRef = 9FC750441D2A532C00458D91 /* Apollo.framework */; };
		DECD46D0262F64D000924527 /* StarWarsApolloSchemaDownloaderTests.swift in Sources */ = {isa = PBXBuildFile; fileRef = DECD46CF262F64D000924527 /* StarWarsApolloSchemaDownloaderTests.swift */; };
		DECD46FB262F659500924527 /* ApolloCodegenLib.framework in Frameworks */ = {isa = PBXBuildFile; fileRef = 9B7B6F47233C26D100F32205 /* ApolloCodegenLib.framework */; };
		DECD4736262F668500924527 /* UploadAPI.framework in Frameworks */ = {isa = PBXBuildFile; fileRef = 9B2DFBB624E1FA0D00ED3AE6 /* UploadAPI.framework */; };
		DECD47C3262F779800924527 /* ApolloUtils.framework in Frameworks */ = {isa = PBXBuildFile; fileRef = 9B68353E2463481A00337AE6 /* ApolloUtils.framework */; };
		DECD490F262F81BF00924527 /* ApolloCodegenTestSupport.h in Headers */ = {isa = PBXBuildFile; fileRef = DECD490D262F81BF00924527 /* ApolloCodegenTestSupport.h */; settings = {ATTRIBUTES = (Public, ); }; };
		DECD4921262F81CE00924527 /* CodegenTestHelper.swift in Sources */ = {isa = PBXBuildFile; fileRef = 9BAEEC11234BBA9200808306 /* CodegenTestHelper.swift */; };
		DECD498F262F840700924527 /* ApolloCodegenTestSupport.framework in Frameworks */ = {isa = PBXBuildFile; fileRef = DECD490B262F81BF00924527 /* ApolloCodegenTestSupport.framework */; };
		DECD4992262F841600924527 /* ApolloCodegenTestSupport.framework in Frameworks */ = {isa = PBXBuildFile; fileRef = DECD490B262F81BF00924527 /* ApolloCodegenTestSupport.framework */; };
		DECD49C9262F88FE00924527 /* ApolloCodegenLib.framework in Frameworks */ = {isa = PBXBuildFile; fileRef = 9B7B6F47233C26D100F32205 /* ApolloCodegenLib.framework */; };
		DECD49DB262F8AAA00924527 /* ApolloTestSupport.framework in Frameworks */ = {isa = PBXBuildFile; fileRef = 9F8A95781EC0FC1200304A2D /* ApolloTestSupport.framework */; };
		DED45C2A2615319E0086EF63 /* DefaultInterceptorProviderTests.swift in Sources */ = {isa = PBXBuildFile; fileRef = DED45C292615319E0086EF63 /* DefaultInterceptorProviderTests.swift */; };
		DED45D73261675890086EF63 /* StarWarsServerTests.swift in Sources */ = {isa = PBXBuildFile; fileRef = 9FA6ABC91EC0A9F7000017BE /* StarWarsServerTests.swift */; };
		DED45D852616759C0086EF63 /* TestConfigs.swift in Sources */ = {isa = PBXBuildFile; fileRef = DED45D842616759C0086EF63 /* TestConfigs.swift */; };
		DED45D9626167F020086EF63 /* StarWarsServerCachingRoundtripTests.swift in Sources */ = {isa = PBXBuildFile; fileRef = 9FA6ABC81EC0A9F7000017BE /* StarWarsServerCachingRoundtripTests.swift */; };
		DED45DE9261B96B70086EF63 /* LoadQueryFromStoreTests.swift in Sources */ = {isa = PBXBuildFile; fileRef = 9FA6ABC61EC0A9F7000017BE /* LoadQueryFromStoreTests.swift */; };
		DED45DEA261B96B70086EF63 /* WatchQueryTests.swift in Sources */ = {isa = PBXBuildFile; fileRef = 9FA6ABCB1EC0A9F7000017BE /* WatchQueryTests.swift */; };
		DED45DEB261B96B70086EF63 /* SQLiteCacheTests.swift in Sources */ = {isa = PBXBuildFile; fileRef = 9B60204E23FDFA9F00D0C8E0 /* SQLiteCacheTests.swift */; };
		DED45DEC261B96B70086EF63 /* CacheDependentInterceptorTests.swift in Sources */ = {isa = PBXBuildFile; fileRef = 9BB4F5B12581AA50004F0BD6 /* CacheDependentInterceptorTests.swift */; };
		DED45DED261B96B70086EF63 /* StoreConcurrencyTests.swift in Sources */ = {isa = PBXBuildFile; fileRef = 9FD03C2D25527CE6002227DC /* StoreConcurrencyTests.swift */; };
		DED45DEE261B96B70086EF63 /* FetchQueryTests.swift in Sources */ = {isa = PBXBuildFile; fileRef = 9FA6ABC51EC0A9F7000017BE /* FetchQueryTests.swift */; };
		DED45DEF261B96B70086EF63 /* ReadWriteFromStoreTests.swift in Sources */ = {isa = PBXBuildFile; fileRef = 9F8622F71EC2004200C38162 /* ReadWriteFromStoreTests.swift */; };
		DED45E30261B972C0086EF63 /* CachePersistenceTests.swift in Sources */ = {isa = PBXBuildFile; fileRef = 9B7BDAD423FDEC9B00ACD198 /* CachePersistenceTests.swift */; };
		DED45E6B261B9EAC0086EF63 /* SQLiteTestCacheProvider.swift in Sources */ = {isa = PBXBuildFile; fileRef = 9B7BDAEC23FDED9700ACD198 /* SQLiteTestCacheProvider.swift */; };
		DED45EC3261BA0ED0086EF63 /* WebSocketTransportTests.swift in Sources */ = {isa = PBXBuildFile; fileRef = D90F1AF92479DEE5007A1534 /* WebSocketTransportTests.swift */; };
		DED45EC4261BA0ED0086EF63 /* SplitNetworkTransportTests.swift in Sources */ = {isa = PBXBuildFile; fileRef = 9B7BDA8A23FDE92900ACD198 /* SplitNetworkTransportTests.swift */; };
		DED45EC7261BA0ED0086EF63 /* WebSocketTests.swift in Sources */ = {isa = PBXBuildFile; fileRef = 9B7BDA8923FDE92900ACD198 /* WebSocketTests.swift */; };
		DED45EE4261BA1FB0086EF63 /* ApolloSQLite.framework in Frameworks */ = {isa = PBXBuildFile; fileRef = 9B7BDABF23FDEBB600ACD198 /* ApolloSQLite.framework */; };
		DED45EE5261BA1FB0086EF63 /* ApolloWebSocket.framework in Frameworks */ = {isa = PBXBuildFile; fileRef = 9B7BDA7D23FDE90400ACD198 /* ApolloWebSocket.framework */; };
		DED45EFE261CDA2A0086EF63 /* StarWarsSubscriptionTests.swift in Sources */ = {isa = PBXBuildFile; fileRef = 9B7BDA8823FDE92900ACD198 /* StarWarsSubscriptionTests.swift */; };
		DED45F17261CDA360086EF63 /* StarWarsWebSocketTests.swift in Sources */ = {isa = PBXBuildFile; fileRef = 9B7BDA8C23FDE92900ACD198 /* StarWarsWebSocketTests.swift */; };
		DED45F30261CDB560086EF63 /* URLSessionClientTests.swift in Sources */ = {isa = PBXBuildFile; fileRef = 9B4F4542244A2AD300C2CF7D /* URLSessionClientTests.swift */; };
		DED45F4A261CDBFC0086EF63 /* UploadTests.swift in Sources */ = {isa = PBXBuildFile; fileRef = DED45F49261CDBFC0086EF63 /* UploadTests.swift */; };
		DED45FD0261CE88C0086EF63 /* ApolloSQLite.framework in Frameworks */ = {isa = PBXBuildFile; fileRef = 9B7BDABF23FDEBB600ACD198 /* ApolloSQLite.framework */; };
		DED45FE7261CE8C50086EF63 /* ApolloWebSocket.framework in Frameworks */ = {isa = PBXBuildFile; fileRef = 9B7BDA7D23FDE90400ACD198 /* ApolloWebSocket.framework */; };
		DED46000261CE9080086EF63 /* HTTPBinAPI.swift in Sources */ = {isa = PBXBuildFile; fileRef = 9B4F4540244A2A9200C2CF7D /* HTTPBinAPI.swift */; };
		DED4600D261CE9260086EF63 /* TestFileHelper.swift in Sources */ = {isa = PBXBuildFile; fileRef = 9B21FD762422C8CC00998B5C /* TestFileHelper.swift */; };
		DED4601A261CE9880086EF63 /* MockWebSocket.swift in Sources */ = {isa = PBXBuildFile; fileRef = 9B7BDA8723FDE92900ACD198 /* MockWebSocket.swift */; };
		DED46035261CEA660086EF63 /* ApolloTestSupport.framework in Frameworks */ = {isa = PBXBuildFile; fileRef = 9F8A95781EC0FC1200304A2D /* ApolloTestSupport.framework */; };
		DED46042261CEA8A0086EF63 /* TestServerURLs.swift in Sources */ = {isa = PBXBuildFile; fileRef = DED45C172615308E0086EF63 /* TestServerURLs.swift */; };
		DED46051261CEAD20086EF63 /* StarWarsAPI.framework in Frameworks */ = {isa = PBXBuildFile; fileRef = 9FCE2CFA1E6C213D00E34457 /* StarWarsAPI.framework */; };
		E616B6D126C3335600DB049E /* ExecutionTests.swift in Sources */ = {isa = PBXBuildFile; fileRef = E616B6D026C3335600DB049E /* ExecutionTests.swift */; };
		E61DD76526D60C1800C41614 /* SQLiteDotSwiftDatabaseBehaviorTests.swift in Sources */ = {isa = PBXBuildFile; fileRef = E61DD76426D60C1800C41614 /* SQLiteDotSwiftDatabaseBehaviorTests.swift */; };
<<<<<<< HEAD
		E6E4209226A7DF4200B82624 /* InflectorKit in Frameworks */ = {isa = PBXBuildFile; productRef = E6E4209126A7DF4200B82624 /* InflectorKit */; };
=======
		E6630B8C26F0639B002D9E41 /* MockNetworkSession.swift in Sources */ = {isa = PBXBuildFile; fileRef = E6D79AB926EC05290094434A /* MockNetworkSession.swift */; };
		E6630B8E26F071F9002D9E41 /* SchemaRegistryApolloSchemaDownloaderTests.swift in Sources */ = {isa = PBXBuildFile; fileRef = E6630B8D26F071F9002D9E41 /* SchemaRegistryApolloSchemaDownloaderTests.swift */; };
		E6C4267B26F16CB400904AD2 /* introspection_response.json in Resources */ = {isa = PBXBuildFile; fileRef = E6C4267A26F16CB400904AD2 /* introspection_response.json */; };
		E6D79AB826E9D59C0094434A /* URLDownloaderTests.swift in Sources */ = {isa = PBXBuildFile; fileRef = E6D79AB626E97D0D0094434A /* URLDownloaderTests.swift */; };
>>>>>>> d328c0ed
		E86D8E05214B32FD0028EFE1 /* JSONTests.swift in Sources */ = {isa = PBXBuildFile; fileRef = E86D8E03214B32DA0028EFE1 /* JSONTests.swift */; };
		F16D083C21EF6F7300C458B8 /* QueryFromJSONBuildingTests.swift in Sources */ = {isa = PBXBuildFile; fileRef = F16D083B21EF6F7300C458B8 /* QueryFromJSONBuildingTests.swift */; };
		F82E62E122BCD223000C311B /* AutomaticPersistedQueriesTests.swift in Sources */ = {isa = PBXBuildFile; fileRef = F82E62E022BCD223000C311B /* AutomaticPersistedQueriesTests.swift */; };
/* End PBXBuildFile section */

/* Begin PBXContainerItemProxy section */
		9B2DFBC124E1FA1A00ED3AE6 /* PBXContainerItemProxy */ = {
			isa = PBXContainerItemProxy;
			containerPortal = 9FC7503B1D2A532C00458D91 /* Project object */;
			proxyType = 1;
			remoteGlobalIDString = 9FC750431D2A532C00458D91;
			remoteInfo = Apollo;
		};
		9B2DFBCB24E201A000ED3AE6 /* PBXContainerItemProxy */ = {
			isa = PBXContainerItemProxy;
			containerPortal = 9FC7503B1D2A532C00458D91 /* Project object */;
			proxyType = 1;
			remoteGlobalIDString = 9B2DFBB524E1FA0D00ED3AE6;
			remoteInfo = UploadAPI;
		};
		9B683548246348CB00337AE6 /* PBXContainerItemProxy */ = {
			isa = PBXContainerItemProxy;
			containerPortal = 9FC7503B1D2A532C00458D91 /* Project object */;
			proxyType = 1;
			remoteGlobalIDString = 9B68353D2463481A00337AE6;
			remoteInfo = ApolloCore;
		};
		9B7BDAF723FDEE8400ACD198 /* PBXContainerItemProxy */ = {
			isa = PBXContainerItemProxy;
			containerPortal = 9FC7503B1D2A532C00458D91 /* Project object */;
			proxyType = 1;
			remoteGlobalIDString = 9FC750431D2A532C00458D91;
			remoteInfo = Apollo;
		};
		9B7BDAFB23FDEE9000ACD198 /* PBXContainerItemProxy */ = {
			isa = PBXContainerItemProxy;
			containerPortal = 9FC7503B1D2A532C00458D91 /* Project object */;
			proxyType = 1;
			remoteGlobalIDString = 9FC750431D2A532C00458D91;
			remoteInfo = Apollo;
		};
		9B8C3FBB248DAA0400707B13 /* PBXContainerItemProxy */ = {
			isa = PBXContainerItemProxy;
			containerPortal = 9FC7503B1D2A532C00458D91 /* Project object */;
			proxyType = 1;
			remoteGlobalIDString = 9B68353D2463481A00337AE6;
			remoteInfo = ApolloCore;
		};
		9BAEEC02234BB8FD00808306 /* PBXContainerItemProxy */ = {
			isa = PBXContainerItemProxy;
			containerPortal = 9FC7503B1D2A532C00458D91 /* Project object */;
			proxyType = 1;
			remoteGlobalIDString = 9B7B6F46233C26D100F32205;
			remoteInfo = ApolloCodegenLib;
		};
		9F54C8BA255D760B0065AFD6 /* PBXContainerItemProxy */ = {
			isa = PBXContainerItemProxy;
			containerPortal = 9FC7503B1D2A532C00458D91 /* Project object */;
			proxyType = 1;
			remoteGlobalIDString = 9FC750431D2A532C00458D91;
			remoteInfo = Apollo;
		};
		9F54C8DE255D76810065AFD6 /* PBXContainerItemProxy */ = {
			isa = PBXContainerItemProxy;
			containerPortal = 9FC7503B1D2A532C00458D91 /* Project object */;
			proxyType = 1;
			remoteGlobalIDString = 9F8A95771EC0FC1200304A2D;
			remoteInfo = ApolloTestSupport;
		};
		9F54C8E0255D76810065AFD6 /* PBXContainerItemProxy */ = {
			isa = PBXContainerItemProxy;
			containerPortal = 9FC7503B1D2A532C00458D91 /* Project object */;
			proxyType = 1;
			remoteGlobalIDString = 9FACA9B71F42E67200AE2DBD;
			remoteInfo = GitHubAPI;
		};
		9F65B11F1EC106E80090B25F /* PBXContainerItemProxy */ = {
			isa = PBXContainerItemProxy;
			containerPortal = 9FC7503B1D2A532C00458D91 /* Project object */;
			proxyType = 1;
			remoteGlobalIDString = 9FC750431D2A532C00458D91;
			remoteInfo = Apollo;
		};
		9F8A958B1EC0FF9F00304A2D /* PBXContainerItemProxy */ = {
			isa = PBXContainerItemProxy;
			containerPortal = 9FC7503B1D2A532C00458D91 /* Project object */;
			proxyType = 1;
			remoteGlobalIDString = 9F8A95771EC0FC1200304A2D;
			remoteInfo = ApolloTestSupport;
		};
		9FA5FBB51EC05CE900304A9D /* PBXContainerItemProxy */ = {
			isa = PBXContainerItemProxy;
			containerPortal = 9FC7503B1D2A532C00458D91 /* Project object */;
			proxyType = 1;
			remoteGlobalIDString = 9FC750431D2A532C00458D91;
			remoteInfo = Apollo;
		};
		9FACA9B91F42E67200AE2DBD /* PBXContainerItemProxy */ = {
			isa = PBXContainerItemProxy;
			containerPortal = 9FC7503B1D2A532C00458D91 /* Project object */;
			proxyType = 1;
			remoteGlobalIDString = 9FC750431D2A532C00458D91;
			remoteInfo = Apollo;
		};
		9FC750501D2A532D00458D91 /* PBXContainerItemProxy */ = {
			isa = PBXContainerItemProxy;
			containerPortal = 9FC7503B1D2A532C00458D91 /* Project object */;
			proxyType = 1;
			remoteGlobalIDString = 9FC750431D2A532C00458D91;
			remoteInfo = Apollo;
		};
		9FCE2D071E6C254000E34457 /* PBXContainerItemProxy */ = {
			isa = PBXContainerItemProxy;
			containerPortal = 9FC7503B1D2A532C00458D91 /* Project object */;
			proxyType = 1;
			remoteGlobalIDString = 9FCE2CF91E6C213D00E34457;
			remoteInfo = StarWarsAPI;
		};
		9FDE0741258F3B6100DC0CA5 /* PBXContainerItemProxy */ = {
			isa = PBXContainerItemProxy;
			containerPortal = 9FC7503B1D2A532C00458D91 /* Project object */;
			proxyType = 1;
			remoteGlobalIDString = 9FCE2CF91E6C213D00E34457;
			remoteInfo = StarWarsAPI;
		};
		DE05862726697B1D00265760 /* PBXContainerItemProxy */ = {
			isa = PBXContainerItemProxy;
			containerPortal = 9FC7503B1D2A532C00458D91 /* Project object */;
			proxyType = 1;
			remoteGlobalIDString = DE058606266978A100265760;
			remoteInfo = ApolloModels;
		};
		DE3C7A96260A6C1000D2F4FF /* PBXContainerItemProxy */ = {
			isa = PBXContainerItemProxy;
			containerPortal = 9FC7503B1D2A532C00458D91 /* Project object */;
			proxyType = 1;
			remoteGlobalIDString = 9B68353D2463481A00337AE6;
			remoteInfo = ApolloCore;
		};
		DE6B15B226152BE10068D642 /* PBXContainerItemProxy */ = {
			isa = PBXContainerItemProxy;
			containerPortal = 9FC7503B1D2A532C00458D91 /* Project object */;
			proxyType = 1;
			remoteGlobalIDString = 9FC750431D2A532C00458D91;
			remoteInfo = Apollo;
		};
		DECD46F9262F659100924527 /* PBXContainerItemProxy */ = {
			isa = PBXContainerItemProxy;
			containerPortal = 9FC7503B1D2A532C00458D91 /* Project object */;
			proxyType = 1;
			remoteGlobalIDString = 9B7B6F46233C26D100F32205;
			remoteInfo = ApolloCodegenLib;
		};
		DECD4734262F668200924527 /* PBXContainerItemProxy */ = {
			isa = PBXContainerItemProxy;
			containerPortal = 9FC7503B1D2A532C00458D91 /* Project object */;
			proxyType = 1;
			remoteGlobalIDString = 9B2DFBB524E1FA0D00ED3AE6;
			remoteInfo = UploadAPI;
		};
		DECD498D262F840100924527 /* PBXContainerItemProxy */ = {
			isa = PBXContainerItemProxy;
			containerPortal = 9FC7503B1D2A532C00458D91 /* Project object */;
			proxyType = 1;
			remoteGlobalIDString = DECD490A262F81BF00924527;
			remoteInfo = ApolloCodegenTestSupport;
		};
		DECD4990262F841300924527 /* PBXContainerItemProxy */ = {
			isa = PBXContainerItemProxy;
			containerPortal = 9FC7503B1D2A532C00458D91 /* Project object */;
			proxyType = 1;
			remoteGlobalIDString = DECD490A262F81BF00924527;
			remoteInfo = ApolloCodegenTestSupport;
		};
		DECD49C7262F88FA00924527 /* PBXContainerItemProxy */ = {
			isa = PBXContainerItemProxy;
			containerPortal = 9FC7503B1D2A532C00458D91 /* Project object */;
			proxyType = 1;
			remoteGlobalIDString = 9B7B6F46233C26D100F32205;
			remoteInfo = ApolloCodegenLib;
		};
		DECD49D9262F8AA500924527 /* PBXContainerItemProxy */ = {
			isa = PBXContainerItemProxy;
			containerPortal = 9FC7503B1D2A532C00458D91 /* Project object */;
			proxyType = 1;
			remoteGlobalIDString = 9F8A95771EC0FC1200304A2D;
			remoteInfo = ApolloTestSupport;
		};
		DED45E97261B9EFA0086EF63 /* PBXContainerItemProxy */ = {
			isa = PBXContainerItemProxy;
			containerPortal = 9FC7503B1D2A532C00458D91 /* Project object */;
			proxyType = 1;
			remoteGlobalIDString = 9B7BDABE23FDEBB600ACD198;
			remoteInfo = ApolloSQLite;
		};
		DED45E99261B9F000086EF63 /* PBXContainerItemProxy */ = {
			isa = PBXContainerItemProxy;
			containerPortal = 9FC7503B1D2A532C00458D91 /* Project object */;
			proxyType = 1;
			remoteGlobalIDString = 9B7BDA7C23FDE90400ACD198;
			remoteInfo = ApolloWebSocket;
		};
		DED45FCE261CE8890086EF63 /* PBXContainerItemProxy */ = {
			isa = PBXContainerItemProxy;
			containerPortal = 9FC7503B1D2A532C00458D91 /* Project object */;
			proxyType = 1;
			remoteGlobalIDString = 9B7BDABE23FDEBB600ACD198;
			remoteInfo = ApolloSQLite;
		};
		DED45FD5261CE89C0086EF63 /* PBXContainerItemProxy */ = {
			isa = PBXContainerItemProxy;
			containerPortal = 9FC7503B1D2A532C00458D91 /* Project object */;
			proxyType = 1;
			remoteGlobalIDString = 9B7BDA7C23FDE90400ACD198;
			remoteInfo = ApolloWebSocket;
		};
		DED46033261CEA610086EF63 /* PBXContainerItemProxy */ = {
			isa = PBXContainerItemProxy;
			containerPortal = 9FC7503B1D2A532C00458D91 /* Project object */;
			proxyType = 1;
			remoteGlobalIDString = 9F8A95771EC0FC1200304A2D;
			remoteInfo = ApolloTestSupport;
		};
		DED4606A261CEDD10086EF63 /* PBXContainerItemProxy */ = {
			isa = PBXContainerItemProxy;
			containerPortal = 9FC7503B1D2A532C00458D91 /* Project object */;
			proxyType = 1;
			remoteGlobalIDString = 9FCE2CF91E6C213D00E34457;
			remoteInfo = StarWarsAPI;
		};
/* End PBXContainerItemProxy section */

/* Begin PBXCopyFilesBuildPhase section */
		9B2DFBC324E1FA1A00ED3AE6 /* Embed Frameworks */ = {
			isa = PBXCopyFilesBuildPhase;
			buildActionMask = 2147483647;
			dstPath = "";
			dstSubfolderSpec = 10;
			files = (
				9B2DFBC024E1FA1A00ED3AE6 /* Apollo.framework in Embed Frameworks */,
			);
			name = "Embed Frameworks";
			runOnlyForDeploymentPostprocessing = 0;
		};
		DE3C7A98260A6C1000D2F4FF /* Embed Frameworks */ = {
			isa = PBXCopyFilesBuildPhase;
			buildActionMask = 2147483647;
			dstPath = "";
			dstSubfolderSpec = 10;
			files = (
				DE3C7A95260A6C1000D2F4FF /* ApolloUtils.framework in Embed Frameworks */,
			);
			name = "Embed Frameworks";
			runOnlyForDeploymentPostprocessing = 0;
		};
/* End PBXCopyFilesBuildPhase section */

/* Begin PBXFileReference section */
		19E9F6A826D5867E003AB80E /* OperationMessageIdCreator.swift */ = {isa = PBXFileReference; lastKnownFileType = sourcecode.swift; path = OperationMessageIdCreator.swift; sourceTree = "<group>"; };
		19E9F6AA26D58A92003AB80E /* OperationMessageIdCreatorTests.swift */ = {isa = PBXFileReference; lastKnownFileType = sourcecode.swift; path = OperationMessageIdCreatorTests.swift; sourceTree = "<group>"; };
		54DDB0911EA045870009DD99 /* InMemoryNormalizedCache.swift */ = {isa = PBXFileReference; fileEncoding = 4; lastKnownFileType = sourcecode.swift; path = InMemoryNormalizedCache.swift; sourceTree = "<group>"; };
		5AC6CA4222AAF7B200B7C94D /* GraphQLHTTPMethod.swift */ = {isa = PBXFileReference; fileEncoding = 4; lastKnownFileType = sourcecode.swift; path = GraphQLHTTPMethod.swift; sourceTree = "<group>"; };
		5BB2C0222380836100774170 /* VersionNumberTests.swift */ = {isa = PBXFileReference; lastKnownFileType = sourcecode.swift; path = VersionNumberTests.swift; sourceTree = "<group>"; };
		90690D05224333DA00FC2E54 /* Apollo-Project-Debug.xcconfig */ = {isa = PBXFileReference; lastKnownFileType = text.xcconfig; path = "Apollo-Project-Debug.xcconfig"; sourceTree = "<group>"; };
		90690D06224333DA00FC2E54 /* Apollo-Target-Framework.xcconfig */ = {isa = PBXFileReference; lastKnownFileType = text.xcconfig; path = "Apollo-Target-Framework.xcconfig"; sourceTree = "<group>"; };
		90690D07224333DA00FC2E54 /* Apollo-Project-Release.xcconfig */ = {isa = PBXFileReference; lastKnownFileType = text.xcconfig; path = "Apollo-Project-Release.xcconfig"; sourceTree = "<group>"; };
		90690D08224333DA00FC2E54 /* Apollo-Project-Performance-Testing.xcconfig */ = {isa = PBXFileReference; lastKnownFileType = text.xcconfig; path = "Apollo-Project-Performance-Testing.xcconfig"; sourceTree = "<group>"; };
		90690D0B2243345500FC2E54 /* Apollo-Target-Tests.xcconfig */ = {isa = PBXFileReference; lastKnownFileType = text.xcconfig; path = "Apollo-Target-Tests.xcconfig"; sourceTree = "<group>"; };
		90690D142243363D00FC2E54 /* Apollo-Target-TestHost-iOS.xcconfig */ = {isa = PBXFileReference; lastKnownFileType = text.xcconfig; path = "Apollo-Target-TestHost-iOS.xcconfig"; sourceTree = "<group>"; };
		90690D2122433C1900FC2E54 /* Apollo-Target-StarWarsAPI.xcconfig */ = {isa = PBXFileReference; lastKnownFileType = text.xcconfig; path = "Apollo-Target-StarWarsAPI.xcconfig"; sourceTree = "<group>"; };
		90690D2222433C2800FC2E54 /* Apollo-Target-GitHubAPI.xcconfig */ = {isa = PBXFileReference; lastKnownFileType = text.xcconfig; path = "Apollo-Target-GitHubAPI.xcconfig"; sourceTree = "<group>"; };
		90690D2422433C8000FC2E54 /* Apollo-Target-PerformanceTests.xcconfig */ = {isa = PBXFileReference; lastKnownFileType = text.xcconfig; path = "Apollo-Target-PerformanceTests.xcconfig"; sourceTree = "<group>"; };
		90690D2522433CAF00FC2E54 /* Apollo-Target-TestSupport.xcconfig */ = {isa = PBXFileReference; lastKnownFileType = text.xcconfig; path = "Apollo-Target-TestSupport.xcconfig"; sourceTree = "<group>"; };
		9B1CCDD82360F02C007C9032 /* Bundle+Helpers.swift */ = {isa = PBXFileReference; lastKnownFileType = sourcecode.swift; path = "Bundle+Helpers.swift"; sourceTree = "<group>"; };
		9B2061172591B3550020D1E0 /* c.txt */ = {isa = PBXFileReference; fileEncoding = 4; lastKnownFileType = text; path = c.txt; sourceTree = "<group>"; };
		9B2061182591B3550020D1E0 /* b.txt */ = {isa = PBXFileReference; fileEncoding = 4; lastKnownFileType = text; path = b.txt; sourceTree = "<group>"; };
		9B2061192591B3550020D1E0 /* a.txt */ = {isa = PBXFileReference; fileEncoding = 4; lastKnownFileType = text; path = a.txt; sourceTree = "<group>"; };
		9B20614B2591B3700020D1E0 /* UploadMultipleFiles.graphql */ = {isa = PBXFileReference; lastKnownFileType = text; path = UploadMultipleFiles.graphql; sourceTree = "<group>"; };
		9B20614C2591B3700020D1E0 /* operationIDs.json */ = {isa = PBXFileReference; lastKnownFileType = text.json; path = operationIDs.json; sourceTree = "<group>"; };
		9B20614D2591B3700020D1E0 /* schema.json */ = {isa = PBXFileReference; lastKnownFileType = text.json; path = schema.json; sourceTree = "<group>"; };
		9B20614E2591B3700020D1E0 /* UploadOneFile.graphql */ = {isa = PBXFileReference; lastKnownFileType = text; path = UploadOneFile.graphql; sourceTree = "<group>"; };
		9B2061522591B3860020D1E0 /* Human.graphql */ = {isa = PBXFileReference; lastKnownFileType = text; path = Human.graphql; sourceTree = "<group>"; };
		9B2061532591B3860020D1E0 /* HeroAndFriendsNames.graphql */ = {isa = PBXFileReference; lastKnownFileType = text; path = HeroAndFriendsNames.graphql; sourceTree = "<group>"; };
		9B2061542591B3860020D1E0 /* API.json */ = {isa = PBXFileReference; lastKnownFileType = text.json; path = API.json; sourceTree = "<group>"; };
		9B2061552591B3860020D1E0 /* HeroFriendsOfFriends.graphql */ = {isa = PBXFileReference; lastKnownFileType = text; path = HeroFriendsOfFriends.graphql; sourceTree = "<group>"; };
		9B2061562591B3860020D1E0 /* HeroNameAndAppearsIn.graphql */ = {isa = PBXFileReference; lastKnownFileType = text; path = HeroNameAndAppearsIn.graphql; sourceTree = "<group>"; };
		9B2061572591B3860020D1E0 /* Starship.graphql */ = {isa = PBXFileReference; lastKnownFileType = text; path = Starship.graphql; sourceTree = "<group>"; };
		9B2061582591B3860020D1E0 /* HeroAppearsIn.graphql */ = {isa = PBXFileReference; lastKnownFileType = text; path = HeroAppearsIn.graphql; sourceTree = "<group>"; };
		9B2061592591B3860020D1E0 /* HeroDetails.graphql */ = {isa = PBXFileReference; lastKnownFileType = text; path = HeroDetails.graphql; sourceTree = "<group>"; };
		9B20615A2591B3860020D1E0 /* SameHeroTwice.graphql */ = {isa = PBXFileReference; lastKnownFileType = text; path = SameHeroTwice.graphql; sourceTree = "<group>"; };
		9B20615B2591B3860020D1E0 /* TwoHeroes.graphql */ = {isa = PBXFileReference; lastKnownFileType = text; path = TwoHeroes.graphql; sourceTree = "<group>"; };
		9B20615C2591B3860020D1E0 /* HeroConditional.graphql */ = {isa = PBXFileReference; lastKnownFileType = text; path = HeroConditional.graphql; sourceTree = "<group>"; };
		9B20615D2591B3860020D1E0 /* Search.graphql */ = {isa = PBXFileReference; lastKnownFileType = text; path = Search.graphql; sourceTree = "<group>"; };
		9B20615E2591B3860020D1E0 /* HeroName.graphql */ = {isa = PBXFileReference; lastKnownFileType = text; path = HeroName.graphql; sourceTree = "<group>"; };
		9B20615F2591B3860020D1E0 /* operationIDs.json */ = {isa = PBXFileReference; lastKnownFileType = text.json; path = operationIDs.json; sourceTree = "<group>"; };
		9B2061602591B3860020D1E0 /* CharacterAndSubTypesFragments.graphql */ = {isa = PBXFileReference; lastKnownFileType = text; path = CharacterAndSubTypesFragments.graphql; sourceTree = "<group>"; };
		9B2061612591B3860020D1E0 /* HeroTypeDependentAliasedField.graphql */ = {isa = PBXFileReference; lastKnownFileType = text; path = HeroTypeDependentAliasedField.graphql; sourceTree = "<group>"; };
		9B2061622591B3860020D1E0 /* schema.json */ = {isa = PBXFileReference; lastKnownFileType = text.json; path = schema.json; sourceTree = "<group>"; };
		9B2061632591B3860020D1E0 /* SubscribeReview.graphql */ = {isa = PBXFileReference; lastKnownFileType = text; path = SubscribeReview.graphql; sourceTree = "<group>"; };
		9B2061642591B3860020D1E0 /* HeroParentTypeDependentField.graphql */ = {isa = PBXFileReference; lastKnownFileType = text; path = HeroParentTypeDependentField.graphql; sourceTree = "<group>"; };
		9B2061652591B3860020D1E0 /* CreateReviewForEpisode.graphql */ = {isa = PBXFileReference; lastKnownFileType = text; path = CreateReviewForEpisode.graphql; sourceTree = "<group>"; };
		9B2061672591B3A50020D1E0 /* schema.docs.graphql */ = {isa = PBXFileReference; lastKnownFileType = text; path = schema.docs.graphql; sourceTree = "<group>"; };
		9B2061692591B3A50020D1E0 /* IssuesAndCommentsForRepository.graphql */ = {isa = PBXFileReference; lastKnownFileType = text; path = IssuesAndCommentsForRepository.graphql; sourceTree = "<group>"; };
		9B20616D2591B3A50020D1E0 /* RepoURL.graphql */ = {isa = PBXFileReference; lastKnownFileType = text; path = RepoURL.graphql; sourceTree = "<group>"; };
		9B20616E2591B3A50020D1E0 /* Repository.graphql */ = {isa = PBXFileReference; lastKnownFileType = text; path = Repository.graphql; sourceTree = "<group>"; };
		9B2061702591B3A50020D1E0 /* operationIDs.json */ = {isa = PBXFileReference; lastKnownFileType = text.json; path = operationIDs.json; sourceTree = "<group>"; };
		9B21FD742422C29D00998B5C /* GraphQLFileTests.swift */ = {isa = PBXFileReference; lastKnownFileType = sourcecode.swift; path = GraphQLFileTests.swift; sourceTree = "<group>"; };
		9B21FD762422C8CC00998B5C /* TestFileHelper.swift */ = {isa = PBXFileReference; lastKnownFileType = sourcecode.swift; path = TestFileHelper.swift; sourceTree = "<group>"; };
		9B260BEA245A020300562176 /* ApolloInterceptor.swift */ = {isa = PBXFileReference; lastKnownFileType = sourcecode.swift; path = ApolloInterceptor.swift; sourceTree = "<group>"; };
		9B260BF0245A025400562176 /* HTTPRequest.swift */ = {isa = PBXFileReference; lastKnownFileType = sourcecode.swift; path = HTTPRequest.swift; sourceTree = "<group>"; };
		9B260BF2245A026F00562176 /* RequestChain.swift */ = {isa = PBXFileReference; lastKnownFileType = sourcecode.swift; path = RequestChain.swift; sourceTree = "<group>"; };
		9B260BF4245A028D00562176 /* HTTPResponse.swift */ = {isa = PBXFileReference; lastKnownFileType = sourcecode.swift; path = HTTPResponse.swift; sourceTree = "<group>"; };
		9B260BF8245A030100562176 /* ResponseCodeInterceptor.swift */ = {isa = PBXFileReference; lastKnownFileType = sourcecode.swift; path = ResponseCodeInterceptor.swift; sourceTree = "<group>"; };
		9B260BFA245A031900562176 /* NetworkFetchInterceptor.swift */ = {isa = PBXFileReference; lastKnownFileType = sourcecode.swift; path = NetworkFetchInterceptor.swift; sourceTree = "<group>"; };
		9B260BFE245A054700562176 /* JSONRequest.swift */ = {isa = PBXFileReference; lastKnownFileType = sourcecode.swift; path = JSONRequest.swift; sourceTree = "<group>"; };
		9B260C03245A090600562176 /* RequestChainNetworkTransport.swift */ = {isa = PBXFileReference; lastKnownFileType = sourcecode.swift; path = RequestChainNetworkTransport.swift; sourceTree = "<group>"; };
		9B260C07245A437400562176 /* InterceptorProvider.swift */ = {isa = PBXFileReference; lastKnownFileType = sourcecode.swift; path = InterceptorProvider.swift; sourceTree = "<group>"; };
		9B260C09245A532500562176 /* JSONResponseParsingInterceptor.swift */ = {isa = PBXFileReference; lastKnownFileType = sourcecode.swift; path = JSONResponseParsingInterceptor.swift; sourceTree = "<group>"; };
		9B2B66F32513FAFE00B53ABF /* CancellationHandlingInterceptor.swift */ = {isa = PBXFileReference; lastKnownFileType = sourcecode.swift; path = CancellationHandlingInterceptor.swift; sourceTree = "<group>"; };
		9B2DFBB624E1FA0D00ED3AE6 /* UploadAPI.framework */ = {isa = PBXFileReference; explicitFileType = wrapper.framework; includeInIndex = 0; path = UploadAPI.framework; sourceTree = BUILT_PRODUCTS_DIR; };
		9B2DFBC524E1FA3E00ED3AE6 /* UploadAPI.h */ = {isa = PBXFileReference; lastKnownFileType = sourcecode.c.h; path = UploadAPI.h; sourceTree = "<group>"; };
		9B2DFBC624E1FA3E00ED3AE6 /* Info.plist */ = {isa = PBXFileReference; lastKnownFileType = text.plist.xml; path = Info.plist; sourceTree = "<group>"; };
		9B2DFBC824E1FA7E00ED3AE6 /* Apollo-Target-UploadAPI.xcconfig */ = {isa = PBXFileReference; lastKnownFileType = text.xcconfig; path = "Apollo-Target-UploadAPI.xcconfig"; sourceTree = "<group>"; };
		9B2DFBCA24E2016800ED3AE6 /* UploadAPI.framework */ = {isa = PBXFileReference; explicitFileType = wrapper.framework; includeInIndex = 0; path = UploadAPI.framework; sourceTree = BUILT_PRODUCTS_DIR; };
		9B2DFBCE24E201DD00ED3AE6 /* API.swift */ = {isa = PBXFileReference; fileEncoding = 4; lastKnownFileType = sourcecode.swift; path = API.swift; sourceTree = "<group>"; };
		9B455CE22492D0A3002255A9 /* ApolloExtension.swift */ = {isa = PBXFileReference; fileEncoding = 4; lastKnownFileType = sourcecode.swift; path = ApolloExtension.swift; sourceTree = "<group>"; };
		9B455CE42492D0A3002255A9 /* Collection+Apollo.swift */ = {isa = PBXFileReference; fileEncoding = 4; lastKnownFileType = sourcecode.swift; path = "Collection+Apollo.swift"; sourceTree = "<group>"; };
		9B455CEA2492FB03002255A9 /* String+SHA.swift */ = {isa = PBXFileReference; fileEncoding = 4; lastKnownFileType = sourcecode.swift; path = "String+SHA.swift"; sourceTree = "<group>"; };
		9B47516D2575AA690001FB87 /* Pluralizer.swift */ = {isa = PBXFileReference; lastKnownFileType = sourcecode.swift; path = Pluralizer.swift; sourceTree = "<group>"; };
		9B4751AC2575B5070001FB87 /* PluralizerTests.swift */ = {isa = PBXFileReference; lastKnownFileType = sourcecode.swift; path = PluralizerTests.swift; sourceTree = "<group>"; };
		9B4AA8AD239EFDC9003E1300 /* Apollo-Target-CodegenTests.xcconfig */ = {isa = PBXFileReference; lastKnownFileType = text.xcconfig; path = "Apollo-Target-CodegenTests.xcconfig"; sourceTree = "<group>"; };
		9B4F453E244A27B900C2CF7D /* URLSessionClient.swift */ = {isa = PBXFileReference; lastKnownFileType = sourcecode.swift; path = URLSessionClient.swift; sourceTree = "<group>"; };
		9B4F4540244A2A9200C2CF7D /* HTTPBinAPI.swift */ = {isa = PBXFileReference; lastKnownFileType = sourcecode.swift; path = HTTPBinAPI.swift; sourceTree = "<group>"; };
		9B4F4542244A2AD300C2CF7D /* URLSessionClientTests.swift */ = {isa = PBXFileReference; lastKnownFileType = sourcecode.swift; path = URLSessionClientTests.swift; sourceTree = "<group>"; };
		9B518C85235F8125004C426D /* CLIDownloader.swift */ = {isa = PBXFileReference; lastKnownFileType = sourcecode.swift; path = CLIDownloader.swift; sourceTree = "<group>"; };
		9B518C88235F8AD4004C426D /* CLIDownloaderTests.swift */ = {isa = PBXFileReference; lastKnownFileType = sourcecode.swift; path = CLIDownloaderTests.swift; sourceTree = "<group>"; };
		9B518C8A235F8B05004C426D /* ApolloFilePathHelper.swift */ = {isa = PBXFileReference; lastKnownFileType = sourcecode.swift; path = ApolloFilePathHelper.swift; sourceTree = "<group>"; };
		9B554CC3247DC29A002F452A /* TaskData.swift */ = {isa = PBXFileReference; lastKnownFileType = sourcecode.swift; path = TaskData.swift; sourceTree = "<group>"; };
		9B5A1EE3243284F300F066BB /* Package.swift */ = {isa = PBXFileReference; indentWidth = 2; lastKnownFileType = sourcecode.swift; path = Package.swift; sourceTree = "<group>"; tabWidth = 2; };
		9B60204E23FDFA9F00D0C8E0 /* SQLiteCacheTests.swift */ = {isa = PBXFileReference; lastKnownFileType = sourcecode.swift; path = SQLiteCacheTests.swift; sourceTree = "<group>"; };
		9B64F6752354D219002D1BB5 /* URL+QueryDict.swift */ = {isa = PBXFileReference; lastKnownFileType = sourcecode.swift; path = "URL+QueryDict.swift"; sourceTree = "<group>"; };
		9B68353E2463481A00337AE6 /* ApolloUtils.framework */ = {isa = PBXFileReference; explicitFileType = wrapper.framework; includeInIndex = 0; path = ApolloUtils.framework; sourceTree = BUILT_PRODUCTS_DIR; };
		9B68354A2463498D00337AE6 /* Apollo-Target-ApolloUtils.xcconfig */ = {isa = PBXFileReference; fileEncoding = 4; lastKnownFileType = text.xcconfig; path = "Apollo-Target-ApolloUtils.xcconfig"; sourceTree = "<group>"; };
		9B68F0542416B33300E97318 /* LineByLineComparison.swift */ = {isa = PBXFileReference; lastKnownFileType = sourcecode.swift; path = LineByLineComparison.swift; sourceTree = "<group>"; };
		9B68F06E241C649E00E97318 /* GraphQLOptional.swift */ = {isa = PBXFileReference; lastKnownFileType = sourcecode.swift; path = GraphQLOptional.swift; sourceTree = "<group>"; };
		9B6CB23D238077B60007259D /* Atomic.swift */ = {isa = PBXFileReference; fileEncoding = 4; lastKnownFileType = sourcecode.swift; path = Atomic.swift; sourceTree = "<group>"; };
		9B708AAC2305884500604A11 /* ApolloClientProtocol.swift */ = {isa = PBXFileReference; lastKnownFileType = sourcecode.swift; path = ApolloClientProtocol.swift; sourceTree = "<group>"; };
		9B74BCBE2333F4ED00508F84 /* run-bundled-codegen.sh */ = {isa = PBXFileReference; lastKnownFileType = text.script.sh; name = "run-bundled-codegen.sh"; path = "scripts/run-bundled-codegen.sh"; sourceTree = SOURCE_ROOT; };
		9B78C71B2326E859000C8C32 /* ErrorGenerationTests.swift */ = {isa = PBXFileReference; lastKnownFileType = sourcecode.swift; path = ErrorGenerationTests.swift; sourceTree = "<group>"; };
		9B7B6F47233C26D100F32205 /* ApolloCodegenLib.framework */ = {isa = PBXFileReference; explicitFileType = wrapper.framework; includeInIndex = 0; path = ApolloCodegenLib.framework; sourceTree = BUILT_PRODUCTS_DIR; };
		9B7B6F51233C26E400F32205 /* Info.plist */ = {isa = PBXFileReference; fileEncoding = 4; lastKnownFileType = text.plist.xml; path = Info.plist; sourceTree = "<group>"; };
		9B7B6F55233C27A000F32205 /* Apollo-Target-ApolloCodegenLib.xcconfig */ = {isa = PBXFileReference; fileEncoding = 4; lastKnownFileType = text.xcconfig; path = "Apollo-Target-ApolloCodegenLib.xcconfig"; sourceTree = "<group>"; };
		9B7B6F57233C287100F32205 /* ApolloCodegen.swift */ = {isa = PBXFileReference; fileEncoding = 4; lastKnownFileType = sourcecode.swift; path = ApolloCodegen.swift; sourceTree = "<group>"; };
		9B7B6F58233C287100F32205 /* ApolloCodegenOptions.swift */ = {isa = PBXFileReference; fileEncoding = 4; lastKnownFileType = sourcecode.swift; path = ApolloCodegenOptions.swift; sourceTree = "<group>"; };
		9B7B6F68233C2C0C00F32205 /* FileManager+Apollo.swift */ = {isa = PBXFileReference; lastKnownFileType = sourcecode.swift; path = "FileManager+Apollo.swift"; sourceTree = "<group>"; };
		9B7BDA7D23FDE90400ACD198 /* ApolloWebSocket.framework */ = {isa = PBXFileReference; explicitFileType = wrapper.framework; includeInIndex = 0; path = ApolloWebSocket.framework; sourceTree = BUILT_PRODUCTS_DIR; };
		9B7BDA8723FDE92900ACD198 /* MockWebSocket.swift */ = {isa = PBXFileReference; fileEncoding = 4; lastKnownFileType = sourcecode.swift; path = MockWebSocket.swift; sourceTree = "<group>"; };
		9B7BDA8823FDE92900ACD198 /* StarWarsSubscriptionTests.swift */ = {isa = PBXFileReference; fileEncoding = 4; lastKnownFileType = sourcecode.swift; path = StarWarsSubscriptionTests.swift; sourceTree = "<group>"; };
		9B7BDA8923FDE92900ACD198 /* WebSocketTests.swift */ = {isa = PBXFileReference; fileEncoding = 4; lastKnownFileType = sourcecode.swift; path = WebSocketTests.swift; sourceTree = "<group>"; };
		9B7BDA8A23FDE92900ACD198 /* SplitNetworkTransportTests.swift */ = {isa = PBXFileReference; fileEncoding = 4; lastKnownFileType = sourcecode.swift; path = SplitNetworkTransportTests.swift; sourceTree = "<group>"; };
		9B7BDA8C23FDE92900ACD198 /* StarWarsWebSocketTests.swift */ = {isa = PBXFileReference; fileEncoding = 4; lastKnownFileType = sourcecode.swift; path = StarWarsWebSocketTests.swift; sourceTree = "<group>"; };
		9B7BDA9423FDE94C00ACD198 /* WebSocketError.swift */ = {isa = PBXFileReference; fileEncoding = 4; lastKnownFileType = sourcecode.swift; path = WebSocketError.swift; sourceTree = "<group>"; };
		9B7BDA9523FDE94C00ACD198 /* WebSocketTask.swift */ = {isa = PBXFileReference; fileEncoding = 4; lastKnownFileType = sourcecode.swift; path = WebSocketTask.swift; sourceTree = "<group>"; };
		9B7BDA9623FDE94C00ACD198 /* SplitNetworkTransport.swift */ = {isa = PBXFileReference; fileEncoding = 4; lastKnownFileType = sourcecode.swift; path = SplitNetworkTransport.swift; sourceTree = "<group>"; };
		9B7BDA9723FDE94C00ACD198 /* OperationMessage.swift */ = {isa = PBXFileReference; fileEncoding = 4; lastKnownFileType = sourcecode.swift; path = OperationMessage.swift; sourceTree = "<group>"; };
		9B7BDA9823FDE94C00ACD198 /* WebSocketClient.swift */ = {isa = PBXFileReference; fileEncoding = 4; lastKnownFileType = sourcecode.swift; path = WebSocketClient.swift; sourceTree = "<group>"; };
		9B7BDA9923FDE94C00ACD198 /* WebSocketTransport.swift */ = {isa = PBXFileReference; fileEncoding = 4; lastKnownFileType = sourcecode.swift; path = WebSocketTransport.swift; sourceTree = "<group>"; };
		9B7BDA9A23FDE94C00ACD198 /* Info.plist */ = {isa = PBXFileReference; fileEncoding = 4; lastKnownFileType = text.plist.xml; path = Info.plist; sourceTree = "<group>"; };
		9B7BDAA323FDE98C00ACD198 /* ApolloWebSocket-Project-Release.xcconfig */ = {isa = PBXFileReference; fileEncoding = 4; lastKnownFileType = text.xcconfig; path = "ApolloWebSocket-Project-Release.xcconfig"; sourceTree = "<group>"; };
		9B7BDAA423FDE98C00ACD198 /* ApolloWebSocket-Target-Framework.xcconfig */ = {isa = PBXFileReference; fileEncoding = 4; lastKnownFileType = text.xcconfig; path = "ApolloWebSocket-Target-Framework.xcconfig"; sourceTree = "<group>"; };
		9B7BDAA523FDE98C00ACD198 /* ApolloWebSocket-Project-Debug.xcconfig */ = {isa = PBXFileReference; fileEncoding = 4; lastKnownFileType = text.xcconfig; path = "ApolloWebSocket-Project-Debug.xcconfig"; sourceTree = "<group>"; };
		9B7BDABF23FDEBB600ACD198 /* ApolloSQLite.framework */ = {isa = PBXFileReference; explicitFileType = wrapper.framework; includeInIndex = 0; path = ApolloSQLite.framework; sourceTree = BUILT_PRODUCTS_DIR; };
		9B7BDACD23FDEBE300ACD198 /* SQLiteSerialization.swift */ = {isa = PBXFileReference; fileEncoding = 4; lastKnownFileType = sourcecode.swift; path = SQLiteSerialization.swift; sourceTree = "<group>"; };
		9B7BDACE23FDEBE300ACD198 /* Info.plist */ = {isa = PBXFileReference; fileEncoding = 4; lastKnownFileType = text.plist.xml; path = Info.plist; sourceTree = "<group>"; };
		9B7BDACF23FDEBE300ACD198 /* SQLiteNormalizedCache.swift */ = {isa = PBXFileReference; fileEncoding = 4; lastKnownFileType = sourcecode.swift; path = SQLiteNormalizedCache.swift; sourceTree = "<group>"; };
		9B7BDAD423FDEC9B00ACD198 /* CachePersistenceTests.swift */ = {isa = PBXFileReference; fileEncoding = 4; lastKnownFileType = sourcecode.swift; path = CachePersistenceTests.swift; sourceTree = "<group>"; };
		9B7BDAD823FDECB300ACD198 /* ApolloSQLite-Target-Framework.xcconfig */ = {isa = PBXFileReference; lastKnownFileType = text.xcconfig; path = "ApolloSQLite-Target-Framework.xcconfig"; sourceTree = "<group>"; };
		9B7BDAD923FDECB400ACD198 /* ApolloSQLite-Project-Debug.xcconfig */ = {isa = PBXFileReference; lastKnownFileType = text.xcconfig; path = "ApolloSQLite-Project-Debug.xcconfig"; sourceTree = "<group>"; };
		9B7BDADC23FDECB400ACD198 /* ApolloSQLite-Project-Release.xcconfig */ = {isa = PBXFileReference; lastKnownFileType = text.xcconfig; path = "ApolloSQLite-Project-Release.xcconfig"; sourceTree = "<group>"; };
		9B7BDAEC23FDED9700ACD198 /* SQLiteTestCacheProvider.swift */ = {isa = PBXFileReference; fileEncoding = 4; lastKnownFileType = sourcecode.swift; path = SQLiteTestCacheProvider.swift; sourceTree = "<group>"; };
		9B8110A723A1995D00688AC4 /* .keep */ = {isa = PBXFileReference; lastKnownFileType = text; path = .keep; sourceTree = "<group>"; };
		9B8C3FB1248DA2EA00707B13 /* URL+Apollo.swift */ = {isa = PBXFileReference; lastKnownFileType = sourcecode.swift; path = "URL+Apollo.swift"; sourceTree = "<group>"; };
		9B8C3FB4248DA3E000707B13 /* URLExtensionsTests.swift */ = {isa = PBXFileReference; lastKnownFileType = sourcecode.swift; path = URLExtensionsTests.swift; sourceTree = "<group>"; };
		9B95EDBF22CAA0AF00702BB2 /* GETTransformerTests.swift */ = {isa = PBXFileReference; lastKnownFileType = sourcecode.swift; path = GETTransformerTests.swift; sourceTree = "<group>"; };
		9B96500824BE6201003C29C0 /* RequestChainTests.swift */ = {isa = PBXFileReference; lastKnownFileType = sourcecode.swift; path = RequestChainTests.swift; sourceTree = "<group>"; };
		9B96500B24BE7239003C29C0 /* CacheReadInterceptor.swift */ = {isa = PBXFileReference; lastKnownFileType = sourcecode.swift; path = CacheReadInterceptor.swift; sourceTree = "<group>"; };
		9B9BBAF224DB39D70021C30F /* UploadRequest.swift */ = {isa = PBXFileReference; lastKnownFileType = sourcecode.swift; path = UploadRequest.swift; sourceTree = "<group>"; };
		9B9BBAF424DB4F890021C30F /* AutomaticPersistedQueryInterceptor.swift */ = {isa = PBXFileReference; lastKnownFileType = sourcecode.swift; path = AutomaticPersistedQueryInterceptor.swift; sourceTree = "<group>"; };
		9B9BBB1624DB74720021C30F /* Apollo-Target-UploadAPI.xcconfig */ = {isa = PBXFileReference; fileEncoding = 4; lastKnownFileType = text.xcconfig; path = "Apollo-Target-UploadAPI.xcconfig"; sourceTree = "<group>"; };
		9B9BBB1A24DB75E60021C30F /* UploadRequestTests.swift */ = {isa = PBXFileReference; lastKnownFileType = sourcecode.swift; path = UploadRequestTests.swift; sourceTree = "<group>"; };
		9B9F16A626013DAB00FB2F31 /* SQLiteDatabase.swift */ = {isa = PBXFileReference; lastKnownFileType = sourcecode.swift; path = SQLiteDatabase.swift; sourceTree = "<group>"; };
		9B9F16B72601532500FB2F31 /* SQLiteDotSwiftDatabase.swift */ = {isa = PBXFileReference; lastKnownFileType = sourcecode.swift; path = SQLiteDotSwiftDatabase.swift; sourceTree = "<group>"; };
		9BA1244922D8A8EA00BF1D24 /* JSONSerialization+Sorting.swift */ = {isa = PBXFileReference; lastKnownFileType = sourcecode.swift; path = "JSONSerialization+Sorting.swift"; sourceTree = "<group>"; };
		9BA3130D2302BEA5007B7FC5 /* DispatchQueue+Optional.swift */ = {isa = PBXFileReference; lastKnownFileType = sourcecode.swift; path = "DispatchQueue+Optional.swift"; sourceTree = "<group>"; };
		9BAEEBEB234663F200808306 /* ApolloSchemaDownloader.swift */ = {isa = PBXFileReference; lastKnownFileType = sourcecode.swift; path = ApolloSchemaDownloader.swift; sourceTree = "<group>"; };
		9BAEEBED2346644600808306 /* ApolloSchemaDownloadConfiguration.swift */ = {isa = PBXFileReference; lastKnownFileType = sourcecode.swift; path = ApolloSchemaDownloadConfiguration.swift; sourceTree = "<group>"; };
		9BAEEBF023467E0A00808306 /* ApolloCLI.swift */ = {isa = PBXFileReference; lastKnownFileType = sourcecode.swift; path = ApolloCLI.swift; sourceTree = "<group>"; };
		9BAEEBF22346DDAD00808306 /* CodegenLogger.swift */ = {isa = PBXFileReference; lastKnownFileType = sourcecode.swift; path = CodegenLogger.swift; sourceTree = "<group>"; };
		9BAEEBF42346E90700808306 /* CLIExtractor.swift */ = {isa = PBXFileReference; lastKnownFileType = sourcecode.swift; path = CLIExtractor.swift; sourceTree = "<group>"; };
		9BAEEBF62346F0A000808306 /* StaticString+Apollo.swift */ = {isa = PBXFileReference; lastKnownFileType = sourcecode.swift; path = "StaticString+Apollo.swift"; sourceTree = "<group>"; };
		9BAEEBFC234BB8FD00808306 /* ApolloCodegenTests.xctest */ = {isa = PBXFileReference; explicitFileType = wrapper.cfbundle; includeInIndex = 0; path = ApolloCodegenTests.xctest; sourceTree = BUILT_PRODUCTS_DIR; };
		9BAEEC0C234BB95B00808306 /* Info.plist */ = {isa = PBXFileReference; fileEncoding = 4; lastKnownFileType = text.plist.xml; path = Info.plist; sourceTree = "<group>"; };
		9BAEEC0D234BB95B00808306 /* FileManagerExtensionsTests.swift */ = {isa = PBXFileReference; fileEncoding = 4; lastKnownFileType = sourcecode.swift; path = FileManagerExtensionsTests.swift; sourceTree = "<group>"; };
		9BAEEC11234BBA9200808306 /* CodegenTestHelper.swift */ = {isa = PBXFileReference; lastKnownFileType = sourcecode.swift; path = CodegenTestHelper.swift; sourceTree = "<group>"; };
		9BAEEC14234C132600808306 /* CLIExtractorTests.swift */ = {isa = PBXFileReference; lastKnownFileType = sourcecode.swift; path = CLIExtractorTests.swift; sourceTree = "<group>"; };
		9BAEEC16234C275600808306 /* ApolloSchemaTests.swift */ = {isa = PBXFileReference; lastKnownFileType = sourcecode.swift; path = ApolloSchemaTests.swift; sourceTree = "<group>"; };
		9BAEEC18234C297800808306 /* ApolloCodegenTests.swift */ = {isa = PBXFileReference; lastKnownFileType = sourcecode.swift; path = ApolloCodegenTests.swift; sourceTree = "<group>"; };
		9BB4F5B12581AA50004F0BD6 /* CacheDependentInterceptorTests.swift */ = {isa = PBXFileReference; lastKnownFileType = sourcecode.swift; path = CacheDependentInterceptorTests.swift; sourceTree = "<group>"; };
		9BC139A224EDCA4400876D29 /* InterceptorTests.swift */ = {isa = PBXFileReference; lastKnownFileType = sourcecode.swift; path = InterceptorTests.swift; sourceTree = "<group>"; };
		9BC139A524EDCAD900876D29 /* BlindRetryingTestInterceptor.swift */ = {isa = PBXFileReference; lastKnownFileType = sourcecode.swift; path = BlindRetryingTestInterceptor.swift; sourceTree = "<group>"; };
		9BC139A724EDCE4F00876D29 /* RetryToCountThenSucceedInterceptor.swift */ = {isa = PBXFileReference; lastKnownFileType = sourcecode.swift; path = RetryToCountThenSucceedInterceptor.swift; sourceTree = "<group>"; };
		9BC2D9D1233C6DC0007BD083 /* Basher.swift */ = {isa = PBXFileReference; lastKnownFileType = sourcecode.swift; path = Basher.swift; sourceTree = "<group>"; };
		9BC742AB24CFB2FF0029282C /* ApolloErrorInterceptor.swift */ = {isa = PBXFileReference; lastKnownFileType = sourcecode.swift; path = ApolloErrorInterceptor.swift; sourceTree = "<group>"; };
		9BC742AD24CFB6450029282C /* CacheWriteInterceptor.swift */ = {isa = PBXFileReference; lastKnownFileType = sourcecode.swift; path = CacheWriteInterceptor.swift; sourceTree = "<group>"; };
		9BCA8C0826618226004FF2F6 /* UntypedGraphQLRequestBodyCreator.swift */ = {isa = PBXFileReference; lastKnownFileType = sourcecode.swift; path = UntypedGraphQLRequestBodyCreator.swift; sourceTree = "<group>"; };
		9BCF0CD923FC9CA50031D2A2 /* TestCacheProvider.swift */ = {isa = PBXFileReference; fileEncoding = 4; lastKnownFileType = sourcecode.swift; path = TestCacheProvider.swift; sourceTree = "<group>"; };
		9BCF0CDA23FC9CA50031D2A2 /* ApolloTestSupport.h */ = {isa = PBXFileReference; fileEncoding = 4; lastKnownFileType = sourcecode.c.h; path = ApolloTestSupport.h; sourceTree = "<group>"; };
		9BCF0CDC23FC9CA50031D2A2 /* XCTAssertHelpers.swift */ = {isa = PBXFileReference; fileEncoding = 4; lastKnownFileType = sourcecode.swift; path = XCTAssertHelpers.swift; sourceTree = "<group>"; };
		9BCF0CDD23FC9CA50031D2A2 /* MockURLSession.swift */ = {isa = PBXFileReference; fileEncoding = 4; lastKnownFileType = sourcecode.swift; path = MockURLSession.swift; sourceTree = "<group>"; };
		9BCF0CDE23FC9CA50031D2A2 /* Info.plist */ = {isa = PBXFileReference; fileEncoding = 4; lastKnownFileType = text.plist.xml; path = Info.plist; sourceTree = "<group>"; };
		9BCF0CDF23FC9CA50031D2A2 /* MockNetworkTransport.swift */ = {isa = PBXFileReference; fileEncoding = 4; lastKnownFileType = sourcecode.swift; path = MockNetworkTransport.swift; sourceTree = "<group>"; };
		9BCF0CF123FC9F060031D2A2 /* StarWarsAPI.h */ = {isa = PBXFileReference; fileEncoding = 4; lastKnownFileType = sourcecode.c.h; path = StarWarsAPI.h; sourceTree = "<group>"; };
		9BCF0CFC23FC9F060031D2A2 /* API.swift */ = {isa = PBXFileReference; fileEncoding = 4; lastKnownFileType = sourcecode.swift; path = API.swift; sourceTree = "<group>"; };
		9BCF0CFF23FC9F060031D2A2 /* Info.plist */ = {isa = PBXFileReference; fileEncoding = 4; lastKnownFileType = text.plist.xml; path = Info.plist; sourceTree = "<group>"; };
		9BDE43D022C6655200FD7C7F /* Cancellable.swift */ = {isa = PBXFileReference; lastKnownFileType = sourcecode.swift; path = Cancellable.swift; sourceTree = "<group>"; };
		9BDE43DE22C6708600FD7C7F /* GraphQLHTTPRequestError.swift */ = {isa = PBXFileReference; lastKnownFileType = sourcecode.swift; path = GraphQLHTTPRequestError.swift; sourceTree = "<group>"; };
		9BDF200C23FDC37600153E2B /* GitHubAPI.h */ = {isa = PBXFileReference; fileEncoding = 4; lastKnownFileType = sourcecode.c.h; path = GitHubAPI.h; sourceTree = "<group>"; };
		9BDF201123FDC37600153E2B /* API.swift */ = {isa = PBXFileReference; fileEncoding = 4; lastKnownFileType = sourcecode.swift; path = API.swift; sourceTree = "<group>"; };
		9BDF201223FDC37600153E2B /* Info.plist */ = {isa = PBXFileReference; fileEncoding = 4; lastKnownFileType = text.plist.xml; path = Info.plist; sourceTree = "<group>"; };
		9BE071AC2368D08700FA5952 /* Collection+Helpers.swift */ = {isa = PBXFileReference; lastKnownFileType = sourcecode.swift; path = "Collection+Helpers.swift"; sourceTree = "<group>"; };
		9BE071AE2368D34D00FA5952 /* Matchable.swift */ = {isa = PBXFileReference; lastKnownFileType = sourcecode.swift; path = Matchable.swift; sourceTree = "<group>"; };
		9BE74D3C23FB4A8E006D354F /* FileFinder.swift */ = {isa = PBXFileReference; fileEncoding = 4; lastKnownFileType = sourcecode.swift; path = FileFinder.swift; sourceTree = "<group>"; };
		9BEDC79D22E5D2CF00549BF6 /* RequestBodyCreator.swift */ = {isa = PBXFileReference; lastKnownFileType = sourcecode.swift; path = RequestBodyCreator.swift; sourceTree = "<group>"; };
		9BEEDC2724E351E5001D1294 /* MaxRetryInterceptor.swift */ = {isa = PBXFileReference; lastKnownFileType = sourcecode.swift; path = MaxRetryInterceptor.swift; sourceTree = "<group>"; };
		9BEEDC2A24E61995001D1294 /* TestURLs.swift */ = {isa = PBXFileReference; lastKnownFileType = sourcecode.swift; path = TestURLs.swift; sourceTree = "<group>"; };
		9BF1A95022CA6E71005292C2 /* GraphQLGETTransformer.swift */ = {isa = PBXFileReference; lastKnownFileType = sourcecode.swift; path = GraphQLGETTransformer.swift; sourceTree = "<group>"; };
		9BF6C91725194D7B000D5B93 /* MultipartFormData+Testing.swift */ = {isa = PBXFileReference; lastKnownFileType = sourcecode.swift; path = "MultipartFormData+Testing.swift"; sourceTree = "<group>"; };
		9BF6C95225194EA5000D5B93 /* MultipartFormDataTests.swift */ = {isa = PBXFileReference; lastKnownFileType = sourcecode.swift; path = MultipartFormDataTests.swift; sourceTree = "<group>"; };
		9BF6C99B25195019000D5B93 /* String+IncludesForTesting.swift */ = {isa = PBXFileReference; lastKnownFileType = sourcecode.swift; path = "String+IncludesForTesting.swift"; sourceTree = "<group>"; };
		9BFE8DA8265D5D8F000BBF81 /* URLDownloader.swift */ = {isa = PBXFileReference; lastKnownFileType = sourcecode.swift; path = URLDownloader.swift; sourceTree = "<group>"; };
		9F1A9665258F34BB00A06EEB /* ApolloCodegenFrontend.swift */ = {isa = PBXFileReference; fileEncoding = 4; lastKnownFileType = sourcecode.swift; path = ApolloCodegenFrontend.swift; sourceTree = "<group>"; };
		9F1A9667258F34BB00A06EEB /* GraphQLSchema.swift */ = {isa = PBXFileReference; fileEncoding = 4; lastKnownFileType = sourcecode.swift; path = GraphQLSchema.swift; sourceTree = "<group>"; };
		9F1A9668258F34BB00A06EEB /* CompilationResult.swift */ = {isa = PBXFileReference; fileEncoding = 4; lastKnownFileType = sourcecode.swift; path = CompilationResult.swift; sourceTree = "<group>"; };
		9F1A966A258F34BB00A06EEB /* JavaScriptBridge.swift */ = {isa = PBXFileReference; fileEncoding = 4; lastKnownFileType = sourcecode.swift; path = JavaScriptBridge.swift; sourceTree = "<group>"; };
		9F1A96AF258F36B200A06EEB /* SchemaLoadingTests.swift */ = {isa = PBXFileReference; lastKnownFileType = sourcecode.swift; path = SchemaLoadingTests.swift; sourceTree = "<group>"; };
		9F21735A2568F3E200566121 /* PossiblyDeferredTests.swift */ = {isa = PBXFileReference; lastKnownFileType = sourcecode.swift; path = PossiblyDeferredTests.swift; sourceTree = "<group>"; };
		9F27D4631D40379500715680 /* JSONStandardTypeConversions.swift */ = {isa = PBXFileReference; fileEncoding = 4; lastKnownFileType = sourcecode.swift; path = JSONStandardTypeConversions.swift; sourceTree = "<group>"; };
		9F295E301E27534800A24949 /* NormalizeQueryResults.swift */ = {isa = PBXFileReference; fileEncoding = 4; lastKnownFileType = sourcecode.swift; path = NormalizeQueryResults.swift; sourceTree = "<group>"; };
		9F295E371E277B2A00A24949 /* GraphQLResultNormalizer.swift */ = {isa = PBXFileReference; fileEncoding = 4; lastKnownFileType = sourcecode.swift; path = GraphQLResultNormalizer.swift; sourceTree = "<group>"; };
		9F33D6A32566475600A1543F /* PossiblyDeferred.swift */ = {isa = PBXFileReference; lastKnownFileType = sourcecode.swift; path = PossiblyDeferred.swift; sourceTree = "<group>"; };
		9F3910262549741400AF54A6 /* MockGraphQLServer.swift */ = {isa = PBXFileReference; lastKnownFileType = sourcecode.swift; path = MockGraphQLServer.swift; sourceTree = "<group>"; };
		9F41CBEF25A3490600C02CB7 /* schema.graphqls */ = {isa = PBXFileReference; lastKnownFileType = text; path = schema.graphqls; sourceTree = "<group>"; };
		9F438D0B1E6C494C007BDC1A /* BatchedLoadTests.swift */ = {isa = PBXFileReference; fileEncoding = 4; lastKnownFileType = sourcecode.swift; path = BatchedLoadTests.swift; sourceTree = "<group>"; };
		9F54C8B4255D760B0065AFD6 /* ApolloPerformanceTests.xctest */ = {isa = PBXFileReference; explicitFileType = wrapper.cfbundle; includeInIndex = 0; path = ApolloPerformanceTests.xctest; sourceTree = BUILT_PRODUCTS_DIR; };
		9F54C8B6255D760B0065AFD6 /* ParsingPerformanceTests.swift */ = {isa = PBXFileReference; lastKnownFileType = sourcecode.swift; path = ParsingPerformanceTests.swift; sourceTree = "<group>"; };
		9F54C8B8255D760B0065AFD6 /* Info.plist */ = {isa = PBXFileReference; lastKnownFileType = text.plist.xml; path = Info.plist; sourceTree = "<group>"; };
		9F55347A1DE1DB2100E54264 /* ApolloStore.swift */ = {isa = PBXFileReference; fileEncoding = 4; lastKnownFileType = sourcecode.swift; path = ApolloStore.swift; sourceTree = "<group>"; };
		9F578D8F1D8D2CB300C0EA36 /* HTTPURLResponse+Helpers.swift */ = {isa = PBXFileReference; fileEncoding = 4; lastKnownFileType = sourcecode.swift; path = "HTTPURLResponse+Helpers.swift"; sourceTree = "<group>"; };
		9F628E9425935BE600F94F9D /* GraphQLType.swift */ = {isa = PBXFileReference; lastKnownFileType = sourcecode.swift; path = GraphQLType.swift; sourceTree = "<group>"; };
		9F628EB42593651B00F94F9D /* GraphQLValue.swift */ = {isa = PBXFileReference; lastKnownFileType = sourcecode.swift; path = GraphQLValue.swift; sourceTree = "<group>"; };
		9F62DF8D2590539A00E6E808 /* SchemaIntrospectionTests.swift */ = {isa = PBXFileReference; lastKnownFileType = sourcecode.swift; path = SchemaIntrospectionTests.swift; sourceTree = "<group>"; };
		9F62DFAD2590557F00E6E808 /* DocumentParsingAndValidationTests.swift */ = {isa = PBXFileReference; lastKnownFileType = sourcecode.swift; path = DocumentParsingAndValidationTests.swift; sourceTree = "<group>"; };
		9F62DFBE2590560000E6E808 /* Helpers.swift */ = {isa = PBXFileReference; lastKnownFileType = sourcecode.swift; path = Helpers.swift; sourceTree = "<group>"; };
		9F62DFCF2590710E00E6E808 /* GraphQLSource.swift */ = {isa = PBXFileReference; lastKnownFileType = sourcecode.swift; path = GraphQLSource.swift; sourceTree = "<group>"; };
		9F62E00F2590728000E6E808 /* CompilationTests.swift */ = {isa = PBXFileReference; lastKnownFileType = sourcecode.swift; path = CompilationTests.swift; sourceTree = "<group>"; };
		9F62E03E2590896400E6E808 /* GraphQLError.swift */ = {isa = PBXFileReference; lastKnownFileType = sourcecode.swift; path = GraphQLError.swift; sourceTree = "<group>"; };
		9F68F9F025415827004F26D0 /* XCTestCase+Helpers.swift */ = {isa = PBXFileReference; lastKnownFileType = sourcecode.swift; path = "XCTestCase+Helpers.swift"; sourceTree = "<group>"; };
		9F69FFA81D42855900E000B1 /* NetworkTransport.swift */ = {isa = PBXFileReference; fileEncoding = 4; lastKnownFileType = sourcecode.swift; path = NetworkTransport.swift; sourceTree = "<group>"; };
		9F7BA89822927A3700999B3B /* ResponsePath.swift */ = {isa = PBXFileReference; lastKnownFileType = sourcecode.swift; path = ResponsePath.swift; sourceTree = "<group>"; };
		9F8622F71EC2004200C38162 /* ReadWriteFromStoreTests.swift */ = {isa = PBXFileReference; fileEncoding = 4; lastKnownFileType = sourcecode.swift; path = ReadWriteFromStoreTests.swift; sourceTree = "<group>"; };
		9F8622F91EC2117C00C38162 /* FragmentConstructionAndConversionTests.swift */ = {isa = PBXFileReference; fileEncoding = 4; lastKnownFileType = sourcecode.swift; path = FragmentConstructionAndConversionTests.swift; sourceTree = "<group>"; };
		9F86B68A1E6438D700B885FF /* GraphQLSelectionSetMapper.swift */ = {isa = PBXFileReference; fileEncoding = 4; lastKnownFileType = sourcecode.swift; path = GraphQLSelectionSetMapper.swift; sourceTree = "<group>"; };
		9F86B68F1E65533D00B885FF /* GraphQLResponseGenerator.swift */ = {isa = PBXFileReference; fileEncoding = 4; lastKnownFileType = sourcecode.swift; path = GraphQLResponseGenerator.swift; sourceTree = "<group>"; };
		9F8A95781EC0FC1200304A2D /* ApolloTestSupport.framework */ = {isa = PBXFileReference; explicitFileType = wrapper.framework; includeInIndex = 0; path = ApolloTestSupport.framework; sourceTree = BUILT_PRODUCTS_DIR; };
		9F8F334B229044A200C0E83B /* Decoding.swift */ = {isa = PBXFileReference; lastKnownFileType = sourcecode.swift; path = Decoding.swift; sourceTree = "<group>"; };
		9F91CF8E1F6C0DB2008DD0BE /* MutatingResultsTests.swift */ = {isa = PBXFileReference; lastKnownFileType = sourcecode.swift; path = MutatingResultsTests.swift; sourceTree = "<group>"; };
		9FA6ABC51EC0A9F7000017BE /* FetchQueryTests.swift */ = {isa = PBXFileReference; fileEncoding = 4; lastKnownFileType = sourcecode.swift; path = FetchQueryTests.swift; sourceTree = "<group>"; };
		9FA6ABC61EC0A9F7000017BE /* LoadQueryFromStoreTests.swift */ = {isa = PBXFileReference; fileEncoding = 4; lastKnownFileType = sourcecode.swift; path = LoadQueryFromStoreTests.swift; sourceTree = "<group>"; };
		9FA6ABC81EC0A9F7000017BE /* StarWarsServerCachingRoundtripTests.swift */ = {isa = PBXFileReference; fileEncoding = 4; lastKnownFileType = sourcecode.swift; path = StarWarsServerCachingRoundtripTests.swift; sourceTree = "<group>"; };
		9FA6ABC91EC0A9F7000017BE /* StarWarsServerTests.swift */ = {isa = PBXFileReference; fileEncoding = 4; lastKnownFileType = sourcecode.swift; path = StarWarsServerTests.swift; sourceTree = "<group>"; };
		9FA6ABCB1EC0A9F7000017BE /* WatchQueryTests.swift */ = {isa = PBXFileReference; fileEncoding = 4; lastKnownFileType = sourcecode.swift; path = WatchQueryTests.swift; sourceTree = "<group>"; };
		9FA6F3671E65DF4700BF8D73 /* GraphQLResultAccumulator.swift */ = {isa = PBXFileReference; fileEncoding = 4; lastKnownFileType = sourcecode.swift; path = GraphQLResultAccumulator.swift; sourceTree = "<group>"; };
		9FACA9C61F42E67200AE2DBD /* GitHubAPI.framework */ = {isa = PBXFileReference; explicitFileType = wrapper.framework; includeInIndex = 0; path = GitHubAPI.framework; sourceTree = BUILT_PRODUCTS_DIR; };
		9FADC84E1E6B865E00C677E6 /* DataLoader.swift */ = {isa = PBXFileReference; fileEncoding = 4; lastKnownFileType = sourcecode.swift; path = DataLoader.swift; sourceTree = "<group>"; };
		9FADC8531E6B86D900C677E6 /* DataLoaderTests.swift */ = {isa = PBXFileReference; fileEncoding = 4; lastKnownFileType = sourcecode.swift; path = DataLoaderTests.swift; sourceTree = "<group>"; };
		9FBE0D3F25407B64002ED0B1 /* AsyncResultObserver.swift */ = {isa = PBXFileReference; lastKnownFileType = sourcecode.swift; path = AsyncResultObserver.swift; sourceTree = "<group>"; };
		9FC2333C1E66BBF7001E4541 /* GraphQLDependencyTracker.swift */ = {isa = PBXFileReference; fileEncoding = 4; lastKnownFileType = sourcecode.swift; path = GraphQLDependencyTracker.swift; sourceTree = "<group>"; };
		9FC4B91F1D2A6F8D0046A641 /* JSON.swift */ = {isa = PBXFileReference; fileEncoding = 4; lastKnownFileType = sourcecode.swift; path = JSON.swift; sourceTree = "<group>"; };
		9FC750441D2A532C00458D91 /* Apollo.framework */ = {isa = PBXFileReference; explicitFileType = wrapper.framework; includeInIndex = 0; path = Apollo.framework; sourceTree = BUILT_PRODUCTS_DIR; };
		9FC750471D2A532C00458D91 /* Apollo.h */ = {isa = PBXFileReference; lastKnownFileType = sourcecode.c.h; path = Apollo.h; sourceTree = "<group>"; };
		9FC750491D2A532C00458D91 /* Info.plist */ = {isa = PBXFileReference; lastKnownFileType = text.plist.xml; path = Info.plist; sourceTree = "<group>"; };
		9FC7504E1D2A532D00458D91 /* ApolloTests.xctest */ = {isa = PBXFileReference; explicitFileType = wrapper.cfbundle; includeInIndex = 0; path = ApolloTests.xctest; sourceTree = BUILT_PRODUCTS_DIR; };
		9FC750551D2A532D00458D91 /* Info.plist */ = {isa = PBXFileReference; lastKnownFileType = text.plist.xml; path = Info.plist; sourceTree = "<group>"; };
		9FC750601D2A59C300458D91 /* GraphQLOperation.swift */ = {isa = PBXFileReference; fileEncoding = 4; lastKnownFileType = sourcecode.swift; path = GraphQLOperation.swift; sourceTree = "<group>"; };
		9FC750621D2A59F600458D91 /* ApolloClient.swift */ = {isa = PBXFileReference; fileEncoding = 4; lastKnownFileType = sourcecode.swift; path = ApolloClient.swift; sourceTree = "<group>"; };
		9FC9A9BC1E2C271C0023C4D5 /* RecordSet.swift */ = {isa = PBXFileReference; fileEncoding = 4; lastKnownFileType = sourcecode.swift; path = RecordSet.swift; sourceTree = "<group>"; };
		9FC9A9BE1E2C27FB0023C4D5 /* GraphQLResult.swift */ = {isa = PBXFileReference; fileEncoding = 4; lastKnownFileType = sourcecode.swift; path = GraphQLResult.swift; sourceTree = "<group>"; };
		9FC9A9C11E2D3CAF0023C4D5 /* InputValue.swift */ = {isa = PBXFileReference; fileEncoding = 4; lastKnownFileType = sourcecode.swift; path = InputValue.swift; sourceTree = "<group>"; };
		9FC9A9C41E2D6CE70023C4D5 /* GraphQLSelectionSet.swift */ = {isa = PBXFileReference; fileEncoding = 4; lastKnownFileType = sourcecode.swift; path = GraphQLSelectionSet.swift; sourceTree = "<group>"; };
		9FC9A9C71E2EFE6E0023C4D5 /* CacheKeyForFieldTests.swift */ = {isa = PBXFileReference; fileEncoding = 4; lastKnownFileType = sourcecode.swift; path = CacheKeyForFieldTests.swift; sourceTree = "<group>"; };
		9FC9A9CB1E2FD0760023C4D5 /* Record.swift */ = {isa = PBXFileReference; fileEncoding = 4; lastKnownFileType = sourcecode.swift; path = Record.swift; sourceTree = "<group>"; };
		9FC9A9D21E2FD48B0023C4D5 /* GraphQLError.swift */ = {isa = PBXFileReference; fileEncoding = 4; lastKnownFileType = sourcecode.swift; path = GraphQLError.swift; sourceTree = "<group>"; };
		9FCDFD281E33D0CE007519DC /* GraphQLQueryWatcher.swift */ = {isa = PBXFileReference; fileEncoding = 4; lastKnownFileType = sourcecode.swift; path = GraphQLQueryWatcher.swift; sourceTree = "<group>"; };
		9FCE2CED1E6BE2D800E34457 /* NormalizedCache.swift */ = {isa = PBXFileReference; fileEncoding = 4; lastKnownFileType = sourcecode.swift; path = NormalizedCache.swift; sourceTree = "<group>"; };
		9FCE2CFA1E6C213D00E34457 /* StarWarsAPI.framework */ = {isa = PBXFileReference; explicitFileType = wrapper.framework; includeInIndex = 0; path = StarWarsAPI.framework; sourceTree = BUILT_PRODUCTS_DIR; };
		9FD03C2D25527CE6002227DC /* StoreConcurrencyTests.swift */ = {isa = PBXFileReference; lastKnownFileType = sourcecode.swift; path = StoreConcurrencyTests.swift; sourceTree = "<group>"; };
		9FD15199255D7F30003BDAAA /* IssuesAndCommentsForRepository.json */ = {isa = PBXFileReference; fileEncoding = 4; lastKnownFileType = text.json; path = IssuesAndCommentsForRepository.json; sourceTree = "<group>"; };
		9FEB050C1DB5732300DA3B44 /* JSONSerializationFormat.swift */ = {isa = PBXFileReference; fileEncoding = 4; lastKnownFileType = sourcecode.swift; path = JSONSerializationFormat.swift; sourceTree = "<group>"; };
		9FEC15B31E681DAD00D461B4 /* GroupedSequence.swift */ = {isa = PBXFileReference; fileEncoding = 4; lastKnownFileType = sourcecode.swift; path = GroupedSequence.swift; sourceTree = "<group>"; };
		9FF90A5B1DDDEB100034C3B6 /* GraphQLResponse.swift */ = {isa = PBXFileReference; fileEncoding = 4; lastKnownFileType = sourcecode.swift; path = GraphQLResponse.swift; sourceTree = "<group>"; };
		9FF90A5C1DDDEB100034C3B6 /* GraphQLExecutor.swift */ = {isa = PBXFileReference; fileEncoding = 4; lastKnownFileType = sourcecode.swift; path = GraphQLExecutor.swift; sourceTree = "<group>"; };
		9FF90A6A1DDDEB420034C3B6 /* GraphQLMapEncodingTests.swift */ = {isa = PBXFileReference; fileEncoding = 4; lastKnownFileType = sourcecode.swift; path = GraphQLMapEncodingTests.swift; sourceTree = "<group>"; };
		9FF90A6B1DDDEB420034C3B6 /* ReadFieldValueTests.swift */ = {isa = PBXFileReference; fileEncoding = 4; lastKnownFileType = sourcecode.swift; path = ReadFieldValueTests.swift; sourceTree = "<group>"; };
		9FF90A6C1DDDEB420034C3B6 /* ParseQueryResponseTests.swift */ = {isa = PBXFileReference; fileEncoding = 4; lastKnownFileType = sourcecode.swift; path = ParseQueryResponseTests.swift; sourceTree = "<group>"; };
		C3279FC52345233000224790 /* TestCustomRequestBodyCreator.swift */ = {isa = PBXFileReference; lastKnownFileType = sourcecode.swift; path = TestCustomRequestBodyCreator.swift; sourceTree = "<group>"; };
		C338DF1622DD9DE9006AF33E /* RequestBodyCreatorTests.swift */ = {isa = PBXFileReference; lastKnownFileType = sourcecode.swift; path = RequestBodyCreatorTests.swift; sourceTree = "<group>"; };
		C377CCA822D798BD00572E03 /* GraphQLFile.swift */ = {isa = PBXFileReference; lastKnownFileType = sourcecode.swift; path = GraphQLFile.swift; sourceTree = "<group>"; };
		C377CCAA22D7992E00572E03 /* MultipartFormData.swift */ = {isa = PBXFileReference; lastKnownFileType = sourcecode.swift; path = MultipartFormData.swift; sourceTree = "<group>"; };
		D87AC09E2564D60B0079FAA5 /* ApolloClientOperationTests.swift */ = {isa = PBXFileReference; lastKnownFileType = sourcecode.swift; path = ApolloClientOperationTests.swift; sourceTree = "<group>"; };
		D90F1AF92479DEE5007A1534 /* WebSocketTransportTests.swift */ = {isa = PBXFileReference; lastKnownFileType = sourcecode.swift; path = WebSocketTransportTests.swift; sourceTree = "<group>"; };
		DE058621266978A100265760 /* ApolloAPI.framework */ = {isa = PBXFileReference; explicitFileType = wrapper.framework; includeInIndex = 0; path = ApolloAPI.framework; sourceTree = BUILT_PRODUCTS_DIR; };
		DE0586222669793200265760 /* Apollo-Target-ApolloAPI.xcconfig */ = {isa = PBXFileReference; lastKnownFileType = text.xcconfig; path = "Apollo-Target-ApolloAPI.xcconfig"; sourceTree = "<group>"; };
		DE05862426697A8C00265760 /* Info.plist */ = {isa = PBXFileReference; fileEncoding = 4; lastKnownFileType = text.plist.xml; path = Info.plist; sourceTree = "<group>"; };
		DE0586322669948500265760 /* InputValue+Evaluation.swift */ = {isa = PBXFileReference; lastKnownFileType = sourcecode.swift; path = "InputValue+Evaluation.swift"; sourceTree = "<group>"; };
		DE0586382669985000265760 /* Dictionary+Helpers.swift */ = {isa = PBXFileReference; lastKnownFileType = sourcecode.swift; path = "Dictionary+Helpers.swift"; sourceTree = "<group>"; };
		DE181A2B26C5C0CB000C0B9C /* WebSocket.swift */ = {isa = PBXFileReference; lastKnownFileType = sourcecode.swift; path = WebSocket.swift; sourceTree = "<group>"; };
		DE181A2D26C5C299000C0B9C /* SSLClientCertificate.swift */ = {isa = PBXFileReference; lastKnownFileType = sourcecode.swift; path = SSLClientCertificate.swift; sourceTree = "<group>"; };
		DE181A2F26C5C38E000C0B9C /* SSLSecurity.swift */ = {isa = PBXFileReference; lastKnownFileType = sourcecode.swift; path = SSLSecurity.swift; sourceTree = "<group>"; };
		DE181A3126C5C401000C0B9C /* Compression.swift */ = {isa = PBXFileReference; lastKnownFileType = sourcecode.swift; path = Compression.swift; sourceTree = "<group>"; };
		DE181A3326C5D8D4000C0B9C /* CompressionTests.swift */ = {isa = PBXFileReference; lastKnownFileType = sourcecode.swift; path = CompressionTests.swift; sourceTree = "<group>"; };
		DE181A3526C5DE4F000C0B9C /* WebSocketStream.swift */ = {isa = PBXFileReference; lastKnownFileType = sourcecode.swift; path = WebSocketStream.swift; sourceTree = "<group>"; };
		DE3C7973260A646300D2F4FF /* dist */ = {isa = PBXFileReference; lastKnownFileType = folder; path = dist; sourceTree = "<group>"; };
		DE3C79A9260A6ACD00D2F4FF /* AnimalKingdomAPI.h */ = {isa = PBXFileReference; lastKnownFileType = sourcecode.c.h; path = AnimalKingdomAPI.h; sourceTree = "<group>"; };
		DE3C79AA260A6ACD00D2F4FF /* Info.plist */ = {isa = PBXFileReference; lastKnownFileType = text.plist.xml; path = Info.plist; sourceTree = "<group>"; };
		DE3C7A11260A6B9800D2F4FF /* AnimalKingdomAPI.framework */ = {isa = PBXFileReference; explicitFileType = wrapper.framework; includeInIndex = 0; path = AnimalKingdomAPI.framework; sourceTree = BUILT_PRODUCTS_DIR; };
		DE3C7AB8260A6D3E00D2F4FF /* PetDetails.graphql */ = {isa = PBXFileReference; fileEncoding = 4; lastKnownFileType = text; path = PetDetails.graphql; sourceTree = "<group>"; };
		DE3C7AB9260A6D3E00D2F4FF /* schema.graphqls */ = {isa = PBXFileReference; fileEncoding = 4; lastKnownFileType = text; path = schema.graphqls; sourceTree = "<group>"; };
		DE3C7ABA260A6D3E00D2F4FF /* WarmBloodedDetails.graphql */ = {isa = PBXFileReference; fileEncoding = 4; lastKnownFileType = text; path = WarmBloodedDetails.graphql; sourceTree = "<group>"; };
		DE3C7ABB260A6D3E00D2F4FF /* HeightInMeters.graphql */ = {isa = PBXFileReference; fileEncoding = 4; lastKnownFileType = text; path = HeightInMeters.graphql; sourceTree = "<group>"; };
		DE3C7ABC260A6D3E00D2F4FF /* AllAnimals.graphql */ = {isa = PBXFileReference; fileEncoding = 4; lastKnownFileType = text; path = AllAnimals.graphql; sourceTree = "<group>"; };
		DE3C7ABD260A6D3E00D2F4FF /* ClassroomPets.graphql */ = {isa = PBXFileReference; fileEncoding = 4; lastKnownFileType = text; path = ClassroomPets.graphql; sourceTree = "<group>"; };
		DE3C7B10260A6FC900D2F4FF /* SelectionSet.swift */ = {isa = PBXFileReference; fileEncoding = 4; lastKnownFileType = sourcecode.swift; path = SelectionSet.swift; sourceTree = "<group>"; };
		DE3C7B11260A6FC900D2F4FF /* ResponseDict.swift */ = {isa = PBXFileReference; fileEncoding = 4; lastKnownFileType = sourcecode.swift; path = ResponseDict.swift; sourceTree = "<group>"; };
		DE3C7B12260A6FC900D2F4FF /* FragmentProtocols.swift */ = {isa = PBXFileReference; fileEncoding = 4; lastKnownFileType = sourcecode.swift; path = FragmentProtocols.swift; sourceTree = "<group>"; };
		DE3C7B13260A6FCA00D2F4FF /* GraphQLSchema.swift */ = {isa = PBXFileReference; fileEncoding = 4; lastKnownFileType = sourcecode.swift; path = GraphQLSchema.swift; sourceTree = "<group>"; };
		DE3C7B14260A6FCA00D2F4FF /* GraphQLEnum.swift */ = {isa = PBXFileReference; fileEncoding = 4; lastKnownFileType = sourcecode.swift; path = GraphQLEnum.swift; sourceTree = "<group>"; };
		DE3C7B15260A6FCA00D2F4FF /* ScalarTypes.swift */ = {isa = PBXFileReference; fileEncoding = 4; lastKnownFileType = sourcecode.swift; path = ScalarTypes.swift; sourceTree = "<group>"; };
		DE56DC222683B2020090D6E4 /* DefaultInterceptorProvider.swift */ = {isa = PBXFileReference; lastKnownFileType = sourcecode.swift; path = DefaultInterceptorProvider.swift; sourceTree = "<group>"; };
		DE664ED326602AF60054DB4F /* Selection.swift */ = {isa = PBXFileReference; lastKnownFileType = sourcecode.swift; path = Selection.swift; sourceTree = "<group>"; };
		DE664ED92666DF150054DB4F /* CacheReference.swift */ = {isa = PBXFileReference; lastKnownFileType = sourcecode.swift; path = CacheReference.swift; sourceTree = "<group>"; };
		DE6B154A261505450068D642 /* GraphQLMap.swift */ = {isa = PBXFileReference; lastKnownFileType = sourcecode.swift; path = GraphQLMap.swift; sourceTree = "<group>"; };
		DE6B15AC26152BE10068D642 /* ApolloServerIntegrationTests.xctest */ = {isa = PBXFileReference; explicitFileType = wrapper.cfbundle; includeInIndex = 0; path = ApolloServerIntegrationTests.xctest; sourceTree = BUILT_PRODUCTS_DIR; };
		DE6B15AE26152BE10068D642 /* DefaultInterceptorProviderIntegrationTests.swift */ = {isa = PBXFileReference; lastKnownFileType = sourcecode.swift; path = DefaultInterceptorProviderIntegrationTests.swift; sourceTree = "<group>"; };
		DE6B15B026152BE10068D642 /* Info.plist */ = {isa = PBXFileReference; lastKnownFileType = text.plist.xml; path = Info.plist; sourceTree = "<group>"; };
		DE6B15E826152CD80068D642 /* Apollo-Target-ServerIntegrationTests.xcconfig */ = {isa = PBXFileReference; lastKnownFileType = text.xcconfig; path = "Apollo-Target-ServerIntegrationTests.xcconfig"; sourceTree = "<group>"; };
		DE6B15FA26152D210068D642 /* Workspace-Target-Application.xcconfig */ = {isa = PBXFileReference; lastKnownFileType = text.xcconfig; path = "Workspace-Target-Application.xcconfig"; sourceTree = "<group>"; };
		DE6B15FB26152D210068D642 /* Workspace-Deployment-Targets.xcconfig */ = {isa = PBXFileReference; lastKnownFileType = text.xcconfig; path = "Workspace-Deployment-Targets.xcconfig"; sourceTree = "<group>"; };
		DE6B15FC26152D210068D642 /* Workspace-Analysis.xcconfig */ = {isa = PBXFileReference; lastKnownFileType = text.xcconfig; path = "Workspace-Analysis.xcconfig"; sourceTree = "<group>"; };
		DE6B15FD26152D210068D642 /* Project-Release.xcconfig */ = {isa = PBXFileReference; lastKnownFileType = text.xcconfig; path = "Project-Release.xcconfig"; sourceTree = "<group>"; };
		DE6B15FE26152D210068D642 /* Workspace-Debug.xcconfig */ = {isa = PBXFileReference; lastKnownFileType = text.xcconfig; path = "Workspace-Debug.xcconfig"; sourceTree = "<group>"; };
		DE6B15FF26152D210068D642 /* Workspace-Universal-Test.xcconfig */ = {isa = PBXFileReference; lastKnownFileType = text.xcconfig; path = "Workspace-Universal-Test.xcconfig"; sourceTree = "<group>"; };
		DE6B160026152D210068D642 /* Workspace-Universal-Framework.xcconfig */ = {isa = PBXFileReference; lastKnownFileType = text.xcconfig; path = "Workspace-Universal-Framework.xcconfig"; sourceTree = "<group>"; };
		DE6B160126152D210068D642 /* Workspace-Target-Test.xcconfig */ = {isa = PBXFileReference; lastKnownFileType = text.xcconfig; path = "Workspace-Target-Test.xcconfig"; sourceTree = "<group>"; };
		DE6B160226152D210068D642 /* Workspace-Code-Generation.xcconfig */ = {isa = PBXFileReference; lastKnownFileType = text.xcconfig; path = "Workspace-Code-Generation.xcconfig"; sourceTree = "<group>"; };
		DE6B160326152D210068D642 /* Workspace-Release.xcconfig */ = {isa = PBXFileReference; lastKnownFileType = text.xcconfig; path = "Workspace-Release.xcconfig"; sourceTree = "<group>"; };
		DE6B160426152D210068D642 /* Project-Version.xcconfig */ = {isa = PBXFileReference; lastKnownFileType = text.xcconfig; path = "Project-Version.xcconfig"; sourceTree = "<group>"; };
		DE6B160526152D210068D642 /* Workspace-Warnings.xcconfig */ = {isa = PBXFileReference; lastKnownFileType = text.xcconfig; path = "Workspace-Warnings.xcconfig"; sourceTree = "<group>"; };
		DE6B160626152D210068D642 /* Workspace-Target-Framework.xcconfig */ = {isa = PBXFileReference; lastKnownFileType = text.xcconfig; path = "Workspace-Target-Framework.xcconfig"; sourceTree = "<group>"; };
		DE6B160726152D210068D642 /* Workspace-Search-Paths.xcconfig */ = {isa = PBXFileReference; lastKnownFileType = text.xcconfig; path = "Workspace-Search-Paths.xcconfig"; sourceTree = "<group>"; };
		DE6B160826152D210068D642 /* Workspace-Universal-Target.xcconfig */ = {isa = PBXFileReference; lastKnownFileType = text.xcconfig; path = "Workspace-Universal-Target.xcconfig"; sourceTree = "<group>"; };
		DE6B160926152D210068D642 /* Workspace-Linking.xcconfig */ = {isa = PBXFileReference; lastKnownFileType = text.xcconfig; path = "Workspace-Linking.xcconfig"; sourceTree = "<group>"; };
		DE6B160A26152D210068D642 /* Workspace-Language.xcconfig */ = {isa = PBXFileReference; lastKnownFileType = text.xcconfig; path = "Workspace-Language.xcconfig"; sourceTree = "<group>"; };
		DE6B160B26152D210068D642 /* Project-Debug.xcconfig */ = {isa = PBXFileReference; lastKnownFileType = text.xcconfig; path = "Project-Debug.xcconfig"; sourceTree = "<group>"; };
		DE6B160C26152D210068D642 /* Workspace-Packaging.xcconfig */ = {isa = PBXFileReference; lastKnownFileType = text.xcconfig; path = "Workspace-Packaging.xcconfig"; sourceTree = "<group>"; };
		DE6B160D26152D210068D642 /* Workspace-Shared.xcconfig */ = {isa = PBXFileReference; lastKnownFileType = text.xcconfig; path = "Workspace-Shared.xcconfig"; sourceTree = "<group>"; };
		DEA34AF6260E821F00F95F86 /* Apollo-Target-AnimalKingdomAPI.xcconfig */ = {isa = PBXFileReference; lastKnownFileType = text.xcconfig; path = "Apollo-Target-AnimalKingdomAPI.xcconfig"; sourceTree = "<group>"; };
		DECD46CF262F64D000924527 /* StarWarsApolloSchemaDownloaderTests.swift */ = {isa = PBXFileReference; lastKnownFileType = sourcecode.swift; path = StarWarsApolloSchemaDownloaderTests.swift; sourceTree = "<group>"; };
		DECD490B262F81BF00924527 /* ApolloCodegenTestSupport.framework */ = {isa = PBXFileReference; explicitFileType = wrapper.framework; includeInIndex = 0; path = ApolloCodegenTestSupport.framework; sourceTree = BUILT_PRODUCTS_DIR; };
		DECD490D262F81BF00924527 /* ApolloCodegenTestSupport.h */ = {isa = PBXFileReference; lastKnownFileType = sourcecode.c.h; path = ApolloCodegenTestSupport.h; sourceTree = "<group>"; };
		DECD490E262F81BF00924527 /* Info.plist */ = {isa = PBXFileReference; lastKnownFileType = text.plist.xml; path = Info.plist; sourceTree = "<group>"; };
		DECD492F262F820500924527 /* Apollo-Target-CodegenTestSupport.xcconfig */ = {isa = PBXFileReference; lastKnownFileType = text.xcconfig; path = "Apollo-Target-CodegenTestSupport.xcconfig"; sourceTree = "<group>"; };
		DECD4930262F824B00924527 /* Workspace-Target-TestSupport.xcconfig */ = {isa = PBXFileReference; lastKnownFileType = text.xcconfig; path = "Workspace-Target-TestSupport.xcconfig"; sourceTree = "<group>"; };
		DECD493E262F82D600924527 /* Workspace-Target-Codegen.xcconfig */ = {isa = PBXFileReference; lastKnownFileType = text.xcconfig; path = "Workspace-Target-Codegen.xcconfig"; sourceTree = "<group>"; };
		DED45C172615308E0086EF63 /* TestServerURLs.swift */ = {isa = PBXFileReference; lastKnownFileType = sourcecode.swift; path = TestServerURLs.swift; sourceTree = "<group>"; };
		DED45C292615319E0086EF63 /* DefaultInterceptorProviderTests.swift */ = {isa = PBXFileReference; lastKnownFileType = sourcecode.swift; path = DefaultInterceptorProviderTests.swift; sourceTree = "<group>"; };
		DED45C3B26165DD70086EF63 /* Apollo-IntegrationTestPlan.xctestplan */ = {isa = PBXFileReference; lastKnownFileType = text; path = "Apollo-IntegrationTestPlan.xctestplan"; sourceTree = "<group>"; };
		DED45D842616759C0086EF63 /* TestConfigs.swift */ = {isa = PBXFileReference; lastKnownFileType = sourcecode.swift; path = TestConfigs.swift; sourceTree = "<group>"; };
		DED45DC7261682260086EF63 /* Apollo-UnitTestPlan.xctestplan */ = {isa = PBXFileReference; lastKnownFileType = text; path = "Apollo-UnitTestPlan.xctestplan"; sourceTree = "<group>"; };
		DED45F49261CDBFC0086EF63 /* UploadTests.swift */ = {isa = PBXFileReference; lastKnownFileType = sourcecode.swift; path = UploadTests.swift; sourceTree = "<group>"; };
		DED45FB1261CDE7D0086EF63 /* Apollo-PerformanceTestPlan.xctestplan */ = {isa = PBXFileReference; lastKnownFileType = text; path = "Apollo-PerformanceTestPlan.xctestplan"; sourceTree = "<group>"; };
		DED45FB2261CDE980086EF63 /* Apollo-CITestPlan.xctestplan */ = {isa = PBXFileReference; lastKnownFileType = text; path = "Apollo-CITestPlan.xctestplan"; sourceTree = "<group>"; };
		DED45FB3261CDEC60086EF63 /* Apollo-CodegenTestPlan.xctestplan */ = {isa = PBXFileReference; lastKnownFileType = text; path = "Apollo-CodegenTestPlan.xctestplan"; sourceTree = "<group>"; };
		E616B6D026C3335600DB049E /* ExecutionTests.swift */ = {isa = PBXFileReference; fileEncoding = 4; lastKnownFileType = sourcecode.swift; path = ExecutionTests.swift; sourceTree = "<group>"; };
		E61DD76426D60C1800C41614 /* SQLiteDotSwiftDatabaseBehaviorTests.swift */ = {isa = PBXFileReference; lastKnownFileType = sourcecode.swift; path = SQLiteDotSwiftDatabaseBehaviorTests.swift; sourceTree = "<group>"; };
		E6630B8D26F071F9002D9E41 /* SchemaRegistryApolloSchemaDownloaderTests.swift */ = {isa = PBXFileReference; lastKnownFileType = sourcecode.swift; path = SchemaRegistryApolloSchemaDownloaderTests.swift; sourceTree = "<group>"; };
		E6C4267A26F16CB400904AD2 /* introspection_response.json */ = {isa = PBXFileReference; fileEncoding = 4; lastKnownFileType = text.json; path = introspection_response.json; sourceTree = "<group>"; };
		E6D79AB626E97D0D0094434A /* URLDownloaderTests.swift */ = {isa = PBXFileReference; lastKnownFileType = sourcecode.swift; path = URLDownloaderTests.swift; sourceTree = "<group>"; };
		E6D79AB926EC05290094434A /* MockNetworkSession.swift */ = {isa = PBXFileReference; lastKnownFileType = sourcecode.swift; path = MockNetworkSession.swift; sourceTree = "<group>"; };
		E86D8E03214B32DA0028EFE1 /* JSONTests.swift */ = {isa = PBXFileReference; lastKnownFileType = sourcecode.swift; path = JSONTests.swift; sourceTree = "<group>"; };
		F16D083B21EF6F7300C458B8 /* QueryFromJSONBuildingTests.swift */ = {isa = PBXFileReference; fileEncoding = 4; lastKnownFileType = sourcecode.swift; path = QueryFromJSONBuildingTests.swift; sourceTree = "<group>"; };
		F82E62E022BCD223000C311B /* AutomaticPersistedQueriesTests.swift */ = {isa = PBXFileReference; fileEncoding = 4; lastKnownFileType = sourcecode.swift; path = AutomaticPersistedQueriesTests.swift; sourceTree = "<group>"; };
/* End PBXFileReference section */

/* Begin PBXFrameworksBuildPhase section */
		9B2DFBB324E1FA0D00ED3AE6 /* Frameworks */ = {
			isa = PBXFrameworksBuildPhase;
			buildActionMask = 2147483647;
			files = (
				9B2DFBBF24E1FA1A00ED3AE6 /* Apollo.framework in Frameworks */,
			);
			runOnlyForDeploymentPostprocessing = 0;
		};
		9B68353B2463481A00337AE6 /* Frameworks */ = {
			isa = PBXFrameworksBuildPhase;
			buildActionMask = 2147483647;
			files = (
			);
			runOnlyForDeploymentPostprocessing = 0;
		};
		9B7B6F44233C26D100F32205 /* Frameworks */ = {
			isa = PBXFrameworksBuildPhase;
			buildActionMask = 2147483647;
			files = (
				E6E4209226A7DF4200B82624 /* InflectorKit in Frameworks */,
				DECD47C3262F779800924527 /* ApolloUtils.framework in Frameworks */,
			);
			runOnlyForDeploymentPostprocessing = 0;
		};
		9B7BDA7A23FDE90400ACD198 /* Frameworks */ = {
			isa = PBXFrameworksBuildPhase;
			buildActionMask = 2147483647;
			files = (
				9B7BDAFD23FDEE9300ACD198 /* Apollo.framework in Frameworks */,
			);
			runOnlyForDeploymentPostprocessing = 0;
		};
		9B7BDABC23FDEBB600ACD198 /* Frameworks */ = {
			isa = PBXFrameworksBuildPhase;
			buildActionMask = 2147483647;
			files = (
				9B7BDAFA23FDEE8A00ACD198 /* Apollo.framework in Frameworks */,
				9B7BDAF623FDEE2600ACD198 /* SQLite in Frameworks */,
			);
			runOnlyForDeploymentPostprocessing = 0;
		};
		9BAEEBF9234BB8FD00808306 /* Frameworks */ = {
			isa = PBXFrameworksBuildPhase;
			buildActionMask = 2147483647;
			files = (
				DECD49DB262F8AAA00924527 /* ApolloTestSupport.framework in Frameworks */,
				DECD4992262F841600924527 /* ApolloCodegenTestSupport.framework in Frameworks */,
				9FDE0752258F3BC200DC0CA5 /* StarWarsAPI.framework in Frameworks */,
				9BAEEC01234BB8FD00808306 /* ApolloCodegenLib.framework in Frameworks */,
			);
			runOnlyForDeploymentPostprocessing = 0;
		};
		9F54C8B1255D760B0065AFD6 /* Frameworks */ = {
			isa = PBXFrameworksBuildPhase;
			buildActionMask = 2147483647;
			files = (
				9F54C90F255D79C80065AFD6 /* ApolloTestSupport.framework in Frameworks */,
				9F54C910255D79C80065AFD6 /* GitHubAPI.framework in Frameworks */,
				9F54C8B9255D760B0065AFD6 /* Apollo.framework in Frameworks */,
			);
			runOnlyForDeploymentPostprocessing = 0;
		};
		9F8A95741EC0FC1200304A2D /* Frameworks */ = {
			isa = PBXFrameworksBuildPhase;
			buildActionMask = 2147483647;
			files = (
				9F65B1211EC106F30090B25F /* Apollo.framework in Frameworks */,
				DED45EE4261BA1FB0086EF63 /* ApolloSQLite.framework in Frameworks */,
				DED45EE5261BA1FB0086EF63 /* ApolloWebSocket.framework in Frameworks */,
			);
			runOnlyForDeploymentPostprocessing = 0;
		};
		9FACA9BD1F42E67200AE2DBD /* Frameworks */ = {
			isa = PBXFrameworksBuildPhase;
			buildActionMask = 2147483647;
			files = (
				9FACA9BE1F42E67200AE2DBD /* Apollo.framework in Frameworks */,
			);
			runOnlyForDeploymentPostprocessing = 0;
		};
		9FC7504B1D2A532D00458D91 /* Frameworks */ = {
			isa = PBXFrameworksBuildPhase;
			buildActionMask = 2147483647;
			files = (
				9B2DFBCD24E201A800ED3AE6 /* UploadAPI.framework in Frameworks */,
				9FC7504F1D2A532D00458D91 /* Apollo.framework in Frameworks */,
				9F8A958D1EC0FFAB00304A2D /* ApolloTestSupport.framework in Frameworks */,
				9FCE2D091E6C254700E34457 /* StarWarsAPI.framework in Frameworks */,
			);
			runOnlyForDeploymentPostprocessing = 0;
		};
		9FCE2CF61E6C213D00E34457 /* Frameworks */ = {
			isa = PBXFrameworksBuildPhase;
			buildActionMask = 2147483647;
			files = (
				9F438D071E6C2FD9007BDC1A /* Apollo.framework in Frameworks */,
			);
			runOnlyForDeploymentPostprocessing = 0;
		};
		DE05861B266978A100265760 /* Frameworks */ = {
			isa = PBXFrameworksBuildPhase;
			buildActionMask = 2147483647;
			files = (
			);
			runOnlyForDeploymentPostprocessing = 0;
		};
		DE3C7A06260A6B9800D2F4FF /* Frameworks */ = {
			isa = PBXFrameworksBuildPhase;
			buildActionMask = 2147483647;
			files = (
				DE3C7A94260A6C1000D2F4FF /* ApolloUtils.framework in Frameworks */,
			);
			runOnlyForDeploymentPostprocessing = 0;
		};
		DE6B15A926152BE10068D642 /* Frameworks */ = {
			isa = PBXFrameworksBuildPhase;
			buildActionMask = 2147483647;
			files = (
				DECD498F262F840700924527 /* ApolloCodegenTestSupport.framework in Frameworks */,
				DECD4736262F668500924527 /* UploadAPI.framework in Frameworks */,
				DECD46FB262F659500924527 /* ApolloCodegenLib.framework in Frameworks */,
				DED46051261CEAD20086EF63 /* StarWarsAPI.framework in Frameworks */,
				DED46035261CEA660086EF63 /* ApolloTestSupport.framework in Frameworks */,
				DED45FE7261CE8C50086EF63 /* ApolloWebSocket.framework in Frameworks */,
				DED45FD0261CE88C0086EF63 /* ApolloSQLite.framework in Frameworks */,
				DE6B15B126152BE10068D642 /* Apollo.framework in Frameworks */,
			);
			runOnlyForDeploymentPostprocessing = 0;
		};
		DECD4908262F81BF00924527 /* Frameworks */ = {
			isa = PBXFrameworksBuildPhase;
			buildActionMask = 2147483647;
			files = (
				DECD49C9262F88FE00924527 /* ApolloCodegenLib.framework in Frameworks */,
			);
			runOnlyForDeploymentPostprocessing = 0;
		};
/* End PBXFrameworksBuildPhase section */

/* Begin PBXGroup section */
		90690D04224333DA00FC2E54 /* Configuration */ = {
			isa = PBXGroup;
			children = (
				DE6B15F926152D210068D642 /* Shared */,
				90690D05224333DA00FC2E54 /* Apollo-Project-Debug.xcconfig */,
				90690D08224333DA00FC2E54 /* Apollo-Project-Performance-Testing.xcconfig */,
				90690D07224333DA00FC2E54 /* Apollo-Project-Release.xcconfig */,
				9B7B6F55233C27A000F32205 /* Apollo-Target-ApolloCodegenLib.xcconfig */,
				9B68354A2463498D00337AE6 /* Apollo-Target-ApolloUtils.xcconfig */,
				DE0586222669793200265760 /* Apollo-Target-ApolloAPI.xcconfig */,
				DEA34AF6260E821F00F95F86 /* Apollo-Target-AnimalKingdomAPI.xcconfig */,
				9B4AA8AD239EFDC9003E1300 /* Apollo-Target-CodegenTests.xcconfig */,
				90690D06224333DA00FC2E54 /* Apollo-Target-Framework.xcconfig */,
				90690D2222433C2800FC2E54 /* Apollo-Target-GitHubAPI.xcconfig */,
				90690D2422433C8000FC2E54 /* Apollo-Target-PerformanceTests.xcconfig */,
				90690D2122433C1900FC2E54 /* Apollo-Target-StarWarsAPI.xcconfig */,
				90690D142243363D00FC2E54 /* Apollo-Target-TestHost-iOS.xcconfig */,
				90690D0B2243345500FC2E54 /* Apollo-Target-Tests.xcconfig */,
				DE6B15E826152CD80068D642 /* Apollo-Target-ServerIntegrationTests.xcconfig */,
				DECD492F262F820500924527 /* Apollo-Target-CodegenTestSupport.xcconfig */,
				90690D2522433CAF00FC2E54 /* Apollo-Target-TestSupport.xcconfig */,
				9B2DFBC824E1FA7E00ED3AE6 /* Apollo-Target-UploadAPI.xcconfig */,
				9B7BDAD923FDECB400ACD198 /* ApolloSQLite-Project-Debug.xcconfig */,
				9B7BDADC23FDECB400ACD198 /* ApolloSQLite-Project-Release.xcconfig */,
				9B7BDAD823FDECB300ACD198 /* ApolloSQLite-Target-Framework.xcconfig */,
				9B9BBB1624DB74720021C30F /* Apollo-Target-UploadAPI.xcconfig */,
				9B7BDAA523FDE98C00ACD198 /* ApolloWebSocket-Project-Debug.xcconfig */,
				9B7BDAA323FDE98C00ACD198 /* ApolloWebSocket-Project-Release.xcconfig */,
				9B7BDAA423FDE98C00ACD198 /* ApolloWebSocket-Target-Framework.xcconfig */,
			);
			name = Configuration;
			path = Configuration/Apollo;
			sourceTree = "<group>";
		};
		9B0417812390320A00C9EC4E /* TestHelpers */ = {
			isa = PBXGroup;
			children = (
				9BC139A524EDCAD900876D29 /* BlindRetryingTestInterceptor.swift */,
				9B2B66F32513FAFE00B53ABF /* CancellationHandlingInterceptor.swift */,
				9BF6C91725194D7B000D5B93 /* MultipartFormData+Testing.swift */,
				9BC139A724EDCE4F00876D29 /* RetryToCountThenSucceedInterceptor.swift */,
				9BF6C99B25195019000D5B93 /* String+IncludesForTesting.swift */,
				C3279FC52345233000224790 /* TestCustomRequestBodyCreator.swift */,
				9B64F6752354D219002D1BB5 /* URL+QueryDict.swift */,
			);
			name = TestHelpers;
			sourceTree = "<group>";
		};
		9B2061162591B3550020D1E0 /* Resources */ = {
			isa = PBXGroup;
			children = (
				9B2061192591B3550020D1E0 /* a.txt */,
				9B2061182591B3550020D1E0 /* b.txt */,
				9B2061172591B3550020D1E0 /* c.txt */,
			);
			path = Resources;
			sourceTree = "<group>";
		};
		9B20614A2591B3700020D1E0 /* graphql */ = {
			isa = PBXGroup;
			children = (
				9B20614C2591B3700020D1E0 /* operationIDs.json */,
				9B20614D2591B3700020D1E0 /* schema.json */,
				9B20614B2591B3700020D1E0 /* UploadMultipleFiles.graphql */,
				9B20614E2591B3700020D1E0 /* UploadOneFile.graphql */,
			);
			path = graphql;
			sourceTree = "<group>";
		};
		9B20614F2591B3860020D1E0 /* graphql */ = {
			isa = PBXGroup;
			children = (
				9B2061542591B3860020D1E0 /* API.json */,
				9B2061602591B3860020D1E0 /* CharacterAndSubTypesFragments.graphql */,
				9B2061652591B3860020D1E0 /* CreateReviewForEpisode.graphql */,
				9B2061532591B3860020D1E0 /* HeroAndFriendsNames.graphql */,
				9B2061582591B3860020D1E0 /* HeroAppearsIn.graphql */,
				9B20615C2591B3860020D1E0 /* HeroConditional.graphql */,
				9B2061592591B3860020D1E0 /* HeroDetails.graphql */,
				9B2061552591B3860020D1E0 /* HeroFriendsOfFriends.graphql */,
				9B20615E2591B3860020D1E0 /* HeroName.graphql */,
				9B2061562591B3860020D1E0 /* HeroNameAndAppearsIn.graphql */,
				9B2061642591B3860020D1E0 /* HeroParentTypeDependentField.graphql */,
				9B2061612591B3860020D1E0 /* HeroTypeDependentAliasedField.graphql */,
				9B20615F2591B3860020D1E0 /* operationIDs.json */,
				9B20615A2591B3860020D1E0 /* SameHeroTwice.graphql */,
				9B2061622591B3860020D1E0 /* schema.json */,
				9F41CBEF25A3490600C02CB7 /* schema.graphqls */,
				9B20615D2591B3860020D1E0 /* Search.graphql */,
				9B2061572591B3860020D1E0 /* Starship.graphql */,
				9B2061632591B3860020D1E0 /* SubscribeReview.graphql */,
				9B2061502591B3860020D1E0 /* TestFolder */,
				9B20615B2591B3860020D1E0 /* TwoHeroes.graphql */,
			);
			path = graphql;
			sourceTree = "<group>";
		};
		9B2061502591B3860020D1E0 /* TestFolder */ = {
			isa = PBXGroup;
			children = (
				9B2061512591B3860020D1E0 /* TestFolder2 */,
			);
			path = TestFolder;
			sourceTree = "<group>";
		};
		9B2061512591B3860020D1E0 /* TestFolder2 */ = {
			isa = PBXGroup;
			children = (
				9B2061522591B3860020D1E0 /* Human.graphql */,
			);
			path = TestFolder2;
			sourceTree = "<group>";
		};
		9B2061662591B3A50020D1E0 /* graphql */ = {
			isa = PBXGroup;
			children = (
				9B2061702591B3A50020D1E0 /* operationIDs.json */,
				9B2061682591B3A50020D1E0 /* Queries */,
				9B2061672591B3A50020D1E0 /* schema.docs.graphql */,
			);
			path = graphql;
			sourceTree = "<group>";
		};
		9B2061682591B3A50020D1E0 /* Queries */ = {
			isa = PBXGroup;
			children = (
				9B2061692591B3A50020D1E0 /* IssuesAndCommentsForRepository.graphql */,
				9B20616A2591B3A50020D1E0 /* TestFolder */,
				9B20616E2591B3A50020D1E0 /* Repository.graphql */,
			);
			path = Queries;
			sourceTree = "<group>";
		};
		9B20616A2591B3A50020D1E0 /* TestFolder */ = {
			isa = PBXGroup;
			children = (
				9B20616B2591B3A50020D1E0 /* TestFolder2 */,
			);
			path = TestFolder;
			sourceTree = "<group>";
		};
		9B20616B2591B3A50020D1E0 /* TestFolder2 */ = {
			isa = PBXGroup;
			children = (
				9B20616C2591B3A50020D1E0 /* TestFolder3 */,
			);
			path = TestFolder2;
			sourceTree = "<group>";
		};
		9B20616C2591B3A50020D1E0 /* TestFolder3 */ = {
			isa = PBXGroup;
			children = (
				9B20616D2591B3A50020D1E0 /* RepoURL.graphql */,
			);
			path = TestFolder3;
			sourceTree = "<group>";
		};
		9B260BE9245A01B900562176 /* Interceptor */ = {
			isa = PBXGroup;
			children = (
				9BC742AF24D09F880029282C /* DefaultInterceptors */,
				9B260BEA245A020300562176 /* ApolloInterceptor.swift */,
				9BC742AB24CFB2FF0029282C /* ApolloErrorInterceptor.swift */,
				9B260C07245A437400562176 /* InterceptorProvider.swift */,
			);
			name = Interceptor;
			sourceTree = "<group>";
		};
		9B260C02245A07C200562176 /* RequestChain */ = {
			isa = PBXGroup;
			children = (
				9B260BF0245A025400562176 /* HTTPRequest.swift */,
				9B260BFE245A054700562176 /* JSONRequest.swift */,
				9B9BBAF224DB39D70021C30F /* UploadRequest.swift */,
				9B260BF4245A028D00562176 /* HTTPResponse.swift */,
				9B260BF2245A026F00562176 /* RequestChain.swift */,
				9B260C03245A090600562176 /* RequestChainNetworkTransport.swift */,
			);
			name = RequestChain;
			sourceTree = "<group>";
		};
		9B2DFBC424E1FA3E00ED3AE6 /* UploadAPI */ = {
			isa = PBXGroup;
			children = (
				9B2DFBCE24E201DD00ED3AE6 /* API.swift */,
				9B2DFBC524E1FA3E00ED3AE6 /* UploadAPI.h */,
				9B20614A2591B3700020D1E0 /* graphql */,
				9B2DFBC624E1FA3E00ED3AE6 /* Info.plist */,
			);
			name = UploadAPI;
			path = Sources/UploadAPI;
			sourceTree = SOURCE_ROOT;
		};
		9B455CE82492D0A7002255A9 /* Extensions */ = {
			isa = PBXGroup;
			children = (
				9B455CE22492D0A3002255A9 /* ApolloExtension.swift */,
				9B455CE42492D0A3002255A9 /* Collection+Apollo.swift */,
				9B455CEA2492FB03002255A9 /* String+SHA.swift */,
			);
			name = Extensions;
			sourceTree = "<group>";
		};
		9B4751BD2575BAFB0001FB87 /* Naming */ = {
			isa = PBXGroup;
			children = (
				9B47516D2575AA690001FB87 /* Pluralizer.swift */,
			);
			name = Naming;
			sourceTree = "<group>";
		};
		9B6835472463486200337AE6 /* ApolloUtils */ = {
			isa = PBXGroup;
			children = (
				9B6CB23D238077B60007259D /* Atomic.swift */,
				9B455CE82492D0A7002255A9 /* Extensions */,
			);
			name = ApolloUtils;
			path = Sources/ApolloUtils;
			sourceTree = "<group>";
		};
		9B7B6F50233C26E400F32205 /* ApolloCodegenLib */ = {
			isa = PBXGroup;
			children = (
				9FE1E54C2588C5E000AA967E /* Frontend */,
				9B4751BD2575BAFB0001FB87 /* Naming */,
				9BCB585D240758B2002F766E /* Extensions */,
				9BD681332405F6BB000874CB /* Codegen */,
				9BD681322405F69C000874CB /* CLI */,
				9BD681342405F6D1000874CB /* SchemaDownload */,
				9B518C8A235F8B05004C426D /* ApolloFilePathHelper.swift */,
				9BAEEBF22346DDAD00808306 /* CodegenLogger.swift */,
				9BE74D3C23FB4A8E006D354F /* FileFinder.swift */,
				9B7B6F51233C26E400F32205 /* Info.plist */,
				9BFE8DA8265D5D8F000BBF81 /* URLDownloader.swift */,
				9BCA8C0826618226004FF2F6 /* UntypedGraphQLRequestBodyCreator.swift */,
			);
			name = ApolloCodegenLib;
			path = Sources/ApolloCodegenLib;
			sourceTree = "<group>";
		};
		9B7BDA9323FDE94C00ACD198 /* ApolloWebSocket */ = {
			isa = PBXGroup;
			children = (
				E676C11F26CB05F90091215A /* DefaultImplementation */,
				9B7BDA9823FDE94C00ACD198 /* WebSocketClient.swift */,
				19E9F6A826D5867E003AB80E /* OperationMessageIdCreator.swift */,
				9B7BDA9723FDE94C00ACD198 /* OperationMessage.swift */,
				9B7BDA9623FDE94C00ACD198 /* SplitNetworkTransport.swift */,
				9B7BDA9423FDE94C00ACD198 /* WebSocketError.swift */,
				9B7BDA9523FDE94C00ACD198 /* WebSocketTask.swift */,
				9B7BDA9923FDE94C00ACD198 /* WebSocketTransport.swift */,
				9B7BDA9A23FDE94C00ACD198 /* Info.plist */,
			);
			name = ApolloWebSocket;
			path = Sources/ApolloWebSocket;
			sourceTree = SOURCE_ROOT;
		};
		9B7BDACC23FDEBE300ACD198 /* ApolloSQLite */ = {
			isa = PBXGroup;
			children = (
				9B7BDACF23FDEBE300ACD198 /* SQLiteNormalizedCache.swift */,
				9B7BDACD23FDEBE300ACD198 /* SQLiteSerialization.swift */,
				9B7BDACE23FDEBE300ACD198 /* Info.plist */,
				9B9F16A626013DAB00FB2F31 /* SQLiteDatabase.swift */,
				9B9F16B72601532500FB2F31 /* SQLiteDotSwiftDatabase.swift */,
			);
			name = ApolloSQLite;
			path = Sources/ApolloSQLite;
			sourceTree = "<group>";
		};
		9B7BDAF923FDEE8A00ACD198 /* Frameworks */ = {
			isa = PBXGroup;
			children = (
			);
			name = Frameworks;
			sourceTree = "<group>";
		};
		9B8110A623A1994000688AC4 /* SourcePackages */ = {
			isa = PBXGroup;
			children = (
				9B8110A723A1995D00688AC4 /* .keep */,
			);
			path = SourcePackages;
			sourceTree = "<group>";
		};
		9BAEEC0A234BB95B00808306 /* ApolloCodegenTests */ = {
			isa = PBXGroup;
			children = (
				9F1A96AE258F367100A06EEB /* Frontend */,
				9B8110A623A1994000688AC4 /* SourcePackages */,
				E6BE04ED26F11B3500CF858D /* Resources */,
				9BAEEC16234C275600808306 /* ApolloSchemaTests.swift */,
				9BAEEC18234C297800808306 /* ApolloCodegenTests.swift */,
				9B518C88235F8AD4004C426D /* CLIDownloaderTests.swift */,
				9BAEEC14234C132600808306 /* CLIExtractorTests.swift */,
				9BAEEC0D234BB95B00808306 /* FileManagerExtensionsTests.swift */,
				9B68F0542416B33300E97318 /* LineByLineComparison.swift */,
				9B4751AC2575B5070001FB87 /* PluralizerTests.swift */,
				9B8C3FB4248DA3E000707B13 /* URLExtensionsTests.swift */,
				9BAEEC0C234BB95B00808306 /* Info.plist */,
				E6D79AB626E97D0D0094434A /* URLDownloaderTests.swift */,
			);
			path = ApolloCodegenTests;
			sourceTree = "<group>";
		};
		9BC742AF24D09F880029282C /* DefaultInterceptors */ = {
			isa = PBXGroup;
			children = (
				DE56DC222683B2020090D6E4 /* DefaultInterceptorProvider.swift */,
				9BEEDC2724E351E5001D1294 /* MaxRetryInterceptor.swift */,
				9B96500B24BE7239003C29C0 /* CacheReadInterceptor.swift */,
				9B260BFA245A031900562176 /* NetworkFetchInterceptor.swift */,
				9B260BF8245A030100562176 /* ResponseCodeInterceptor.swift */,
				9B260C09245A532500562176 /* JSONResponseParsingInterceptor.swift */,
				9B9BBAF424DB4F890021C30F /* AutomaticPersistedQueryInterceptor.swift */,
				9BC742AD24CFB6450029282C /* CacheWriteInterceptor.swift */,
			);
			name = DefaultInterceptors;
			sourceTree = "<group>";
		};
		9BCB585D240758B2002F766E /* Extensions */ = {
			isa = PBXGroup;
			children = (
				9B7B6F68233C2C0C00F32205 /* FileManager+Apollo.swift */,
				9BAEEBF62346F0A000808306 /* StaticString+Apollo.swift */,
				9B8C3FB1248DA2EA00707B13 /* URL+Apollo.swift */,
			);
			name = Extensions;
			sourceTree = "<group>";
		};
		9BCF0CD823FC9CA50031D2A2 /* ApolloTestSupport */ = {
			isa = PBXGroup;
			children = (
				9BCF0CDA23FC9CA50031D2A2 /* ApolloTestSupport.h */,
				9BCF0CDE23FC9CA50031D2A2 /* Info.plist */,
				9BE071AE2368D34D00FA5952 /* Matchable.swift */,
				9BCF0CDD23FC9CA50031D2A2 /* MockURLSession.swift */,
				9BCF0CDF23FC9CA50031D2A2 /* MockNetworkTransport.swift */,
				9B7BDA8723FDE92900ACD198 /* MockWebSocket.swift */,
				9F3910262549741400AF54A6 /* MockGraphQLServer.swift */,
				9B21FD762422C8CC00998B5C /* TestFileHelper.swift */,
				9BCF0CD923FC9CA50031D2A2 /* TestCacheProvider.swift */,
				9B7BDAEC23FDED9700ACD198 /* SQLiteTestCacheProvider.swift */,
				9BEEDC2A24E61995001D1294 /* TestURLs.swift */,
				9BCF0CDC23FC9CA50031D2A2 /* XCTAssertHelpers.swift */,
				9FBE0D3F25407B64002ED0B1 /* AsyncResultObserver.swift */,
				9F68F9F025415827004F26D0 /* XCTestCase+Helpers.swift */,
				9B2061162591B3550020D1E0 /* Resources */,
			);
			name = ApolloTestSupport;
			path = Sources/ApolloTestSupport;
			sourceTree = SOURCE_ROOT;
		};
		9BCF0CE923FC9F060031D2A2 /* StarWarsAPI */ = {
			isa = PBXGroup;
			children = (
				9BCF0CFC23FC9F060031D2A2 /* API.swift */,
				9BCF0CF123FC9F060031D2A2 /* StarWarsAPI.h */,
				9B20614F2591B3860020D1E0 /* graphql */,
				9BCF0CFF23FC9F060031D2A2 /* Info.plist */,
			);
			name = StarWarsAPI;
			path = Sources/StarWarsAPI;
			sourceTree = SOURCE_ROOT;
		};
		9BD681322405F69C000874CB /* CLI */ = {
			isa = PBXGroup;
			children = (
				9BAEEBF023467E0A00808306 /* ApolloCLI.swift */,
				9BC2D9D1233C6DC0007BD083 /* Basher.swift */,
				9BAEEBF42346E90700808306 /* CLIExtractor.swift */,
				9B518C85235F8125004C426D /* CLIDownloader.swift */,
			);
			name = CLI;
			sourceTree = "<group>";
		};
		9BD681332405F6BB000874CB /* Codegen */ = {
			isa = PBXGroup;
			children = (
				9B7B6F57233C287100F32205 /* ApolloCodegen.swift */,
				9B7B6F58233C287100F32205 /* ApolloCodegenOptions.swift */,
			);
			name = Codegen;
			sourceTree = "<group>";
		};
		9BD681342405F6D1000874CB /* SchemaDownload */ = {
			isa = PBXGroup;
			children = (
				9BAEEBEB234663F200808306 /* ApolloSchemaDownloader.swift */,
				9BAEEBED2346644600808306 /* ApolloSchemaDownloadConfiguration.swift */,
			);
			name = SchemaDownload;
			sourceTree = "<group>";
		};
		9BDE43D222C6658D00FD7C7F /* Protocols */ = {
			isa = PBXGroup;
			children = (
				9BDE43D022C6655200FD7C7F /* Cancellable.swift */,
			);
			name = Protocols;
			sourceTree = "<group>";
		};
		9BDF200723FDC37600153E2B /* GitHubAPI */ = {
			isa = PBXGroup;
			children = (
				9BDF200C23FDC37600153E2B /* GitHubAPI.h */,
				9BDF201123FDC37600153E2B /* API.swift */,
				9B2061662591B3A50020D1E0 /* graphql */,
				9BDF201223FDC37600153E2B /* Info.plist */,
			);
			name = GitHubAPI;
			path = Sources/GitHubAPI;
			sourceTree = SOURCE_ROOT;
		};
		9F1A96AE258F367100A06EEB /* Frontend */ = {
			isa = PBXGroup;
			children = (
				9F1A96AF258F36B200A06EEB /* SchemaLoadingTests.swift */,
				9F62DF8D2590539A00E6E808 /* SchemaIntrospectionTests.swift */,
				9F62DFAD2590557F00E6E808 /* DocumentParsingAndValidationTests.swift */,
				9F62E00F2590728000E6E808 /* CompilationTests.swift */,
				9F62DFBE2590560000E6E808 /* Helpers.swift */,
			);
			path = Frontend;
			sourceTree = "<group>";
		};
		9F27D4601D40363A00715680 /* Execution */ = {
			isa = PBXGroup;
			children = (
				9F8F334B229044A200C0E83B /* Decoding.swift */,
				9FC2333C1E66BBF7001E4541 /* GraphQLDependencyTracker.swift */,
				9FF90A5C1DDDEB100034C3B6 /* GraphQLExecutor.swift */,
				DE6B154A261505450068D642 /* GraphQLMap.swift */,
				9F86B68F1E65533D00B885FF /* GraphQLResponseGenerator.swift */,
				9FA6F3671E65DF4700BF8D73 /* GraphQLResultAccumulator.swift */,
				9F295E371E277B2A00A24949 /* GraphQLResultNormalizer.swift */,
				9FC9A9C41E2D6CE70023C4D5 /* GraphQLSelectionSet.swift */,
				9F86B68A1E6438D700B885FF /* GraphQLSelectionSetMapper.swift */,
				DE664ED92666DF150054DB4F /* CacheReference.swift */,
				9F7BA89822927A3700999B3B /* ResponsePath.swift */,
				DE0586322669948500265760 /* InputValue+Evaluation.swift */,
			);
			name = Execution;
			sourceTree = "<group>";
		};
		9F54C8B5255D760B0065AFD6 /* ApolloPerformanceTests */ = {
			isa = PBXGroup;
			children = (
				9FD151B9255D7FAB003BDAAA /* Responses */,
				9F54C8B6255D760B0065AFD6 /* ParsingPerformanceTests.swift */,
				9F54C8B8255D760B0065AFD6 /* Info.plist */,
			);
			path = ApolloPerformanceTests;
			sourceTree = "<group>";
		};
		9FC4B9231D2BE4F00046A641 /* JSON */ = {
			isa = PBXGroup;
			children = (
				9FC4B91F1D2A6F8D0046A641 /* JSON.swift */,
				9F27D4631D40379500715680 /* JSONStandardTypeConversions.swift */,
				9FEB050C1DB5732300DA3B44 /* JSONSerializationFormat.swift */,
				9BA1244922D8A8EA00BF1D24 /* JSONSerialization+Sorting.swift */,
			);
			name = JSON;
			sourceTree = "<group>";
		};
		9FC7503A1D2A532C00458D91 = {
			isa = PBXGroup;
			children = (
				9B5A1EE3243284F300F066BB /* Package.swift */,
				DE05862326697A8C00265760 /* ApolloAPI */,
				9B6835472463486200337AE6 /* ApolloUtils */,
				9FC750461D2A532C00458D91 /* Apollo */,
				9B7B6F50233C26E400F32205 /* ApolloCodegenLib */,
				9B7BDACC23FDEBE300ACD198 /* ApolloSQLite */,
				9B7BDA9323FDE94C00ACD198 /* ApolloWebSocket */,
				9FCE2CF41E6C20E000E34457 /* Tests */,
				9BDF200723FDC37600153E2B /* GitHubAPI */,
				9BCF0CE923FC9F060031D2A2 /* StarWarsAPI */,
				9B2DFBC424E1FA3E00ED3AE6 /* UploadAPI */,
				DE3C79A8260A6ACD00D2F4FF /* AnimalKingdomAPI */,
				DECD490C262F81BF00924527 /* ApolloCodegenTestSupport */,
				9B7BDAF923FDEE8A00ACD198 /* Frameworks */,
				90690D04224333DA00FC2E54 /* Configuration */,
				9FC750451D2A532C00458D91 /* Products */,
			);
			indentWidth = 2;
			sourceTree = "<group>";
			tabWidth = 2;
		};
		9FC750451D2A532C00458D91 /* Products */ = {
			isa = PBXGroup;
			children = (
				9FC750441D2A532C00458D91 /* Apollo.framework */,
				9FC7504E1D2A532D00458D91 /* ApolloTests.xctest */,
				9FCE2CFA1E6C213D00E34457 /* StarWarsAPI.framework */,
				9F8A95781EC0FC1200304A2D /* ApolloTestSupport.framework */,
				9FACA9C61F42E67200AE2DBD /* GitHubAPI.framework */,
				9B7B6F47233C26D100F32205 /* ApolloCodegenLib.framework */,
				9BAEEBFC234BB8FD00808306 /* ApolloCodegenTests.xctest */,
				9B7BDA7D23FDE90400ACD198 /* ApolloWebSocket.framework */,
				9B7BDABF23FDEBB600ACD198 /* ApolloSQLite.framework */,
				9B68353E2463481A00337AE6 /* ApolloUtils.framework */,
				9B2DFBB624E1FA0D00ED3AE6 /* UploadAPI.framework */,
				9B2DFBCA24E2016800ED3AE6 /* UploadAPI.framework */,
				9F54C8B4255D760B0065AFD6 /* ApolloPerformanceTests.xctest */,
				DE3C7A11260A6B9800D2F4FF /* AnimalKingdomAPI.framework */,
				DE6B15AC26152BE10068D642 /* ApolloServerIntegrationTests.xctest */,
				DECD490B262F81BF00924527 /* ApolloCodegenTestSupport.framework */,
				DE058621266978A100265760 /* ApolloAPI.framework */,
			);
			name = Products;
			sourceTree = "<group>";
		};
		9FC750461D2A532C00458D91 /* Apollo */ = {
			isa = PBXGroup;
			children = (
				9FC750621D2A59F600458D91 /* ApolloClient.swift */,
				9B708AAC2305884500604A11 /* ApolloClientProtocol.swift */,
				9FC750601D2A59C300458D91 /* GraphQLOperation.swift */,
				9FCDFD281E33D0CE007519DC /* GraphQLQueryWatcher.swift */,
				9FC9A9BE1E2C27FB0023C4D5 /* GraphQLResult.swift */,
				9FC9A9D21E2FD48B0023C4D5 /* GraphQLError.swift */,
				9F27D4601D40363A00715680 /* Execution */,
				9FC4B9231D2BE4F00046A641 /* JSON */,
				9FC9A9CE1E2FD0CC0023C4D5 /* Network */,
				9BDE43D222C6658D00FD7C7F /* Protocols */,
				9FC9A9CA1E2FD05C0023C4D5 /* Store */,
				9FE3F3961DADBD0D0072078F /* Supporting Files */,
				9FCDFD211E33A09F007519DC /* Utilities */,
			);
			name = Apollo;
			path = Sources/Apollo;
			sourceTree = "<group>";
		};
		9FC750521D2A532D00458D91 /* ApolloTests */ = {
			isa = PBXGroup;
			children = (
				DED45DE8261B969F0086EF63 /* Cache */,
				9B0417812390320A00C9EC4E /* TestHelpers */,
				DED45E9B261BA0CA0086EF63 /* WebSocket */,
				D87AC09E2564D60B0079FAA5 /* ApolloClientOperationTests.swift */,
				F82E62E022BCD223000C311B /* AutomaticPersistedQueriesTests.swift */,
				9F438D0B1E6C494C007BDC1A /* BatchedLoadTests.swift */,
				9FC9A9C71E2EFE6E0023C4D5 /* CacheKeyForFieldTests.swift */,
				9FADC8531E6B86D900C677E6 /* DataLoaderTests.swift */,
				DED45C292615319E0086EF63 /* DefaultInterceptorProviderTests.swift */,
				9B78C71B2326E859000C8C32 /* ErrorGenerationTests.swift */,
				E616B6D026C3335600DB049E /* ExecutionTests.swift */,
				9F8622F91EC2117C00C38162 /* FragmentConstructionAndConversionTests.swift */,
				9B95EDBF22CAA0AF00702BB2 /* GETTransformerTests.swift */,
				9B21FD742422C29D00998B5C /* GraphQLFileTests.swift */,
				9FF90A6A1DDDEB420034C3B6 /* GraphQLMapEncodingTests.swift */,
				9FC750551D2A532D00458D91 /* Info.plist */,
				9BC139A224EDCA4400876D29 /* InterceptorTests.swift */,
				E86D8E03214B32DA0028EFE1 /* JSONTests.swift */,
				9BF6C95225194EA5000D5B93 /* MultipartFormDataTests.swift */,
				9F91CF8E1F6C0DB2008DD0BE /* MutatingResultsTests.swift */,
				9F295E301E27534800A24949 /* NormalizeQueryResults.swift */,
				9FF90A6C1DDDEB420034C3B6 /* ParseQueryResponseTests.swift */,
				9F21735A2568F3E200566121 /* PossiblyDeferredTests.swift */,
				F16D083B21EF6F7300C458B8 /* QueryFromJSONBuildingTests.swift */,
				9FF90A6B1DDDEB420034C3B6 /* ReadFieldValueTests.swift */,
				C338DF1622DD9DE9006AF33E /* RequestBodyCreatorTests.swift */,
				9B96500824BE6201003C29C0 /* RequestChainTests.swift */,
				E61DD76426D60C1800C41614 /* SQLiteDotSwiftDatabaseBehaviorTests.swift */,
				9B9BBB1A24DB75E60021C30F /* UploadRequestTests.swift */,
				5BB2C0222380836100774170 /* VersionNumberTests.swift */,
			);
			path = ApolloTests;
			sourceTree = "<group>";
		};
		9FC9A9CA1E2FD05C0023C4D5 /* Store */ = {
			isa = PBXGroup;
			children = (
				9F55347A1DE1DB2100E54264 /* ApolloStore.swift */,
				9FADC84E1E6B865E00C677E6 /* DataLoader.swift */,
				54DDB0911EA045870009DD99 /* InMemoryNormalizedCache.swift */,
				9FCE2CED1E6BE2D800E34457 /* NormalizedCache.swift */,
				9FC9A9CB1E2FD0760023C4D5 /* Record.swift */,
				9FC9A9BC1E2C271C0023C4D5 /* RecordSet.swift */,
			);
			name = Store;
			sourceTree = "<group>";
		};
		9FC9A9CE1E2FD0CC0023C4D5 /* Network */ = {
			isa = PBXGroup;
			children = (
				9B260C02245A07C200562176 /* RequestChain */,
				9B260BE9245A01B900562176 /* Interceptor */,
				C377CCA822D798BD00572E03 /* GraphQLFile.swift */,
				9BF1A95022CA6E71005292C2 /* GraphQLGETTransformer.swift */,
				5AC6CA4222AAF7B200B7C94D /* GraphQLHTTPMethod.swift */,
				9BDE43DE22C6708600FD7C7F /* GraphQLHTTPRequestError.swift */,
				9FF90A5B1DDDEB100034C3B6 /* GraphQLResponse.swift */,
				C377CCAA22D7992E00572E03 /* MultipartFormData.swift */,
				9F69FFA81D42855900E000B1 /* NetworkTransport.swift */,
				9BEDC79D22E5D2CF00549BF6 /* RequestBodyCreator.swift */,
				9B4F453E244A27B900C2CF7D /* URLSessionClient.swift */,
				9B554CC3247DC29A002F452A /* TaskData.swift */,
			);
			name = Network;
			sourceTree = "<group>";
		};
		9FCDFD211E33A09F007519DC /* Utilities */ = {
			isa = PBXGroup;
			children = (
				9B1CCDD82360F02C007C9032 /* Bundle+Helpers.swift */,
				9BE071AC2368D08700FA5952 /* Collection+Helpers.swift */,
				9BA3130D2302BEA5007B7FC5 /* DispatchQueue+Optional.swift */,
				9FEC15B31E681DAD00D461B4 /* GroupedSequence.swift */,
				9F578D8F1D8D2CB300C0EA36 /* HTTPURLResponse+Helpers.swift */,
				9F33D6A32566475600A1543F /* PossiblyDeferred.swift */,
				DE0586382669985000265760 /* Dictionary+Helpers.swift */,
			);
			name = Utilities;
			sourceTree = "<group>";
		};
		9FCE2CF41E6C20E000E34457 /* Tests */ = {
			isa = PBXGroup;
			children = (
				DE4B66B726260EBE00AE90A9 /* TestPlans */,
				9FC750521D2A532D00458D91 /* ApolloTests */,
				9F54C8B5255D760B0065AFD6 /* ApolloPerformanceTests */,
				9BAEEC0A234BB95B00808306 /* ApolloCodegenTests */,
				DE6B15AD26152BE10068D642 /* ApolloServerIntegrationTests */,
				9BCF0CD823FC9CA50031D2A2 /* ApolloTestSupport */,
			);
			path = Tests;
			sourceTree = "<group>";
		};
		9FD151B9255D7FAB003BDAAA /* Responses */ = {
			isa = PBXGroup;
			children = (
				9FD15199255D7F30003BDAAA /* IssuesAndCommentsForRepository.json */,
			);
			path = Responses;
			sourceTree = "<group>";
		};
		9FE1E54C2588C5E000AA967E /* Frontend */ = {
			isa = PBXGroup;
			children = (
				9F1A9665258F34BB00A06EEB /* ApolloCodegenFrontend.swift */,
				9F62DFCF2590710E00E6E808 /* GraphQLSource.swift */,
				9F1A9667258F34BB00A06EEB /* GraphQLSchema.swift */,
				9F628E9425935BE600F94F9D /* GraphQLType.swift */,
				9F628EB42593651B00F94F9D /* GraphQLValue.swift */,
				9F62E03E2590896400E6E808 /* GraphQLError.swift */,
				9F1A9668258F34BB00A06EEB /* CompilationResult.swift */,
				9F1A966A258F34BB00A06EEB /* JavaScriptBridge.swift */,
				DE3C7973260A646300D2F4FF /* dist */,
			);
			path = Frontend;
			sourceTree = "<group>";
		};
		9FE3F3961DADBD0D0072078F /* Supporting Files */ = {
			isa = PBXGroup;
			children = (
				9FC750471D2A532C00458D91 /* Apollo.h */,
				9FC750491D2A532C00458D91 /* Info.plist */,
				9B74BCBE2333F4ED00508F84 /* run-bundled-codegen.sh */,
			);
			name = "Supporting Files";
			sourceTree = "<group>";
		};
		DE05862326697A8C00265760 /* ApolloAPI */ = {
			isa = PBXGroup;
			children = (
				9FC9A9C11E2D3CAF0023C4D5 /* InputValue.swift */,
				DE3C7B15260A6FCA00D2F4FF /* ScalarTypes.swift */,
				DE3C7B0F260A6F7F00D2F4FF /* CodegenV1 */,
				DE05862426697A8C00265760 /* Info.plist */,
			);
			name = ApolloAPI;
			path = Sources/ApolloAPI;
			sourceTree = "<group>";
		};
		DE3C79A8260A6ACD00D2F4FF /* AnimalKingdomAPI */ = {
			isa = PBXGroup;
			children = (
				DE3C79A9260A6ACD00D2F4FF /* AnimalKingdomAPI.h */,
				DE3C79AA260A6ACD00D2F4FF /* Info.plist */,
				DE3C7AB7260A6D3E00D2F4FF /* graphql */,
			);
			name = AnimalKingdomAPI;
			path = Sources/AnimalKingdomAPI;
			sourceTree = "<group>";
		};
		DE3C7AB7260A6D3E00D2F4FF /* graphql */ = {
			isa = PBXGroup;
			children = (
				DE3C7AB8260A6D3E00D2F4FF /* PetDetails.graphql */,
				DE3C7AB9260A6D3E00D2F4FF /* schema.graphqls */,
				DE3C7ABA260A6D3E00D2F4FF /* WarmBloodedDetails.graphql */,
				DE3C7ABB260A6D3E00D2F4FF /* HeightInMeters.graphql */,
				DE3C7ABC260A6D3E00D2F4FF /* AllAnimals.graphql */,
				DE3C7ABD260A6D3E00D2F4FF /* ClassroomPets.graphql */,
			);
			path = graphql;
			sourceTree = "<group>";
		};
		DE3C7B0F260A6F7F00D2F4FF /* CodegenV1 */ = {
			isa = PBXGroup;
			children = (
				9B68F06E241C649E00E97318 /* GraphQLOptional.swift */,
				DE3C7B12260A6FC900D2F4FF /* FragmentProtocols.swift */,
				DE3C7B14260A6FCA00D2F4FF /* GraphQLEnum.swift */,
				DE3C7B13260A6FCA00D2F4FF /* GraphQLSchema.swift */,
				DE3C7B11260A6FC900D2F4FF /* ResponseDict.swift */,
				DE3C7B10260A6FC900D2F4FF /* SelectionSet.swift */,
				DE664ED326602AF60054DB4F /* Selection.swift */,
			);
			path = CodegenV1;
			sourceTree = "<group>";
		};
		DE4B66B726260EBE00AE90A9 /* TestPlans */ = {
			isa = PBXGroup;
			children = (
				DED45DC7261682260086EF63 /* Apollo-UnitTestPlan.xctestplan */,
				DED45C3B26165DD70086EF63 /* Apollo-IntegrationTestPlan.xctestplan */,
				DED45FB1261CDE7D0086EF63 /* Apollo-PerformanceTestPlan.xctestplan */,
				DED45FB2261CDE980086EF63 /* Apollo-CITestPlan.xctestplan */,
				DED45FB3261CDEC60086EF63 /* Apollo-CodegenTestPlan.xctestplan */,
			);
			path = TestPlans;
			sourceTree = "<group>";
		};
		DE6B15AD26152BE10068D642 /* ApolloServerIntegrationTests */ = {
			isa = PBXGroup;
			children = (
				DED45D62261675620086EF63 /* TestHelpers */,
				DE6B15AE26152BE10068D642 /* DefaultInterceptorProviderIntegrationTests.swift */,
				9FA6ABC91EC0A9F7000017BE /* StarWarsServerTests.swift */,
				9FA6ABC81EC0A9F7000017BE /* StarWarsServerCachingRoundtripTests.swift */,
				9B7BDA8823FDE92900ACD198 /* StarWarsSubscriptionTests.swift */,
				9B7BDA8C23FDE92900ACD198 /* StarWarsWebSocketTests.swift */,
				9B4F4542244A2AD300C2CF7D /* URLSessionClientTests.swift */,
				DE6B15B026152BE10068D642 /* Info.plist */,
				DED45F49261CDBFC0086EF63 /* UploadTests.swift */,
				DECD46CF262F64D000924527 /* StarWarsApolloSchemaDownloaderTests.swift */,
				E6630B8D26F071F9002D9E41 /* SchemaRegistryApolloSchemaDownloaderTests.swift */,
			);
			path = ApolloServerIntegrationTests;
			sourceTree = "<group>";
		};
		DE6B15F926152D210068D642 /* Shared */ = {
			isa = PBXGroup;
			children = (
				DE6B15FA26152D210068D642 /* Workspace-Target-Application.xcconfig */,
				DE6B15FB26152D210068D642 /* Workspace-Deployment-Targets.xcconfig */,
				DE6B15FC26152D210068D642 /* Workspace-Analysis.xcconfig */,
				DE6B15FD26152D210068D642 /* Project-Release.xcconfig */,
				DE6B15FE26152D210068D642 /* Workspace-Debug.xcconfig */,
				DE6B160826152D210068D642 /* Workspace-Universal-Target.xcconfig */,
				DE6B15FF26152D210068D642 /* Workspace-Universal-Test.xcconfig */,
				DE6B160026152D210068D642 /* Workspace-Universal-Framework.xcconfig */,
				DECD4930262F824B00924527 /* Workspace-Target-TestSupport.xcconfig */,
				DE6B160126152D210068D642 /* Workspace-Target-Test.xcconfig */,
				DECD493E262F82D600924527 /* Workspace-Target-Codegen.xcconfig */,
				DE6B160226152D210068D642 /* Workspace-Code-Generation.xcconfig */,
				DE6B160326152D210068D642 /* Workspace-Release.xcconfig */,
				DE6B160426152D210068D642 /* Project-Version.xcconfig */,
				DE6B160526152D210068D642 /* Workspace-Warnings.xcconfig */,
				DE6B160626152D210068D642 /* Workspace-Target-Framework.xcconfig */,
				DE6B160726152D210068D642 /* Workspace-Search-Paths.xcconfig */,
				DE6B160926152D210068D642 /* Workspace-Linking.xcconfig */,
				DE6B160A26152D210068D642 /* Workspace-Language.xcconfig */,
				DE6B160B26152D210068D642 /* Project-Debug.xcconfig */,
				DE6B160C26152D210068D642 /* Workspace-Packaging.xcconfig */,
				DE6B160D26152D210068D642 /* Workspace-Shared.xcconfig */,
			);
			name = Shared;
			path = Configuration/Shared;
			sourceTree = SOURCE_ROOT;
		};
		DECD490C262F81BF00924527 /* ApolloCodegenTestSupport */ = {
			isa = PBXGroup;
			children = (
				DECD490D262F81BF00924527 /* ApolloCodegenTestSupport.h */,
				9BAEEC11234BBA9200808306 /* CodegenTestHelper.swift */,
				E6D79AB926EC05290094434A /* MockNetworkSession.swift */,
				DECD490E262F81BF00924527 /* Info.plist */,
			);
			name = ApolloCodegenTestSupport;
			path = Sources/ApolloCodegenTestSupport;
			sourceTree = "<group>";
		};
		DED45D62261675620086EF63 /* TestHelpers */ = {
			isa = PBXGroup;
			children = (
				9B4F4540244A2A9200C2CF7D /* HTTPBinAPI.swift */,
				DED45C172615308E0086EF63 /* TestServerURLs.swift */,
				DED45D842616759C0086EF63 /* TestConfigs.swift */,
			);
			path = TestHelpers;
			sourceTree = "<group>";
		};
		DED45DE8261B969F0086EF63 /* Cache */ = {
			isa = PBXGroup;
			children = (
				DED45E2F261B971F0086EF63 /* SQLite */,
				9BB4F5B12581AA50004F0BD6 /* CacheDependentInterceptorTests.swift */,
				9FA6ABC51EC0A9F7000017BE /* FetchQueryTests.swift */,
				9FA6ABC61EC0A9F7000017BE /* LoadQueryFromStoreTests.swift */,
				9F8622F71EC2004200C38162 /* ReadWriteFromStoreTests.swift */,
				9FD03C2D25527CE6002227DC /* StoreConcurrencyTests.swift */,
				9FA6ABCB1EC0A9F7000017BE /* WatchQueryTests.swift */,
			);
			path = Cache;
			sourceTree = "<group>";
		};
		DED45E2F261B971F0086EF63 /* SQLite */ = {
			isa = PBXGroup;
			children = (
				9B60204E23FDFA9F00D0C8E0 /* SQLiteCacheTests.swift */,
				9B7BDAD423FDEC9B00ACD198 /* CachePersistenceTests.swift */,
			);
			path = SQLite;
			sourceTree = "<group>";
		};
		DED45E9B261BA0CA0086EF63 /* WebSocket */ = {
			isa = PBXGroup;
			children = (
				9B7BDA8923FDE92900ACD198 /* WebSocketTests.swift */,
				9B7BDA8A23FDE92900ACD198 /* SplitNetworkTransportTests.swift */,
				D90F1AF92479DEE5007A1534 /* WebSocketTransportTests.swift */,
				DE181A3326C5D8D4000C0B9C /* CompressionTests.swift */,
				19E9F6AA26D58A92003AB80E /* OperationMessageIdCreatorTests.swift */,
			);
			path = WebSocket;
			sourceTree = "<group>";
		};
		E676C11F26CB05F90091215A /* DefaultImplementation */ = {
			isa = PBXGroup;
			children = (
				DE181A3126C5C401000C0B9C /* Compression.swift */,
				DE181A2B26C5C0CB000C0B9C /* WebSocket.swift */,
				DE181A3526C5DE4F000C0B9C /* WebSocketStream.swift */,
				DE181A2D26C5C299000C0B9C /* SSLClientCertificate.swift */,
				DE181A2F26C5C38E000C0B9C /* SSLSecurity.swift */,
			);
			path = DefaultImplementation;
			sourceTree = "<group>";
		};
		E6BE04ED26F11B3500CF858D /* Resources */ = {
			isa = PBXGroup;
			children = (
				E6C4267A26F16CB400904AD2 /* introspection_response.json */,
			);
			path = Resources;
			sourceTree = "<group>";
		};
/* End PBXGroup section */

/* Begin PBXHeadersBuildPhase section */
		9B2DFBB124E1FA0D00ED3AE6 /* Headers */ = {
			isa = PBXHeadersBuildPhase;
			buildActionMask = 2147483647;
			files = (
				9B2DFBC724E1FA4800ED3AE6 /* UploadAPI.h in Headers */,
			);
			runOnlyForDeploymentPostprocessing = 0;
		};
		9B6835392463481A00337AE6 /* Headers */ = {
			isa = PBXHeadersBuildPhase;
			buildActionMask = 2147483647;
			files = (
			);
			runOnlyForDeploymentPostprocessing = 0;
		};
		9B7B6F42233C26D100F32205 /* Headers */ = {
			isa = PBXHeadersBuildPhase;
			buildActionMask = 2147483647;
			files = (
			);
			runOnlyForDeploymentPostprocessing = 0;
		};
		9B7BDA7823FDE90400ACD198 /* Headers */ = {
			isa = PBXHeadersBuildPhase;
			buildActionMask = 2147483647;
			files = (
			);
			runOnlyForDeploymentPostprocessing = 0;
		};
		9B7BDABA23FDEBB600ACD198 /* Headers */ = {
			isa = PBXHeadersBuildPhase;
			buildActionMask = 2147483647;
			files = (
			);
			runOnlyForDeploymentPostprocessing = 0;
		};
		9F8A95751EC0FC1200304A2D /* Headers */ = {
			isa = PBXHeadersBuildPhase;
			buildActionMask = 2147483647;
			files = (
				9BCF0CE623FC9D7B0031D2A2 /* ApolloTestSupport.h in Headers */,
			);
			runOnlyForDeploymentPostprocessing = 0;
		};
		9FACA9BF1F42E67200AE2DBD /* Headers */ = {
			isa = PBXHeadersBuildPhase;
			buildActionMask = 2147483647;
			files = (
				9BDF201323FDC37600153E2B /* GitHubAPI.h in Headers */,
			);
			runOnlyForDeploymentPostprocessing = 0;
		};
		9FC750411D2A532C00458D91 /* Headers */ = {
			isa = PBXHeadersBuildPhase;
			buildActionMask = 2147483647;
			files = (
				9FC750481D2A532C00458D91 /* Apollo.h in Headers */,
			);
			runOnlyForDeploymentPostprocessing = 0;
		};
		9FCE2CF71E6C213D00E34457 /* Headers */ = {
			isa = PBXHeadersBuildPhase;
			buildActionMask = 2147483647;
			files = (
				9BCF0D0123FC9F060031D2A2 /* StarWarsAPI.h in Headers */,
			);
			runOnlyForDeploymentPostprocessing = 0;
		};
		DE058607266978A100265760 /* Headers */ = {
			isa = PBXHeadersBuildPhase;
			buildActionMask = 2147483647;
			files = (
			);
			runOnlyForDeploymentPostprocessing = 0;
		};
		DE3C7A08260A6B9800D2F4FF /* Headers */ = {
			isa = PBXHeadersBuildPhase;
			buildActionMask = 2147483647;
			files = (
				DE3C7B4A260A73D800D2F4FF /* AnimalKingdomAPI.h in Headers */,
			);
			runOnlyForDeploymentPostprocessing = 0;
		};
		DECD4906262F81BF00924527 /* Headers */ = {
			isa = PBXHeadersBuildPhase;
			buildActionMask = 2147483647;
			files = (
				DECD490F262F81BF00924527 /* ApolloCodegenTestSupport.h in Headers */,
			);
			runOnlyForDeploymentPostprocessing = 0;
		};
/* End PBXHeadersBuildPhase section */

/* Begin PBXNativeTarget section */
		9B2DFBB524E1FA0D00ED3AE6 /* UploadAPI */ = {
			isa = PBXNativeTarget;
			buildConfigurationList = 9B2DFBBE24E1FA0D00ED3AE6 /* Build configuration list for PBXNativeTarget "UploadAPI" */;
			buildPhases = (
				9B2DFBB124E1FA0D00ED3AE6 /* Headers */,
				9B2DFBB224E1FA0D00ED3AE6 /* Sources */,
				9B2DFBB324E1FA0D00ED3AE6 /* Frameworks */,
				9B2DFBB424E1FA0D00ED3AE6 /* Resources */,
				9B2DFBC324E1FA1A00ED3AE6 /* Embed Frameworks */,
			);
			buildRules = (
			);
			dependencies = (
				9B2DFBC224E1FA1A00ED3AE6 /* PBXTargetDependency */,
			);
			name = UploadAPI;
			productName = UploadAPI;
			productReference = 9B2DFBB624E1FA0D00ED3AE6 /* UploadAPI.framework */;
			productType = "com.apple.product-type.framework";
		};
		9B68353D2463481A00337AE6 /* ApolloUtils */ = {
			isa = PBXNativeTarget;
			buildConfigurationList = 9B6835462463481A00337AE6 /* Build configuration list for PBXNativeTarget "ApolloUtils" */;
			buildPhases = (
				9B6835392463481A00337AE6 /* Headers */,
				9B68353A2463481A00337AE6 /* Sources */,
				9B68353B2463481A00337AE6 /* Frameworks */,
				9B68353C2463481A00337AE6 /* Resources */,
			);
			buildRules = (
			);
			dependencies = (
			);
			name = ApolloUtils;
			productName = ApolloCore;
			productReference = 9B68353E2463481A00337AE6 /* ApolloUtils.framework */;
			productType = "com.apple.product-type.framework";
		};
		9B7B6F46233C26D100F32205 /* ApolloCodegenLib */ = {
			isa = PBXNativeTarget;
			buildConfigurationList = 9B7B6F4F233C26D200F32205 /* Build configuration list for PBXNativeTarget "ApolloCodegenLib" */;
			buildPhases = (
				9B7B6F42233C26D100F32205 /* Headers */,
				9B7B6F43233C26D100F32205 /* Sources */,
				9B7B6F44233C26D100F32205 /* Frameworks */,
				9B7B6F45233C26D100F32205 /* Resources */,
			);
			buildRules = (
			);
			dependencies = (
				E6E4209426A7DF5800B82624 /* PBXTargetDependency */,
				9B683549246348CB00337AE6 /* PBXTargetDependency */,
			);
			name = ApolloCodegenLib;
			packageProductDependencies = (
				E6E4209126A7DF4200B82624 /* InflectorKit */,
			);
			productName = ApolloCodegenLib;
			productReference = 9B7B6F47233C26D100F32205 /* ApolloCodegenLib.framework */;
			productType = "com.apple.product-type.framework";
		};
		9B7BDA7C23FDE90400ACD198 /* ApolloWebSocket */ = {
			isa = PBXNativeTarget;
			buildConfigurationList = 9B7BDA8223FDE90400ACD198 /* Build configuration list for PBXNativeTarget "ApolloWebSocket" */;
			buildPhases = (
				9B7BDA7823FDE90400ACD198 /* Headers */,
				9B7BDA7923FDE90400ACD198 /* Sources */,
				9B7BDA7A23FDE90400ACD198 /* Frameworks */,
				9B7BDA7B23FDE90400ACD198 /* Resources */,
			);
			buildRules = (
			);
			dependencies = (
				9B7BDAFC23FDEE9000ACD198 /* PBXTargetDependency */,
			);
			name = ApolloWebSocket;
			packageProductDependencies = (
			);
			productName = ApolloWebSocket;
			productReference = 9B7BDA7D23FDE90400ACD198 /* ApolloWebSocket.framework */;
			productType = "com.apple.product-type.framework";
		};
		9B7BDABE23FDEBB600ACD198 /* ApolloSQLite */ = {
			isa = PBXNativeTarget;
			buildConfigurationList = 9B7BDAC823FDEBB600ACD198 /* Build configuration list for PBXNativeTarget "ApolloSQLite" */;
			buildPhases = (
				9B7BDABA23FDEBB600ACD198 /* Headers */,
				9B7BDABB23FDEBB600ACD198 /* Sources */,
				9B7BDABC23FDEBB600ACD198 /* Frameworks */,
				9B7BDABD23FDEBB600ACD198 /* Resources */,
			);
			buildRules = (
			);
			dependencies = (
				9B7BDB1723FDF10300ACD198 /* PBXTargetDependency */,
				9B7BDAF823FDEE8400ACD198 /* PBXTargetDependency */,
			);
			name = ApolloSQLite;
			packageProductDependencies = (
				9B7BDAF523FDEE2600ACD198 /* SQLite */,
			);
			productName = ApolloSQLite;
			productReference = 9B7BDABF23FDEBB600ACD198 /* ApolloSQLite.framework */;
			productType = "com.apple.product-type.framework";
		};
		9BAEEBFB234BB8FD00808306 /* ApolloCodegenTests */ = {
			isa = PBXNativeTarget;
			buildConfigurationList = 9BAEEC07234BB8FD00808306 /* Build configuration list for PBXNativeTarget "ApolloCodegenTests" */;
			buildPhases = (
				9BAEEBF8234BB8FD00808306 /* Sources */,
				9BAEEBF9234BB8FD00808306 /* Frameworks */,
				9BAEEBFA234BB8FD00808306 /* Resources */,
			);
			buildRules = (
			);
			dependencies = (
				DECD49DA262F8AA500924527 /* PBXTargetDependency */,
				DECD4991262F841300924527 /* PBXTargetDependency */,
				9FDE0742258F3B6100DC0CA5 /* PBXTargetDependency */,
				9BAEEC03234BB8FD00808306 /* PBXTargetDependency */,
			);
			name = ApolloCodegenTests;
			productName = ApolloCodegenTests;
			productReference = 9BAEEBFC234BB8FD00808306 /* ApolloCodegenTests.xctest */;
			productType = "com.apple.product-type.bundle.unit-test";
		};
		9F54C8B3255D760B0065AFD6 /* ApolloPerformanceTests */ = {
			isa = PBXNativeTarget;
			buildConfigurationList = 9F54C8BC255D760B0065AFD6 /* Build configuration list for PBXNativeTarget "ApolloPerformanceTests" */;
			buildPhases = (
				9F54C8B0255D760B0065AFD6 /* Sources */,
				9F54C8B1255D760B0065AFD6 /* Frameworks */,
				9F54C8B2255D760B0065AFD6 /* Resources */,
			);
			buildRules = (
			);
			dependencies = (
				9F54C8DF255D76810065AFD6 /* PBXTargetDependency */,
				9F54C8E1255D76810065AFD6 /* PBXTargetDependency */,
				9F54C8BB255D760B0065AFD6 /* PBXTargetDependency */,
			);
			name = ApolloPerformanceTests;
			productName = ApolloPerformanceTests;
			productReference = 9F54C8B4255D760B0065AFD6 /* ApolloPerformanceTests.xctest */;
			productType = "com.apple.product-type.bundle.unit-test";
		};
		9F8A95771EC0FC1200304A2D /* ApolloTestSupport */ = {
			isa = PBXNativeTarget;
			buildConfigurationList = 9F8A95801EC0FC1200304A2D /* Build configuration list for PBXNativeTarget "ApolloTestSupport" */;
			buildPhases = (
				9F8A95731EC0FC1200304A2D /* Sources */,
				9F8A95741EC0FC1200304A2D /* Frameworks */,
				9F8A95751EC0FC1200304A2D /* Headers */,
				DE674D9C261CEEDA000E8FC8 /* Resources */,
			);
			buildRules = (
			);
			dependencies = (
				9F65B1201EC106E80090B25F /* PBXTargetDependency */,
				DED45E98261B9EFA0086EF63 /* PBXTargetDependency */,
				DED45E96261B9EE30086EF63 /* PBXTargetDependency */,
				DED45E9A261B9F000086EF63 /* PBXTargetDependency */,
			);
			name = ApolloTestSupport;
			packageProductDependencies = (
			);
			productName = ApolloTestSupport;
			productReference = 9F8A95781EC0FC1200304A2D /* ApolloTestSupport.framework */;
			productType = "com.apple.product-type.framework";
		};
		9FACA9B71F42E67200AE2DBD /* GitHubAPI */ = {
			isa = PBXNativeTarget;
			buildConfigurationList = 9FACA9C21F42E67200AE2DBD /* Build configuration list for PBXNativeTarget "GitHubAPI" */;
			buildPhases = (
				9FACA9BA1F42E67200AE2DBD /* Generate Apollo Client API */,
				9FACA9BB1F42E67200AE2DBD /* Sources */,
				9FACA9BD1F42E67200AE2DBD /* Frameworks */,
				9FACA9BF1F42E67200AE2DBD /* Headers */,
			);
			buildRules = (
			);
			dependencies = (
				9FACA9B81F42E67200AE2DBD /* PBXTargetDependency */,
			);
			name = GitHubAPI;
			productName = StarWarsAPI;
			productReference = 9FACA9C61F42E67200AE2DBD /* GitHubAPI.framework */;
			productType = "com.apple.product-type.framework";
		};
		9FC750431D2A532C00458D91 /* Apollo */ = {
			isa = PBXNativeTarget;
			buildConfigurationList = 9FC750581D2A532D00458D91 /* Build configuration list for PBXNativeTarget "Apollo" */;
			buildPhases = (
				90690D322243442F00FC2E54 /* Ensure no build settings are in the Xcode project */,
				9FC7503F1D2A532C00458D91 /* Sources */,
				9FC750411D2A532C00458D91 /* Headers */,
				9FC750421D2A532C00458D91 /* Resources */,
			);
			buildRules = (
			);
			dependencies = (
				DE05862826697B1D00265760 /* PBXTargetDependency */,
				9B8C3FBC248DAA0400707B13 /* PBXTargetDependency */,
			);
			name = Apollo;
			packageProductDependencies = (
			);
			productName = Apollo;
			productReference = 9FC750441D2A532C00458D91 /* Apollo.framework */;
			productType = "com.apple.product-type.framework";
		};
		9FC7504D1D2A532D00458D91 /* ApolloTests */ = {
			isa = PBXNativeTarget;
			buildConfigurationList = 9FC7505B1D2A532D00458D91 /* Build configuration list for PBXNativeTarget "ApolloTests" */;
			buildPhases = (
				9FC7504A1D2A532D00458D91 /* Sources */,
				9FC7504B1D2A532D00458D91 /* Frameworks */,
				C304EBD522DDC87800748F72 /* Resources */,
			);
			buildRules = (
			);
			dependencies = (
				9B2DFBCC24E201A000ED3AE6 /* PBXTargetDependency */,
				9FC750511D2A532D00458D91 /* PBXTargetDependency */,
				9F8A958C1EC0FF9F00304A2D /* PBXTargetDependency */,
				9FCE2D081E6C254000E34457 /* PBXTargetDependency */,
			);
			name = ApolloTests;
			productName = ApolloTests;
			productReference = 9FC7504E1D2A532D00458D91 /* ApolloTests.xctest */;
			productType = "com.apple.product-type.bundle.unit-test";
		};
		9FCE2CF91E6C213D00E34457 /* StarWarsAPI */ = {
			isa = PBXNativeTarget;
			buildConfigurationList = 9FCE2D031E6C213D00E34457 /* Build configuration list for PBXNativeTarget "StarWarsAPI" */;
			buildPhases = (
				9FCE2D061E6C251100E34457 /* Generate Apollo Client API */,
				9FCE2CF51E6C213D00E34457 /* Sources */,
				9FCE2CF61E6C213D00E34457 /* Frameworks */,
				9FCE2CF71E6C213D00E34457 /* Headers */,
				9F62DF3F258F45BF00E6E808 /* Resources */,
			);
			buildRules = (
			);
			dependencies = (
				9FA5FBB61EC05CE900304A9D /* PBXTargetDependency */,
			);
			name = StarWarsAPI;
			productName = StarWarsAPI;
			productReference = 9FCE2CFA1E6C213D00E34457 /* StarWarsAPI.framework */;
			productType = "com.apple.product-type.framework";
		};
		DE058606266978A100265760 /* ApolloAPI */ = {
			isa = PBXNativeTarget;
			buildConfigurationList = DE05861D266978A100265760 /* Build configuration list for PBXNativeTarget "ApolloAPI" */;
			buildPhases = (
				DE058607266978A100265760 /* Headers */,
				DE058608266978A100265760 /* Sources */,
				DE05861B266978A100265760 /* Frameworks */,
				DE05861C266978A100265760 /* Resources */,
			);
			buildRules = (
			);
			dependencies = (
			);
			name = ApolloAPI;
			productName = ApolloCore;
			productReference = DE058621266978A100265760 /* ApolloAPI.framework */;
			productType = "com.apple.product-type.framework";
		};
		DE3C7A00260A6B9800D2F4FF /* AnimalKingdomAPI */ = {
			isa = PBXNativeTarget;
			buildConfigurationList = DE3C7A0D260A6B9800D2F4FF /* Build configuration list for PBXNativeTarget "AnimalKingdomAPI" */;
			buildPhases = (
				DE3C7A04260A6B9800D2F4FF /* Sources */,
				DE3C7A06260A6B9800D2F4FF /* Frameworks */,
				DE3C7A08260A6B9800D2F4FF /* Headers */,
				DE3C7A0A260A6B9800D2F4FF /* Resources */,
				DE3C7A98260A6C1000D2F4FF /* Embed Frameworks */,
			);
			buildRules = (
			);
			dependencies = (
				DE3C7A97260A6C1000D2F4FF /* PBXTargetDependency */,
			);
			name = AnimalKingdomAPI;
			productName = StarWarsAPI;
			productReference = DE3C7A11260A6B9800D2F4FF /* AnimalKingdomAPI.framework */;
			productType = "com.apple.product-type.framework";
		};
		DE6B15AB26152BE10068D642 /* ApolloServerIntegrationTests */ = {
			isa = PBXNativeTarget;
			buildConfigurationList = DE6B15B726152BE10068D642 /* Build configuration list for PBXNativeTarget "ApolloServerIntegrationTests" */;
			buildPhases = (
				DE6B15A826152BE10068D642 /* Sources */,
				DE6B15A926152BE10068D642 /* Frameworks */,
				DE6B15AA26152BE10068D642 /* Resources */,
			);
			buildRules = (
			);
			dependencies = (
				DECD498E262F840100924527 /* PBXTargetDependency */,
				DECD4735262F668200924527 /* PBXTargetDependency */,
				DECD46FA262F659100924527 /* PBXTargetDependency */,
				DED46034261CEA610086EF63 /* PBXTargetDependency */,
				DED45FCF261CE8890086EF63 /* PBXTargetDependency */,
				DED45FD6261CE89C0086EF63 /* PBXTargetDependency */,
				DE6B15B326152BE10068D642 /* PBXTargetDependency */,
				DED4606B261CEDD10086EF63 /* PBXTargetDependency */,
			);
			name = ApolloServerIntegrationTests;
			packageProductDependencies = (
			);
			productName = ApolloServerIntegrationTests;
			productReference = DE6B15AC26152BE10068D642 /* ApolloServerIntegrationTests.xctest */;
			productType = "com.apple.product-type.bundle.unit-test";
		};
		DECD490A262F81BF00924527 /* ApolloCodegenTestSupport */ = {
			isa = PBXNativeTarget;
			buildConfigurationList = DECD4910262F81BF00924527 /* Build configuration list for PBXNativeTarget "ApolloCodegenTestSupport" */;
			buildPhases = (
				DECD4906262F81BF00924527 /* Headers */,
				DECD4907262F81BF00924527 /* Sources */,
				DECD4908262F81BF00924527 /* Frameworks */,
				DECD4909262F81BF00924527 /* Resources */,
			);
			buildRules = (
			);
			dependencies = (
				DECD49C8262F88FA00924527 /* PBXTargetDependency */,
			);
			name = ApolloCodegenTestSupport;
			productName = ApolloCodegenTestSupport;
			productReference = DECD490B262F81BF00924527 /* ApolloCodegenTestSupport.framework */;
			productType = "com.apple.product-type.framework";
		};
/* End PBXNativeTarget section */

/* Begin PBXProject section */
		9FC7503B1D2A532C00458D91 /* Project object */ = {
			isa = PBXProject;
			attributes = {
				LastSwiftUpdateCheck = 1240;
				LastUpgradeCheck = 1230;
				ORGANIZATIONNAME = "Apollo GraphQL";
				TargetAttributes = {
					9B2DFBB524E1FA0D00ED3AE6 = {
						CreatedOnToolsVersion = 11.6;
						LastSwiftMigration = 1160;
					};
					9B68353D2463481A00337AE6 = {
						CreatedOnToolsVersion = 11.4.1;
					};
					9B7B6F46233C26D100F32205 = {
						CreatedOnToolsVersion = 11.0;
						LastSwiftMigration = 1100;
					};
					9B7BDA7C23FDE90400ACD198 = {
						CreatedOnToolsVersion = 11.3.1;
					};
					9B7BDABE23FDEBB600ACD198 = {
						CreatedOnToolsVersion = 11.3.1;
					};
					9BAEEBFB234BB8FD00808306 = {
						CreatedOnToolsVersion = 11.0;
					};
					9F54C8B3255D760B0065AFD6 = {
						CreatedOnToolsVersion = 12.1.1;
					};
					9F8A95771EC0FC1200304A2D = {
						CreatedOnToolsVersion = 8.3.2;
						LastSwiftMigration = 1020;
						ProvisioningStyle = Manual;
					};
					9FACA9B71F42E67200AE2DBD = {
						ProvisioningStyle = Manual;
					};
					9FC750431D2A532C00458D91 = {
						CreatedOnToolsVersion = 8.0;
						DevelopmentTeamName = "Martijn Walraven";
						LastSwiftMigration = 1020;
						ProvisioningStyle = Manual;
					};
					9FC7504D1D2A532D00458D91 = {
						CreatedOnToolsVersion = 8.0;
						DevelopmentTeamName = "Martijn Walraven";
						LastSwiftMigration = 1020;
						ProvisioningStyle = Manual;
					};
					9FCE2CF91E6C213D00E34457 = {
						CreatedOnToolsVersion = 8.2.1;
						LastSwiftMigration = 1020;
						ProvisioningStyle = Manual;
					};
					DE6B15AB26152BE10068D642 = {
						CreatedOnToolsVersion = 12.4;
					};
					DECD490A262F81BF00924527 = {
						CreatedOnToolsVersion = 12.4;
					};
				};
			};
			buildConfigurationList = 9FC7503E1D2A532C00458D91 /* Build configuration list for PBXProject "Apollo" */;
			compatibilityVersion = "Xcode 3.2";
			developmentRegion = en;
			hasScannedForEncodings = 0;
			knownRegions = (
				en,
				Base,
			);
			mainGroup = 9FC7503A1D2A532C00458D91;
			packageReferences = (
				9B7BDAF423FDEE2600ACD198 /* XCRemoteSwiftPackageReference "SQLite.swift" */,
				E6E4209026A7DF4200B82624 /* XCRemoteSwiftPackageReference "InflectorKit" */,
			);
			productRefGroup = 9FC750451D2A532C00458D91 /* Products */;
			projectDirPath = "";
			projectRoot = "";
			targets = (
				9FC750431D2A532C00458D91 /* Apollo */,
				DE058606266978A100265760 /* ApolloAPI */,
				9B68353D2463481A00337AE6 /* ApolloUtils */,
				9B7BDABE23FDEBB600ACD198 /* ApolloSQLite */,
				9B7BDA7C23FDE90400ACD198 /* ApolloWebSocket */,
				9FC7504D1D2A532D00458D91 /* ApolloTests */,
				9F54C8B3255D760B0065AFD6 /* ApolloPerformanceTests */,
				DE6B15AB26152BE10068D642 /* ApolloServerIntegrationTests */,
				9F8A95771EC0FC1200304A2D /* ApolloTestSupport */,
				DE3C7A00260A6B9800D2F4FF /* AnimalKingdomAPI */,
				9FCE2CF91E6C213D00E34457 /* StarWarsAPI */,
				9FACA9B71F42E67200AE2DBD /* GitHubAPI */,
				9B2DFBB524E1FA0D00ED3AE6 /* UploadAPI */,
				9B7B6F46233C26D100F32205 /* ApolloCodegenLib */,
				9BAEEBFB234BB8FD00808306 /* ApolloCodegenTests */,
				DECD490A262F81BF00924527 /* ApolloCodegenTestSupport */,
			);
		};
/* End PBXProject section */

/* Begin PBXResourcesBuildPhase section */
		9B2DFBB424E1FA0D00ED3AE6 /* Resources */ = {
			isa = PBXResourcesBuildPhase;
			buildActionMask = 2147483647;
			files = (
			);
			runOnlyForDeploymentPostprocessing = 0;
		};
		9B68353C2463481A00337AE6 /* Resources */ = {
			isa = PBXResourcesBuildPhase;
			buildActionMask = 2147483647;
			files = (
			);
			runOnlyForDeploymentPostprocessing = 0;
		};
		9B7B6F45233C26D100F32205 /* Resources */ = {
			isa = PBXResourcesBuildPhase;
			buildActionMask = 2147483647;
			files = (
				DE3C7974260A646300D2F4FF /* dist in Resources */,
			);
			runOnlyForDeploymentPostprocessing = 0;
		};
		9B7BDA7B23FDE90400ACD198 /* Resources */ = {
			isa = PBXResourcesBuildPhase;
			buildActionMask = 2147483647;
			files = (
			);
			runOnlyForDeploymentPostprocessing = 0;
		};
		9B7BDABD23FDEBB600ACD198 /* Resources */ = {
			isa = PBXResourcesBuildPhase;
			buildActionMask = 2147483647;
			files = (
			);
			runOnlyForDeploymentPostprocessing = 0;
		};
		9BAEEBFA234BB8FD00808306 /* Resources */ = {
			isa = PBXResourcesBuildPhase;
			buildActionMask = 2147483647;
			files = (
				E6C4267B26F16CB400904AD2 /* introspection_response.json in Resources */,
			);
			runOnlyForDeploymentPostprocessing = 0;
		};
		9F54C8B2255D760B0065AFD6 /* Resources */ = {
			isa = PBXResourcesBuildPhase;
			buildActionMask = 2147483647;
			files = (
				9FD1519A255D7F30003BDAAA /* IssuesAndCommentsForRepository.json in Resources */,
			);
			runOnlyForDeploymentPostprocessing = 0;
		};
		9F62DF3F258F45BF00E6E808 /* Resources */ = {
			isa = PBXResourcesBuildPhase;
			buildActionMask = 2147483647;
			files = (
				9F41CBF025A3490600C02CB7 /* schema.graphqls in Resources */,
				9F41CC0025A3491E00C02CB7 /* schema.json in Resources */,
			);
			runOnlyForDeploymentPostprocessing = 0;
		};
		9FC750421D2A532C00458D91 /* Resources */ = {
			isa = PBXResourcesBuildPhase;
			buildActionMask = 2147483647;
			files = (
			);
			runOnlyForDeploymentPostprocessing = 0;
		};
		C304EBD522DDC87800748F72 /* Resources */ = {
			isa = PBXResourcesBuildPhase;
			buildActionMask = 2147483647;
			files = (
			);
			runOnlyForDeploymentPostprocessing = 0;
		};
		DE05861C266978A100265760 /* Resources */ = {
			isa = PBXResourcesBuildPhase;
			buildActionMask = 2147483647;
			files = (
			);
			runOnlyForDeploymentPostprocessing = 0;
		};
		DE3C7A0A260A6B9800D2F4FF /* Resources */ = {
			isa = PBXResourcesBuildPhase;
			buildActionMask = 2147483647;
			files = (
				DE3C7B4B260A73F900D2F4FF /* schema.graphqls in Resources */,
			);
			runOnlyForDeploymentPostprocessing = 0;
		};
		DE674D9C261CEEDA000E8FC8 /* Resources */ = {
			isa = PBXResourcesBuildPhase;
			buildActionMask = 2147483647;
			files = (
				DE674D9F261CEEE4000E8FC8 /* a.txt in Resources */,
				DE674D9E261CEEE4000E8FC8 /* b.txt in Resources */,
				DE674D9D261CEEE4000E8FC8 /* c.txt in Resources */,
			);
			runOnlyForDeploymentPostprocessing = 0;
		};
		DE6B15AA26152BE10068D642 /* Resources */ = {
			isa = PBXResourcesBuildPhase;
			buildActionMask = 2147483647;
			files = (
			);
			runOnlyForDeploymentPostprocessing = 0;
		};
		DECD4909262F81BF00924527 /* Resources */ = {
			isa = PBXResourcesBuildPhase;
			buildActionMask = 2147483647;
			files = (
			);
			runOnlyForDeploymentPostprocessing = 0;
		};
/* End PBXResourcesBuildPhase section */

/* Begin PBXShellScriptBuildPhase section */
		90690D322243442F00FC2E54 /* Ensure no build settings are in the Xcode project */ = {
			isa = PBXShellScriptBuildPhase;
			buildActionMask = 2147483647;
			files = (
			);
			inputFileListPaths = (
			);
			inputPaths = (
			);
			name = "Ensure no build settings are in the Xcode project";
			outputFileListPaths = (
			);
			outputPaths = (
			);
			runOnlyForDeploymentPostprocessing = 0;
			shellPath = /bin/sh;
			shellScript = "\"$SRCROOT\"/scripts/ensure-no-build-settings-in-pbxproj.sh \"${PROJECT_FILE_PATH}\"\n";
		};
		9FACA9BA1F42E67200AE2DBD /* Generate Apollo Client API */ = {
			isa = PBXShellScriptBuildPhase;
			buildActionMask = 2147483647;
			files = (
			);
			inputPaths = (
			);
			name = "Generate Apollo Client API";
			outputPaths = (
			);
			runOnlyForDeploymentPostprocessing = 0;
			shellPath = /bin/sh;
			shellScript = "cd \"${SRCROOT}/SwiftScripts\"\nxcrun -sdk macosx swift run --build-path \"./.build-GitHub\" Codegen -t \"GitHub\"\n";
		};
		9FCE2D061E6C251100E34457 /* Generate Apollo Client API */ = {
			isa = PBXShellScriptBuildPhase;
			buildActionMask = 2147483647;
			files = (
			);
			inputPaths = (
			);
			name = "Generate Apollo Client API";
			outputPaths = (
			);
			runOnlyForDeploymentPostprocessing = 0;
			shellPath = /bin/sh;
			shellScript = "cd \"${SRCROOT}/SwiftScripts\"\nxcrun -sdk macosx swift run --build-path \"./.build-StarWars\" Codegen -t \"StarWars\"\n";
			showEnvVarsInLog = 0;
		};
/* End PBXShellScriptBuildPhase section */

/* Begin PBXSourcesBuildPhase section */
		9B2DFBB224E1FA0D00ED3AE6 /* Sources */ = {
			isa = PBXSourcesBuildPhase;
			buildActionMask = 2147483647;
			files = (
				9B2DFBCF24E201DD00ED3AE6 /* API.swift in Sources */,
			);
			runOnlyForDeploymentPostprocessing = 0;
		};
		9B68353A2463481A00337AE6 /* Sources */ = {
			isa = PBXSourcesBuildPhase;
			buildActionMask = 2147483647;
			files = (
				9B455CE52492D0A3002255A9 /* ApolloExtension.swift in Sources */,
				9B455CEB2492FB03002255A9 /* String+SHA.swift in Sources */,
				9B455CDF2492D05E002255A9 /* Atomic.swift in Sources */,
				9B455CE72492D0A3002255A9 /* Collection+Apollo.swift in Sources */,
			);
			runOnlyForDeploymentPostprocessing = 0;
		};
		9B7B6F43233C26D100F32205 /* Sources */ = {
			isa = PBXSourcesBuildPhase;
			buildActionMask = 2147483647;
			files = (
				9BAEEBEE2346644600808306 /* ApolloSchemaDownloadConfiguration.swift in Sources */,
				9BC2D9D3233C6EF0007BD083 /* Basher.swift in Sources */,
				9B8C3FB3248DA2FE00707B13 /* URL+Apollo.swift in Sources */,
				9BAEEBEF2346644B00808306 /* ApolloSchemaDownloader.swift in Sources */,
				9F1A966F258F34BB00A06EEB /* JavaScriptBridge.swift in Sources */,
				9BAEEBF72346F0A000808306 /* StaticString+Apollo.swift in Sources */,
				9BCA8C0926618226004FF2F6 /* UntypedGraphQLRequestBodyCreator.swift in Sources */,
				9F62DFD02590710E00E6E808 /* GraphQLSource.swift in Sources */,
				9BAEEBF32346DDAD00808306 /* CodegenLogger.swift in Sources */,
				9F628EB52593651B00F94F9D /* GraphQLValue.swift in Sources */,
				9B47518D2575AA850001FB87 /* Pluralizer.swift in Sources */,
				9B518C8C235F8B5F004C426D /* ApolloFilePathHelper.swift in Sources */,
				9F628E9525935BE600F94F9D /* GraphQLType.swift in Sources */,
				9B518C87235F819E004C426D /* CLIDownloader.swift in Sources */,
				9BFE8DA9265D5D8F000BBF81 /* URLDownloader.swift in Sources */,
				9F1A966D258F34BB00A06EEB /* CompilationResult.swift in Sources */,
				9BAEEBF123467E0A00808306 /* ApolloCLI.swift in Sources */,
				9B7B6F69233C2C0C00F32205 /* FileManager+Apollo.swift in Sources */,
				9F1A966C258F34BB00A06EEB /* GraphQLSchema.swift in Sources */,
				9BE74D3D23FB4A8E006D354F /* FileFinder.swift in Sources */,
				9B7B6F59233C287200F32205 /* ApolloCodegen.swift in Sources */,
				9F62E03F2590896400E6E808 /* GraphQLError.swift in Sources */,
				9B7B6F5A233C287200F32205 /* ApolloCodegenOptions.swift in Sources */,
				9F1A966B258F34BB00A06EEB /* ApolloCodegenFrontend.swift in Sources */,
				9BAEEBF52346E90700808306 /* CLIExtractor.swift in Sources */,
			);
			runOnlyForDeploymentPostprocessing = 0;
		};
		9B7BDA7923FDE90400ACD198 /* Sources */ = {
			isa = PBXSourcesBuildPhase;
			buildActionMask = 2147483647;
			files = (
				9B7BDA9F23FDE94C00ACD198 /* WebSocketClient.swift in Sources */,
				DE181A2C26C5C0CB000C0B9C /* WebSocket.swift in Sources */,
				DE181A2E26C5C299000C0B9C /* SSLClientCertificate.swift in Sources */,
				9B7BDAA023FDE94C00ACD198 /* WebSocketTransport.swift in Sources */,
				9B7BDA9C23FDE94C00ACD198 /* WebSocketTask.swift in Sources */,
				DE181A3026C5C38E000C0B9C /* SSLSecurity.swift in Sources */,
				9B7BDA9B23FDE94C00ACD198 /* WebSocketError.swift in Sources */,
				9B7BDA9D23FDE94C00ACD198 /* SplitNetworkTransport.swift in Sources */,
				9B7BDA9E23FDE94C00ACD198 /* OperationMessage.swift in Sources */,
				19E9F6B526D6BF25003AB80E /* OperationMessageIdCreator.swift in Sources */,
				DE181A3626C5DE4F000C0B9C /* WebSocketStream.swift in Sources */,
				DE181A3226C5C401000C0B9C /* Compression.swift in Sources */,
			);
			runOnlyForDeploymentPostprocessing = 0;
		};
		9B7BDABB23FDEBB600ACD198 /* Sources */ = {
			isa = PBXSourcesBuildPhase;
			buildActionMask = 2147483647;
			files = (
				9B7BDAD023FDEBE300ACD198 /* SQLiteSerialization.swift in Sources */,
				9B7BDAD223FDEBE300ACD198 /* SQLiteNormalizedCache.swift in Sources */,
				9B9F16B82601532500FB2F31 /* SQLiteDotSwiftDatabase.swift in Sources */,
				9B9F16A726013DAB00FB2F31 /* SQLiteDatabase.swift in Sources */,
			);
			runOnlyForDeploymentPostprocessing = 0;
		};
		9BAEEBF8234BB8FD00808306 /* Sources */ = {
			isa = PBXSourcesBuildPhase;
			buildActionMask = 2147483647;
			files = (
				9BAEEC10234BB95B00808306 /* FileManagerExtensionsTests.swift in Sources */,
				9BAEEC17234C275600808306 /* ApolloSchemaTests.swift in Sources */,
				9F62DFAE2590557F00E6E808 /* DocumentParsingAndValidationTests.swift in Sources */,
				9F62E0102590728000E6E808 /* CompilationTests.swift in Sources */,
				9F62DFBF2590560000E6E808 /* Helpers.swift in Sources */,
				9B8C3FB5248DA3E000707B13 /* URLExtensionsTests.swift in Sources */,
				9B518C8D235F8B9E004C426D /* CLIDownloaderTests.swift in Sources */,
				9FDE0731258F3AA100DC0CA5 /* SchemaLoadingTests.swift in Sources */,
				E6D79AB826E9D59C0094434A /* URLDownloaderTests.swift in Sources */,
				9F62DF8E2590539A00E6E808 /* SchemaIntrospectionTests.swift in Sources */,
				9B68F0552416B33300E97318 /* LineByLineComparison.swift in Sources */,
				9BAEEC15234C132600808306 /* CLIExtractorTests.swift in Sources */,
				9B4751AD2575B5070001FB87 /* PluralizerTests.swift in Sources */,
				9BAEEC19234C297800808306 /* ApolloCodegenTests.swift in Sources */,
			);
			runOnlyForDeploymentPostprocessing = 0;
		};
		9F54C8B0255D760B0065AFD6 /* Sources */ = {
			isa = PBXSourcesBuildPhase;
			buildActionMask = 2147483647;
			files = (
				9F54C8B7255D760B0065AFD6 /* ParsingPerformanceTests.swift in Sources */,
			);
			runOnlyForDeploymentPostprocessing = 0;
		};
		9F8A95731EC0FC1200304A2D /* Sources */ = {
			isa = PBXSourcesBuildPhase;
			buildActionMask = 2147483647;
			files = (
				DED4601A261CE9880086EF63 /* MockWebSocket.swift in Sources */,
				9BCF0CE423FC9CA50031D2A2 /* MockURLSession.swift in Sources */,
				9FBE0D4025407B64002ED0B1 /* AsyncResultObserver.swift in Sources */,
				9F3910272549741400AF54A6 /* MockGraphQLServer.swift in Sources */,
				DED45E6B261B9EAC0086EF63 /* SQLiteTestCacheProvider.swift in Sources */,
				9BEEDC2B24E61995001D1294 /* TestURLs.swift in Sources */,
				DED4600D261CE9260086EF63 /* TestFileHelper.swift in Sources */,
				9BCF0CE023FC9CA50031D2A2 /* TestCacheProvider.swift in Sources */,
				9BCF0CE323FC9CA50031D2A2 /* XCTAssertHelpers.swift in Sources */,
				9F68F9F125415827004F26D0 /* XCTestCase+Helpers.swift in Sources */,
				9BCF0CE523FC9CA50031D2A2 /* MockNetworkTransport.swift in Sources */,
				DE05862D2669800000265760 /* Matchable.swift in Sources */,
			);
			runOnlyForDeploymentPostprocessing = 0;
		};
		9FACA9BB1F42E67200AE2DBD /* Sources */ = {
			isa = PBXSourcesBuildPhase;
			buildActionMask = 2147483647;
			files = (
				9BDF201423FDC37600153E2B /* API.swift in Sources */,
			);
			runOnlyForDeploymentPostprocessing = 0;
		};
		9FC7503F1D2A532C00458D91 /* Sources */ = {
			isa = PBXSourcesBuildPhase;
			buildActionMask = 2147483647;
			files = (
				C377CCAB22D7992E00572E03 /* MultipartFormData.swift in Sources */,
				9B260C08245A437400562176 /* InterceptorProvider.swift in Sources */,
				9B9BBAF324DB39D70021C30F /* UploadRequest.swift in Sources */,
				9FCE2CEE1E6BE2D900E34457 /* NormalizedCache.swift in Sources */,
				9B260C0A245A532500562176 /* JSONResponseParsingInterceptor.swift in Sources */,
				9B96500C24BE7239003C29C0 /* CacheReadInterceptor.swift in Sources */,
				9F8F334C229044A200C0E83B /* Decoding.swift in Sources */,
				DE0586392669985000265760 /* Dictionary+Helpers.swift in Sources */,
				9F295E381E277B2A00A24949 /* GraphQLResultNormalizer.swift in Sources */,
				9F8E0BE325668559000D9FA5 /* PossiblyDeferred.swift in Sources */,
				9F86B68B1E6438D700B885FF /* GraphQLSelectionSetMapper.swift in Sources */,
				9F55347B1DE1DB2100E54264 /* ApolloStore.swift in Sources */,
				9BDE43D122C6655300FD7C7F /* Cancellable.swift in Sources */,
				9F69FFA91D42855900E000B1 /* NetworkTransport.swift in Sources */,
				9F8E0BD325668552000D9FA5 /* DataLoader.swift in Sources */,
				9FCDFD291E33D0CE007519DC /* GraphQLQueryWatcher.swift in Sources */,
				DE56DC232683B2020090D6E4 /* DefaultInterceptorProvider.swift in Sources */,
				9FC2333D1E66BBF7001E4541 /* GraphQLDependencyTracker.swift in Sources */,
				9FC9A9BF1E2C27FB0023C4D5 /* GraphQLResult.swift in Sources */,
				9FEB050D1DB5732300DA3B44 /* JSONSerializationFormat.swift in Sources */,
				9B260BEB245A020300562176 /* ApolloInterceptor.swift in Sources */,
				54DDB0921EA045870009DD99 /* InMemoryNormalizedCache.swift in Sources */,
				DE6B156A261505660068D642 /* GraphQLMap.swift in Sources */,
				9B554CC4247DC29A002F452A /* TaskData.swift in Sources */,
				9B9BBAF524DB4F890021C30F /* AutomaticPersistedQueryInterceptor.swift in Sources */,
				DE05862F266980C200265760 /* GraphQLSelectionSet.swift in Sources */,
				9BA1244A22D8A8EA00BF1D24 /* JSONSerialization+Sorting.swift in Sources */,
				9B260BF1245A025400562176 /* HTTPRequest.swift in Sources */,
				9B708AAD2305884500604A11 /* ApolloClientProtocol.swift in Sources */,
				C377CCA922D798BD00572E03 /* GraphQLFile.swift in Sources */,
				9BEEDC2824E351E5001D1294 /* MaxRetryInterceptor.swift in Sources */,
				9FC9A9CC1E2FD0760023C4D5 /* Record.swift in Sources */,
				9B260BFB245A031900562176 /* NetworkFetchInterceptor.swift in Sources */,
				9FEC15B41E681DAD00D461B4 /* GroupedSequence.swift in Sources */,
				9F578D901D8D2CB300C0EA36 /* HTTPURLResponse+Helpers.swift in Sources */,
				9B260C04245A090600562176 /* RequestChainNetworkTransport.swift in Sources */,
				9F7BA89922927A3700999B3B /* ResponsePath.swift in Sources */,
				9FC9A9BD1E2C271C0023C4D5 /* RecordSet.swift in Sources */,
				9BF1A95122CA6E71005292C2 /* GraphQLGETTransformer.swift in Sources */,
				9B260BFF245A054700562176 /* JSONRequest.swift in Sources */,
				9B260BF9245A030100562176 /* ResponseCodeInterceptor.swift in Sources */,
				9B260BF3245A026F00562176 /* RequestChain.swift in Sources */,
				9FF90A611DDDEB100034C3B6 /* GraphQLResponse.swift in Sources */,
				9BEDC79E22E5D2CF00549BF6 /* RequestBodyCreator.swift in Sources */,
				9BE071AD2368D08700FA5952 /* Collection+Helpers.swift in Sources */,
				9FA6F3681E65DF4700BF8D73 /* GraphQLResultAccumulator.swift in Sources */,
				9FF90A651DDDEB100034C3B6 /* GraphQLExecutor.swift in Sources */,
				DE0586362669957800265760 /* CacheReference.swift in Sources */,
				9FC750611D2A59C300458D91 /* GraphQLOperation.swift in Sources */,
				9BDE43DF22C6708600FD7C7F /* GraphQLHTTPRequestError.swift in Sources */,
				9B1CCDD92360F02C007C9032 /* Bundle+Helpers.swift in Sources */,
				9B260BF5245A028D00562176 /* HTTPResponse.swift in Sources */,
				5AC6CA4322AAF7B200B7C94D /* GraphQLHTTPMethod.swift in Sources */,
				DE0586342669956A00265760 /* JSON.swift in Sources */,
				DE0586352669956D00265760 /* JSONStandardTypeConversions.swift in Sources */,
				9BC742AE24CFB6450029282C /* CacheWriteInterceptor.swift in Sources */,
				9B4F453F244A27B900C2CF7D /* URLSessionClient.swift in Sources */,
				DE0586332669948500265760 /* InputValue+Evaluation.swift in Sources */,
				DE0586372669958F00265760 /* GraphQLError.swift in Sources */,
				9BC742AC24CFB2FF0029282C /* ApolloErrorInterceptor.swift in Sources */,
				9FC750631D2A59F600458D91 /* ApolloClient.swift in Sources */,
				9BA3130E2302BEA5007B7FC5 /* DispatchQueue+Optional.swift in Sources */,
				9F86B6901E65533D00B885FF /* GraphQLResponseGenerator.swift in Sources */,
			);
			runOnlyForDeploymentPostprocessing = 0;
		};
		9FC7504A1D2A532D00458D91 /* Sources */ = {
			isa = PBXSourcesBuildPhase;
			buildActionMask = 2147483647;
			files = (
				5BB2C0232380836100774170 /* VersionNumberTests.swift in Sources */,
				DED45EC3261BA0ED0086EF63 /* WebSocketTransportTests.swift in Sources */,
				9B78C71E2326E86E000C8C32 /* ErrorGenerationTests.swift in Sources */,
				DED45EC7261BA0ED0086EF63 /* WebSocketTests.swift in Sources */,
				9FC9A9C81E2EFE6E0023C4D5 /* CacheKeyForFieldTests.swift in Sources */,
				9BF6C99C25195019000D5B93 /* String+IncludesForTesting.swift in Sources */,
				DED45DEF261B96B70086EF63 /* ReadWriteFromStoreTests.swift in Sources */,
				9F91CF8F1F6C0DB2008DD0BE /* MutatingResultsTests.swift in Sources */,
				E616B6D126C3335600DB049E /* ExecutionTests.swift in Sources */,
				9B9BBB1C24DB760B0021C30F /* UploadRequestTests.swift in Sources */,
				E61DD76526D60C1800C41614 /* SQLiteDotSwiftDatabaseBehaviorTests.swift in Sources */,
				9BC139A424EDCA6C00876D29 /* InterceptorTests.swift in Sources */,
				F82E62E122BCD223000C311B /* AutomaticPersistedQueriesTests.swift in Sources */,
				9BC139A824EDCE4F00876D29 /* RetryToCountThenSucceedInterceptor.swift in Sources */,
				9F533AB31E6C4A4200CBE097 /* BatchedLoadTests.swift in Sources */,
				DED45DEE261B96B70086EF63 /* FetchQueryTests.swift in Sources */,
				C3279FC72345234D00224790 /* TestCustomRequestBodyCreator.swift in Sources */,
				DED45DED261B96B70086EF63 /* StoreConcurrencyTests.swift in Sources */,
				9B95EDC022CAA0B000702BB2 /* GETTransformerTests.swift in Sources */,
				9FF90A6F1DDDEB420034C3B6 /* GraphQLMapEncodingTests.swift in Sources */,
				D87AC09F2564D60B0079FAA5 /* ApolloClientOperationTests.swift in Sources */,
				9B64F6762354D219002D1BB5 /* URL+QueryDict.swift in Sources */,
				9B2B66F42513FAFE00B53ABF /* CancellationHandlingInterceptor.swift in Sources */,
				9BC139A624EDCAD900876D29 /* BlindRetryingTestInterceptor.swift in Sources */,
				9B96500A24BE62B7003C29C0 /* RequestChainTests.swift in Sources */,
				DED45DEA261B96B70086EF63 /* WatchQueryTests.swift in Sources */,
				DED45E30261B972C0086EF63 /* CachePersistenceTests.swift in Sources */,
				DED45EC4261BA0ED0086EF63 /* SplitNetworkTransportTests.swift in Sources */,
				9B21FD752422C29D00998B5C /* GraphQLFileTests.swift in Sources */,
				E86D8E05214B32FD0028EFE1 /* JSONTests.swift in Sources */,
				9F8622FA1EC2117C00C38162 /* FragmentConstructionAndConversionTests.swift in Sources */,
				DED45C2A2615319E0086EF63 /* DefaultInterceptorProviderTests.swift in Sources */,
				9F21730E2567E6F000566121 /* DataLoaderTests.swift in Sources */,
				DED45DEC261B96B70086EF63 /* CacheDependentInterceptorTests.swift in Sources */,
				DED45DEB261B96B70086EF63 /* SQLiteCacheTests.swift in Sources */,
				C338DF1722DD9DE9006AF33E /* RequestBodyCreatorTests.swift in Sources */,
				F16D083C21EF6F7300C458B8 /* QueryFromJSONBuildingTests.swift in Sources */,
				9BF6C97025194ED7000D5B93 /* MultipartFormDataTests.swift in Sources */,
				9FF90A711DDDEB420034C3B6 /* ReadFieldValueTests.swift in Sources */,
				9F295E311E27534800A24949 /* NormalizeQueryResults.swift in Sources */,
				9FF90A731DDDEB420034C3B6 /* ParseQueryResponseTests.swift in Sources */,
				DED45DE9261B96B70086EF63 /* LoadQueryFromStoreTests.swift in Sources */,
				9BF6C94325194DE2000D5B93 /* MultipartFormData+Testing.swift in Sources */,
				DE181A3426C5D8D4000C0B9C /* CompressionTests.swift in Sources */,
				19E9F6AC26D58A9A003AB80E /* OperationMessageIdCreatorTests.swift in Sources */,
				9F21735B2568F3E200566121 /* PossiblyDeferredTests.swift in Sources */,
			);
			runOnlyForDeploymentPostprocessing = 0;
		};
		9FCE2CF51E6C213D00E34457 /* Sources */ = {
			isa = PBXSourcesBuildPhase;
			buildActionMask = 2147483647;
			files = (
				9BCF0D0223FC9F060031D2A2 /* API.swift in Sources */,
			);
			runOnlyForDeploymentPostprocessing = 0;
		};
		DE058608266978A100265760 /* Sources */ = {
			isa = PBXSourcesBuildPhase;
			buildActionMask = 2147483647;
			files = (
				DE058609266978A100265760 /* Selection.swift in Sources */,
				DE05860A266978A100265760 /* ResponseDict.swift in Sources */,
				DE05860B266978A100265760 /* SelectionSet.swift in Sources */,
				DE05860C266978A100265760 /* FragmentProtocols.swift in Sources */,
				DE05860D266978A100265760 /* ScalarTypes.swift in Sources */,
				DE05860E266978A100265760 /* GraphQLOptional.swift in Sources */,
				DE058610266978A100265760 /* InputValue.swift in Sources */,
				DE058613266978A100265760 /* GraphQLSchema.swift in Sources */,
				DE058616266978A100265760 /* GraphQLEnum.swift in Sources */,
			);
			runOnlyForDeploymentPostprocessing = 0;
		};
		DE3C7A04260A6B9800D2F4FF /* Sources */ = {
			isa = PBXSourcesBuildPhase;
			buildActionMask = 2147483647;
			files = (
			);
			runOnlyForDeploymentPostprocessing = 0;
		};
		DE6B15A826152BE10068D642 /* Sources */ = {
			isa = PBXSourcesBuildPhase;
			buildActionMask = 2147483647;
			files = (
				DED46042261CEA8A0086EF63 /* TestServerURLs.swift in Sources */,
				DED45EFE261CDA2A0086EF63 /* StarWarsSubscriptionTests.swift in Sources */,
				DED45D852616759C0086EF63 /* TestConfigs.swift in Sources */,
				DED45D9626167F020086EF63 /* StarWarsServerCachingRoundtripTests.swift in Sources */,
				DECD46D0262F64D000924527 /* StarWarsApolloSchemaDownloaderTests.swift in Sources */,
				DE6B15AF26152BE10068D642 /* DefaultInterceptorProviderIntegrationTests.swift in Sources */,
				DED46000261CE9080086EF63 /* HTTPBinAPI.swift in Sources */,
				DED45F4A261CDBFC0086EF63 /* UploadTests.swift in Sources */,
				E6630B8E26F071F9002D9E41 /* SchemaRegistryApolloSchemaDownloaderTests.swift in Sources */,
				DED45F17261CDA360086EF63 /* StarWarsWebSocketTests.swift in Sources */,
				DED45D73261675890086EF63 /* StarWarsServerTests.swift in Sources */,
				DED45F30261CDB560086EF63 /* URLSessionClientTests.swift in Sources */,
			);
			runOnlyForDeploymentPostprocessing = 0;
		};
		DECD4907262F81BF00924527 /* Sources */ = {
			isa = PBXSourcesBuildPhase;
			buildActionMask = 2147483647;
			files = (
				DECD4921262F81CE00924527 /* CodegenTestHelper.swift in Sources */,
				E6630B8C26F0639B002D9E41 /* MockNetworkSession.swift in Sources */,
			);
			runOnlyForDeploymentPostprocessing = 0;
		};
/* End PBXSourcesBuildPhase section */

/* Begin PBXTargetDependency section */
		9B2DFBC224E1FA1A00ED3AE6 /* PBXTargetDependency */ = {
			isa = PBXTargetDependency;
			target = 9FC750431D2A532C00458D91 /* Apollo */;
			targetProxy = 9B2DFBC124E1FA1A00ED3AE6 /* PBXContainerItemProxy */;
		};
		9B2DFBCC24E201A000ED3AE6 /* PBXTargetDependency */ = {
			isa = PBXTargetDependency;
			target = 9B2DFBB524E1FA0D00ED3AE6 /* UploadAPI */;
			targetProxy = 9B2DFBCB24E201A000ED3AE6 /* PBXContainerItemProxy */;
		};
		9B683549246348CB00337AE6 /* PBXTargetDependency */ = {
			isa = PBXTargetDependency;
			target = 9B68353D2463481A00337AE6 /* ApolloUtils */;
			targetProxy = 9B683548246348CB00337AE6 /* PBXContainerItemProxy */;
		};
		9B7BDAF823FDEE8400ACD198 /* PBXTargetDependency */ = {
			isa = PBXTargetDependency;
			target = 9FC750431D2A532C00458D91 /* Apollo */;
			targetProxy = 9B7BDAF723FDEE8400ACD198 /* PBXContainerItemProxy */;
		};
		9B7BDAFC23FDEE9000ACD198 /* PBXTargetDependency */ = {
			isa = PBXTargetDependency;
			target = 9FC750431D2A532C00458D91 /* Apollo */;
			targetProxy = 9B7BDAFB23FDEE9000ACD198 /* PBXContainerItemProxy */;
		};
		9B7BDB1723FDF10300ACD198 /* PBXTargetDependency */ = {
			isa = PBXTargetDependency;
			productRef = 9B7BDB1623FDF10300ACD198 /* SQLite */;
		};
		9B8C3FBC248DAA0400707B13 /* PBXTargetDependency */ = {
			isa = PBXTargetDependency;
			target = 9B68353D2463481A00337AE6 /* ApolloUtils */;
			targetProxy = 9B8C3FBB248DAA0400707B13 /* PBXContainerItemProxy */;
		};
		9BAEEC03234BB8FD00808306 /* PBXTargetDependency */ = {
			isa = PBXTargetDependency;
			target = 9B7B6F46233C26D100F32205 /* ApolloCodegenLib */;
			targetProxy = 9BAEEC02234BB8FD00808306 /* PBXContainerItemProxy */;
		};
		9F54C8BB255D760B0065AFD6 /* PBXTargetDependency */ = {
			isa = PBXTargetDependency;
			target = 9FC750431D2A532C00458D91 /* Apollo */;
			targetProxy = 9F54C8BA255D760B0065AFD6 /* PBXContainerItemProxy */;
		};
		9F54C8DF255D76810065AFD6 /* PBXTargetDependency */ = {
			isa = PBXTargetDependency;
			target = 9F8A95771EC0FC1200304A2D /* ApolloTestSupport */;
			targetProxy = 9F54C8DE255D76810065AFD6 /* PBXContainerItemProxy */;
		};
		9F54C8E1255D76810065AFD6 /* PBXTargetDependency */ = {
			isa = PBXTargetDependency;
			target = 9FACA9B71F42E67200AE2DBD /* GitHubAPI */;
			targetProxy = 9F54C8E0255D76810065AFD6 /* PBXContainerItemProxy */;
		};
		9F65B1201EC106E80090B25F /* PBXTargetDependency */ = {
			isa = PBXTargetDependency;
			target = 9FC750431D2A532C00458D91 /* Apollo */;
			targetProxy = 9F65B11F1EC106E80090B25F /* PBXContainerItemProxy */;
		};
		9F8A958C1EC0FF9F00304A2D /* PBXTargetDependency */ = {
			isa = PBXTargetDependency;
			target = 9F8A95771EC0FC1200304A2D /* ApolloTestSupport */;
			targetProxy = 9F8A958B1EC0FF9F00304A2D /* PBXContainerItemProxy */;
		};
		9FA5FBB61EC05CE900304A9D /* PBXTargetDependency */ = {
			isa = PBXTargetDependency;
			target = 9FC750431D2A532C00458D91 /* Apollo */;
			targetProxy = 9FA5FBB51EC05CE900304A9D /* PBXContainerItemProxy */;
		};
		9FACA9B81F42E67200AE2DBD /* PBXTargetDependency */ = {
			isa = PBXTargetDependency;
			target = 9FC750431D2A532C00458D91 /* Apollo */;
			targetProxy = 9FACA9B91F42E67200AE2DBD /* PBXContainerItemProxy */;
		};
		9FC750511D2A532D00458D91 /* PBXTargetDependency */ = {
			isa = PBXTargetDependency;
			target = 9FC750431D2A532C00458D91 /* Apollo */;
			targetProxy = 9FC750501D2A532D00458D91 /* PBXContainerItemProxy */;
		};
		9FCE2D081E6C254000E34457 /* PBXTargetDependency */ = {
			isa = PBXTargetDependency;
			target = 9FCE2CF91E6C213D00E34457 /* StarWarsAPI */;
			targetProxy = 9FCE2D071E6C254000E34457 /* PBXContainerItemProxy */;
		};
		9FDE0742258F3B6100DC0CA5 /* PBXTargetDependency */ = {
			isa = PBXTargetDependency;
			target = 9FCE2CF91E6C213D00E34457 /* StarWarsAPI */;
			targetProxy = 9FDE0741258F3B6100DC0CA5 /* PBXContainerItemProxy */;
		};
		DE05862826697B1D00265760 /* PBXTargetDependency */ = {
			isa = PBXTargetDependency;
			target = DE058606266978A100265760 /* ApolloAPI */;
			targetProxy = DE05862726697B1D00265760 /* PBXContainerItemProxy */;
		};
		DE3C7A97260A6C1000D2F4FF /* PBXTargetDependency */ = {
			isa = PBXTargetDependency;
			target = 9B68353D2463481A00337AE6 /* ApolloUtils */;
			targetProxy = DE3C7A96260A6C1000D2F4FF /* PBXContainerItemProxy */;
		};
		DE6B15B326152BE10068D642 /* PBXTargetDependency */ = {
			isa = PBXTargetDependency;
			target = 9FC750431D2A532C00458D91 /* Apollo */;
			targetProxy = DE6B15B226152BE10068D642 /* PBXContainerItemProxy */;
		};
		DECD46FA262F659100924527 /* PBXTargetDependency */ = {
			isa = PBXTargetDependency;
			target = 9B7B6F46233C26D100F32205 /* ApolloCodegenLib */;
			targetProxy = DECD46F9262F659100924527 /* PBXContainerItemProxy */;
		};
		DECD4735262F668200924527 /* PBXTargetDependency */ = {
			isa = PBXTargetDependency;
			target = 9B2DFBB524E1FA0D00ED3AE6 /* UploadAPI */;
			targetProxy = DECD4734262F668200924527 /* PBXContainerItemProxy */;
		};
		DECD498E262F840100924527 /* PBXTargetDependency */ = {
			isa = PBXTargetDependency;
			target = DECD490A262F81BF00924527 /* ApolloCodegenTestSupport */;
			targetProxy = DECD498D262F840100924527 /* PBXContainerItemProxy */;
		};
		DECD4991262F841300924527 /* PBXTargetDependency */ = {
			isa = PBXTargetDependency;
			target = DECD490A262F81BF00924527 /* ApolloCodegenTestSupport */;
			targetProxy = DECD4990262F841300924527 /* PBXContainerItemProxy */;
		};
		DECD49C8262F88FA00924527 /* PBXTargetDependency */ = {
			isa = PBXTargetDependency;
			target = 9B7B6F46233C26D100F32205 /* ApolloCodegenLib */;
			targetProxy = DECD49C7262F88FA00924527 /* PBXContainerItemProxy */;
		};
		DECD49DA262F8AA500924527 /* PBXTargetDependency */ = {
			isa = PBXTargetDependency;
			target = 9F8A95771EC0FC1200304A2D /* ApolloTestSupport */;
			targetProxy = DECD49D9262F8AA500924527 /* PBXContainerItemProxy */;
		};
		DED45E96261B9EE30086EF63 /* PBXTargetDependency */ = {
			isa = PBXTargetDependency;
			productRef = DED45E95261B9EE30086EF63 /* SQLite */;
		};
		DED45E98261B9EFA0086EF63 /* PBXTargetDependency */ = {
			isa = PBXTargetDependency;
			target = 9B7BDABE23FDEBB600ACD198 /* ApolloSQLite */;
			targetProxy = DED45E97261B9EFA0086EF63 /* PBXContainerItemProxy */;
		};
		DED45E9A261B9F000086EF63 /* PBXTargetDependency */ = {
			isa = PBXTargetDependency;
			target = 9B7BDA7C23FDE90400ACD198 /* ApolloWebSocket */;
			targetProxy = DED45E99261B9F000086EF63 /* PBXContainerItemProxy */;
		};
		DED45FCF261CE8890086EF63 /* PBXTargetDependency */ = {
			isa = PBXTargetDependency;
			target = 9B7BDABE23FDEBB600ACD198 /* ApolloSQLite */;
			targetProxy = DED45FCE261CE8890086EF63 /* PBXContainerItemProxy */;
		};
		DED45FD6261CE89C0086EF63 /* PBXTargetDependency */ = {
			isa = PBXTargetDependency;
			target = 9B7BDA7C23FDE90400ACD198 /* ApolloWebSocket */;
			targetProxy = DED45FD5261CE89C0086EF63 /* PBXContainerItemProxy */;
		};
		DED46034261CEA610086EF63 /* PBXTargetDependency */ = {
			isa = PBXTargetDependency;
			target = 9F8A95771EC0FC1200304A2D /* ApolloTestSupport */;
			targetProxy = DED46033261CEA610086EF63 /* PBXContainerItemProxy */;
		};
		DED4606B261CEDD10086EF63 /* PBXTargetDependency */ = {
			isa = PBXTargetDependency;
			target = 9FCE2CF91E6C213D00E34457 /* StarWarsAPI */;
			targetProxy = DED4606A261CEDD10086EF63 /* PBXContainerItemProxy */;
		};
		E6E4209426A7DF5800B82624 /* PBXTargetDependency */ = {
			isa = PBXTargetDependency;
			productRef = E6E4209326A7DF5800B82624 /* InflectorKit */;
		};
/* End PBXTargetDependency section */

/* Begin XCBuildConfiguration section */
		9B2DFBBB24E1FA0D00ED3AE6 /* Debug */ = {
			isa = XCBuildConfiguration;
			baseConfigurationReference = 9B2DFBC824E1FA7E00ED3AE6 /* Apollo-Target-UploadAPI.xcconfig */;
			buildSettings = {
			};
			name = Debug;
		};
		9B2DFBBC24E1FA0D00ED3AE6 /* Release */ = {
			isa = XCBuildConfiguration;
			baseConfigurationReference = 9B2DFBC824E1FA7E00ED3AE6 /* Apollo-Target-UploadAPI.xcconfig */;
			buildSettings = {
			};
			name = Release;
		};
		9B2DFBBD24E1FA0D00ED3AE6 /* PerformanceTesting */ = {
			isa = XCBuildConfiguration;
			baseConfigurationReference = 9B2DFBC824E1FA7E00ED3AE6 /* Apollo-Target-UploadAPI.xcconfig */;
			buildSettings = {
			};
			name = PerformanceTesting;
		};
		9B6835432463481A00337AE6 /* Debug */ = {
			isa = XCBuildConfiguration;
			baseConfigurationReference = 9B68354A2463498D00337AE6 /* Apollo-Target-ApolloUtils.xcconfig */;
			buildSettings = {
			};
			name = Debug;
		};
		9B6835442463481A00337AE6 /* Release */ = {
			isa = XCBuildConfiguration;
			baseConfigurationReference = 9B68354A2463498D00337AE6 /* Apollo-Target-ApolloUtils.xcconfig */;
			buildSettings = {
			};
			name = Release;
		};
		9B6835452463481A00337AE6 /* PerformanceTesting */ = {
			isa = XCBuildConfiguration;
			baseConfigurationReference = 9B68354A2463498D00337AE6 /* Apollo-Target-ApolloUtils.xcconfig */;
			buildSettings = {
			};
			name = PerformanceTesting;
		};
		9B7B6F4C233C26D100F32205 /* Debug */ = {
			isa = XCBuildConfiguration;
			baseConfigurationReference = 9B7B6F55233C27A000F32205 /* Apollo-Target-ApolloCodegenLib.xcconfig */;
			buildSettings = {
			};
			name = Debug;
		};
		9B7B6F4D233C26D100F32205 /* Release */ = {
			isa = XCBuildConfiguration;
			baseConfigurationReference = 9B7B6F55233C27A000F32205 /* Apollo-Target-ApolloCodegenLib.xcconfig */;
			buildSettings = {
			};
			name = Release;
		};
		9B7B6F4E233C26D100F32205 /* PerformanceTesting */ = {
			isa = XCBuildConfiguration;
			baseConfigurationReference = 9B7B6F55233C27A000F32205 /* Apollo-Target-ApolloCodegenLib.xcconfig */;
			buildSettings = {
			};
			name = PerformanceTesting;
		};
		9B7BDA8323FDE90400ACD198 /* Debug */ = {
			isa = XCBuildConfiguration;
			baseConfigurationReference = 9B7BDAA423FDE98C00ACD198 /* ApolloWebSocket-Target-Framework.xcconfig */;
			buildSettings = {
			};
			name = Debug;
		};
		9B7BDA8423FDE90400ACD198 /* Release */ = {
			isa = XCBuildConfiguration;
			baseConfigurationReference = 9B7BDAA423FDE98C00ACD198 /* ApolloWebSocket-Target-Framework.xcconfig */;
			buildSettings = {
			};
			name = Release;
		};
		9B7BDA8523FDE90400ACD198 /* PerformanceTesting */ = {
			isa = XCBuildConfiguration;
			baseConfigurationReference = 9B7BDAA423FDE98C00ACD198 /* ApolloWebSocket-Target-Framework.xcconfig */;
			buildSettings = {
			};
			name = PerformanceTesting;
		};
		9B7BDAC923FDEBB600ACD198 /* Debug */ = {
			isa = XCBuildConfiguration;
			baseConfigurationReference = 9B7BDAD823FDECB300ACD198 /* ApolloSQLite-Target-Framework.xcconfig */;
			buildSettings = {
			};
			name = Debug;
		};
		9B7BDACA23FDEBB600ACD198 /* Release */ = {
			isa = XCBuildConfiguration;
			baseConfigurationReference = 9B7BDAD823FDECB300ACD198 /* ApolloSQLite-Target-Framework.xcconfig */;
			buildSettings = {
			};
			name = Release;
		};
		9B7BDACB23FDEBB600ACD198 /* PerformanceTesting */ = {
			isa = XCBuildConfiguration;
			baseConfigurationReference = 9B7BDAD823FDECB300ACD198 /* ApolloSQLite-Target-Framework.xcconfig */;
			buildSettings = {
			};
			name = PerformanceTesting;
		};
		9BAEEC04234BB8FD00808306 /* Debug */ = {
			isa = XCBuildConfiguration;
			baseConfigurationReference = 9B4AA8AD239EFDC9003E1300 /* Apollo-Target-CodegenTests.xcconfig */;
			buildSettings = {
			};
			name = Debug;
		};
		9BAEEC05234BB8FD00808306 /* Release */ = {
			isa = XCBuildConfiguration;
			baseConfigurationReference = 9B4AA8AD239EFDC9003E1300 /* Apollo-Target-CodegenTests.xcconfig */;
			buildSettings = {
			};
			name = Release;
		};
		9BAEEC06234BB8FD00808306 /* PerformanceTesting */ = {
			isa = XCBuildConfiguration;
			baseConfigurationReference = 9B4AA8AD239EFDC9003E1300 /* Apollo-Target-CodegenTests.xcconfig */;
			buildSettings = {
			};
			name = PerformanceTesting;
		};
		9F54C8BD255D760B0065AFD6 /* Debug */ = {
			isa = XCBuildConfiguration;
			baseConfigurationReference = 90690D2422433C8000FC2E54 /* Apollo-Target-PerformanceTests.xcconfig */;
			buildSettings = {
			};
			name = Debug;
		};
		9F54C8BE255D760B0065AFD6 /* Release */ = {
			isa = XCBuildConfiguration;
			baseConfigurationReference = 90690D2422433C8000FC2E54 /* Apollo-Target-PerformanceTests.xcconfig */;
			buildSettings = {
			};
			name = Release;
		};
		9F54C8BF255D760B0065AFD6 /* PerformanceTesting */ = {
			isa = XCBuildConfiguration;
			baseConfigurationReference = 90690D2422433C8000FC2E54 /* Apollo-Target-PerformanceTests.xcconfig */;
			buildSettings = {
			};
			name = PerformanceTesting;
		};
		9F8A957D1EC0FC1200304A2D /* Debug */ = {
			isa = XCBuildConfiguration;
			baseConfigurationReference = 90690D2522433CAF00FC2E54 /* Apollo-Target-TestSupport.xcconfig */;
			buildSettings = {
			};
			name = Debug;
		};
		9F8A957E1EC0FC1200304A2D /* Release */ = {
			isa = XCBuildConfiguration;
			baseConfigurationReference = 90690D2522433CAF00FC2E54 /* Apollo-Target-TestSupport.xcconfig */;
			buildSettings = {
			};
			name = Release;
		};
		9F8A957F1EC0FC1200304A2D /* PerformanceTesting */ = {
			isa = XCBuildConfiguration;
			baseConfigurationReference = 90690D2522433CAF00FC2E54 /* Apollo-Target-TestSupport.xcconfig */;
			buildSettings = {
			};
			name = PerformanceTesting;
		};
		9FACA9C31F42E67200AE2DBD /* Debug */ = {
			isa = XCBuildConfiguration;
			baseConfigurationReference = 90690D2222433C2800FC2E54 /* Apollo-Target-GitHubAPI.xcconfig */;
			buildSettings = {
			};
			name = Debug;
		};
		9FACA9C41F42E67200AE2DBD /* Release */ = {
			isa = XCBuildConfiguration;
			baseConfigurationReference = 90690D2222433C2800FC2E54 /* Apollo-Target-GitHubAPI.xcconfig */;
			buildSettings = {
			};
			name = Release;
		};
		9FACA9C51F42E67200AE2DBD /* PerformanceTesting */ = {
			isa = XCBuildConfiguration;
			baseConfigurationReference = 90690D2222433C2800FC2E54 /* Apollo-Target-GitHubAPI.xcconfig */;
			buildSettings = {
			};
			name = PerformanceTesting;
		};
		9FC750561D2A532D00458D91 /* Debug */ = {
			isa = XCBuildConfiguration;
			baseConfigurationReference = 90690D05224333DA00FC2E54 /* Apollo-Project-Debug.xcconfig */;
			buildSettings = {
			};
			name = Debug;
		};
		9FC750571D2A532D00458D91 /* Release */ = {
			isa = XCBuildConfiguration;
			baseConfigurationReference = 90690D07224333DA00FC2E54 /* Apollo-Project-Release.xcconfig */;
			buildSettings = {
			};
			name = Release;
		};
		9FC750591D2A532D00458D91 /* Debug */ = {
			isa = XCBuildConfiguration;
			baseConfigurationReference = 90690D06224333DA00FC2E54 /* Apollo-Target-Framework.xcconfig */;
			buildSettings = {
			};
			name = Debug;
		};
		9FC7505A1D2A532D00458D91 /* Release */ = {
			isa = XCBuildConfiguration;
			baseConfigurationReference = 90690D06224333DA00FC2E54 /* Apollo-Target-Framework.xcconfig */;
			buildSettings = {
			};
			name = Release;
		};
		9FC7505C1D2A532D00458D91 /* Debug */ = {
			isa = XCBuildConfiguration;
			baseConfigurationReference = 90690D0B2243345500FC2E54 /* Apollo-Target-Tests.xcconfig */;
			buildSettings = {
			};
			name = Debug;
		};
		9FC7505D1D2A532D00458D91 /* Release */ = {
			isa = XCBuildConfiguration;
			baseConfigurationReference = 90690D0B2243345500FC2E54 /* Apollo-Target-Tests.xcconfig */;
			buildSettings = {
			};
			name = Release;
		};
		9FCE2D041E6C213D00E34457 /* Debug */ = {
			isa = XCBuildConfiguration;
			baseConfigurationReference = 90690D2122433C1900FC2E54 /* Apollo-Target-StarWarsAPI.xcconfig */;
			buildSettings = {
			};
			name = Debug;
		};
		9FCE2D051E6C213D00E34457 /* Release */ = {
			isa = XCBuildConfiguration;
			baseConfigurationReference = 90690D2122433C1900FC2E54 /* Apollo-Target-StarWarsAPI.xcconfig */;
			buildSettings = {
			};
			name = Release;
		};
		9FEFCFCD1E6C65CE0061834C /* PerformanceTesting */ = {
			isa = XCBuildConfiguration;
			baseConfigurationReference = 90690D08224333DA00FC2E54 /* Apollo-Project-Performance-Testing.xcconfig */;
			buildSettings = {
			};
			name = PerformanceTesting;
		};
		9FEFCFCE1E6C65CE0061834C /* PerformanceTesting */ = {
			isa = XCBuildConfiguration;
			baseConfigurationReference = 90690D06224333DA00FC2E54 /* Apollo-Target-Framework.xcconfig */;
			buildSettings = {
			};
			name = PerformanceTesting;
		};
		9FEFCFD01E6C65CE0061834C /* PerformanceTesting */ = {
			isa = XCBuildConfiguration;
			baseConfigurationReference = 90690D0B2243345500FC2E54 /* Apollo-Target-Tests.xcconfig */;
			buildSettings = {
			};
			name = PerformanceTesting;
		};
		9FEFCFD61E6C65CE0061834C /* PerformanceTesting */ = {
			isa = XCBuildConfiguration;
			baseConfigurationReference = 90690D2122433C1900FC2E54 /* Apollo-Target-StarWarsAPI.xcconfig */;
			buildSettings = {
			};
			name = PerformanceTesting;
		};
		DE05861E266978A100265760 /* Debug */ = {
			isa = XCBuildConfiguration;
			baseConfigurationReference = DE0586222669793200265760 /* Apollo-Target-ApolloAPI.xcconfig */;
			buildSettings = {
			};
			name = Debug;
		};
		DE05861F266978A100265760 /* Release */ = {
			isa = XCBuildConfiguration;
			baseConfigurationReference = DE0586222669793200265760 /* Apollo-Target-ApolloAPI.xcconfig */;
			buildSettings = {
			};
			name = Release;
		};
		DE058620266978A100265760 /* PerformanceTesting */ = {
			isa = XCBuildConfiguration;
			baseConfigurationReference = DE0586222669793200265760 /* Apollo-Target-ApolloAPI.xcconfig */;
			buildSettings = {
			};
			name = PerformanceTesting;
		};
		DE3C7A0E260A6B9800D2F4FF /* Debug */ = {
			isa = XCBuildConfiguration;
			baseConfigurationReference = DEA34AF6260E821F00F95F86 /* Apollo-Target-AnimalKingdomAPI.xcconfig */;
			buildSettings = {
			};
			name = Debug;
		};
		DE3C7A0F260A6B9800D2F4FF /* Release */ = {
			isa = XCBuildConfiguration;
			baseConfigurationReference = DEA34AF6260E821F00F95F86 /* Apollo-Target-AnimalKingdomAPI.xcconfig */;
			buildSettings = {
			};
			name = Release;
		};
		DE3C7A10260A6B9800D2F4FF /* PerformanceTesting */ = {
			isa = XCBuildConfiguration;
			baseConfigurationReference = DEA34AF6260E821F00F95F86 /* Apollo-Target-AnimalKingdomAPI.xcconfig */;
			buildSettings = {
			};
			name = PerformanceTesting;
		};
		DE6B15B426152BE10068D642 /* Debug */ = {
			isa = XCBuildConfiguration;
			baseConfigurationReference = DE6B15E826152CD80068D642 /* Apollo-Target-ServerIntegrationTests.xcconfig */;
			buildSettings = {
			};
			name = Debug;
		};
		DE6B15B526152BE10068D642 /* Release */ = {
			isa = XCBuildConfiguration;
			baseConfigurationReference = DE6B15E826152CD80068D642 /* Apollo-Target-ServerIntegrationTests.xcconfig */;
			buildSettings = {
			};
			name = Release;
		};
		DE6B15B626152BE10068D642 /* PerformanceTesting */ = {
			isa = XCBuildConfiguration;
			baseConfigurationReference = DE6B15E826152CD80068D642 /* Apollo-Target-ServerIntegrationTests.xcconfig */;
			buildSettings = {
			};
			name = PerformanceTesting;
		};
		DECD4911262F81BF00924527 /* Debug */ = {
			isa = XCBuildConfiguration;
			baseConfigurationReference = DECD492F262F820500924527 /* Apollo-Target-CodegenTestSupport.xcconfig */;
			buildSettings = {
			};
			name = Debug;
		};
		DECD4912262F81BF00924527 /* Release */ = {
			isa = XCBuildConfiguration;
			baseConfigurationReference = DECD492F262F820500924527 /* Apollo-Target-CodegenTestSupport.xcconfig */;
			buildSettings = {
			};
			name = Release;
		};
		DECD4913262F81BF00924527 /* PerformanceTesting */ = {
			isa = XCBuildConfiguration;
			baseConfigurationReference = DECD492F262F820500924527 /* Apollo-Target-CodegenTestSupport.xcconfig */;
			buildSettings = {
			};
			name = PerformanceTesting;
		};
/* End XCBuildConfiguration section */

/* Begin XCConfigurationList section */
		9B2DFBBE24E1FA0D00ED3AE6 /* Build configuration list for PBXNativeTarget "UploadAPI" */ = {
			isa = XCConfigurationList;
			buildConfigurations = (
				9B2DFBBB24E1FA0D00ED3AE6 /* Debug */,
				9B2DFBBC24E1FA0D00ED3AE6 /* Release */,
				9B2DFBBD24E1FA0D00ED3AE6 /* PerformanceTesting */,
			);
			defaultConfigurationIsVisible = 0;
			defaultConfigurationName = Release;
		};
		9B6835462463481A00337AE6 /* Build configuration list for PBXNativeTarget "ApolloUtils" */ = {
			isa = XCConfigurationList;
			buildConfigurations = (
				9B6835432463481A00337AE6 /* Debug */,
				9B6835442463481A00337AE6 /* Release */,
				9B6835452463481A00337AE6 /* PerformanceTesting */,
			);
			defaultConfigurationIsVisible = 0;
			defaultConfigurationName = Release;
		};
		9B7B6F4F233C26D200F32205 /* Build configuration list for PBXNativeTarget "ApolloCodegenLib" */ = {
			isa = XCConfigurationList;
			buildConfigurations = (
				9B7B6F4C233C26D100F32205 /* Debug */,
				9B7B6F4D233C26D100F32205 /* Release */,
				9B7B6F4E233C26D100F32205 /* PerformanceTesting */,
			);
			defaultConfigurationIsVisible = 0;
			defaultConfigurationName = Release;
		};
		9B7BDA8223FDE90400ACD198 /* Build configuration list for PBXNativeTarget "ApolloWebSocket" */ = {
			isa = XCConfigurationList;
			buildConfigurations = (
				9B7BDA8323FDE90400ACD198 /* Debug */,
				9B7BDA8423FDE90400ACD198 /* Release */,
				9B7BDA8523FDE90400ACD198 /* PerformanceTesting */,
			);
			defaultConfigurationIsVisible = 0;
			defaultConfigurationName = Release;
		};
		9B7BDAC823FDEBB600ACD198 /* Build configuration list for PBXNativeTarget "ApolloSQLite" */ = {
			isa = XCConfigurationList;
			buildConfigurations = (
				9B7BDAC923FDEBB600ACD198 /* Debug */,
				9B7BDACA23FDEBB600ACD198 /* Release */,
				9B7BDACB23FDEBB600ACD198 /* PerformanceTesting */,
			);
			defaultConfigurationIsVisible = 0;
			defaultConfigurationName = Release;
		};
		9BAEEC07234BB8FD00808306 /* Build configuration list for PBXNativeTarget "ApolloCodegenTests" */ = {
			isa = XCConfigurationList;
			buildConfigurations = (
				9BAEEC04234BB8FD00808306 /* Debug */,
				9BAEEC05234BB8FD00808306 /* Release */,
				9BAEEC06234BB8FD00808306 /* PerformanceTesting */,
			);
			defaultConfigurationIsVisible = 0;
			defaultConfigurationName = Release;
		};
		9F54C8BC255D760B0065AFD6 /* Build configuration list for PBXNativeTarget "ApolloPerformanceTests" */ = {
			isa = XCConfigurationList;
			buildConfigurations = (
				9F54C8BD255D760B0065AFD6 /* Debug */,
				9F54C8BE255D760B0065AFD6 /* Release */,
				9F54C8BF255D760B0065AFD6 /* PerformanceTesting */,
			);
			defaultConfigurationIsVisible = 0;
			defaultConfigurationName = Release;
		};
		9F8A95801EC0FC1200304A2D /* Build configuration list for PBXNativeTarget "ApolloTestSupport" */ = {
			isa = XCConfigurationList;
			buildConfigurations = (
				9F8A957D1EC0FC1200304A2D /* Debug */,
				9F8A957E1EC0FC1200304A2D /* Release */,
				9F8A957F1EC0FC1200304A2D /* PerformanceTesting */,
			);
			defaultConfigurationIsVisible = 0;
			defaultConfigurationName = Release;
		};
		9FACA9C21F42E67200AE2DBD /* Build configuration list for PBXNativeTarget "GitHubAPI" */ = {
			isa = XCConfigurationList;
			buildConfigurations = (
				9FACA9C31F42E67200AE2DBD /* Debug */,
				9FACA9C41F42E67200AE2DBD /* Release */,
				9FACA9C51F42E67200AE2DBD /* PerformanceTesting */,
			);
			defaultConfigurationIsVisible = 0;
			defaultConfigurationName = Release;
		};
		9FC7503E1D2A532C00458D91 /* Build configuration list for PBXProject "Apollo" */ = {
			isa = XCConfigurationList;
			buildConfigurations = (
				9FC750561D2A532D00458D91 /* Debug */,
				9FC750571D2A532D00458D91 /* Release */,
				9FEFCFCD1E6C65CE0061834C /* PerformanceTesting */,
			);
			defaultConfigurationIsVisible = 0;
			defaultConfigurationName = Release;
		};
		9FC750581D2A532D00458D91 /* Build configuration list for PBXNativeTarget "Apollo" */ = {
			isa = XCConfigurationList;
			buildConfigurations = (
				9FC750591D2A532D00458D91 /* Debug */,
				9FC7505A1D2A532D00458D91 /* Release */,
				9FEFCFCE1E6C65CE0061834C /* PerformanceTesting */,
			);
			defaultConfigurationIsVisible = 0;
			defaultConfigurationName = Release;
		};
		9FC7505B1D2A532D00458D91 /* Build configuration list for PBXNativeTarget "ApolloTests" */ = {
			isa = XCConfigurationList;
			buildConfigurations = (
				9FC7505C1D2A532D00458D91 /* Debug */,
				9FC7505D1D2A532D00458D91 /* Release */,
				9FEFCFD01E6C65CE0061834C /* PerformanceTesting */,
			);
			defaultConfigurationIsVisible = 0;
			defaultConfigurationName = Release;
		};
		9FCE2D031E6C213D00E34457 /* Build configuration list for PBXNativeTarget "StarWarsAPI" */ = {
			isa = XCConfigurationList;
			buildConfigurations = (
				9FCE2D041E6C213D00E34457 /* Debug */,
				9FCE2D051E6C213D00E34457 /* Release */,
				9FEFCFD61E6C65CE0061834C /* PerformanceTesting */,
			);
			defaultConfigurationIsVisible = 0;
			defaultConfigurationName = Release;
		};
		DE05861D266978A100265760 /* Build configuration list for PBXNativeTarget "ApolloAPI" */ = {
			isa = XCConfigurationList;
			buildConfigurations = (
				DE05861E266978A100265760 /* Debug */,
				DE05861F266978A100265760 /* Release */,
				DE058620266978A100265760 /* PerformanceTesting */,
			);
			defaultConfigurationIsVisible = 0;
			defaultConfigurationName = Release;
		};
		DE3C7A0D260A6B9800D2F4FF /* Build configuration list for PBXNativeTarget "AnimalKingdomAPI" */ = {
			isa = XCConfigurationList;
			buildConfigurations = (
				DE3C7A0E260A6B9800D2F4FF /* Debug */,
				DE3C7A0F260A6B9800D2F4FF /* Release */,
				DE3C7A10260A6B9800D2F4FF /* PerformanceTesting */,
			);
			defaultConfigurationIsVisible = 0;
			defaultConfigurationName = Release;
		};
		DE6B15B726152BE10068D642 /* Build configuration list for PBXNativeTarget "ApolloServerIntegrationTests" */ = {
			isa = XCConfigurationList;
			buildConfigurations = (
				DE6B15B426152BE10068D642 /* Debug */,
				DE6B15B526152BE10068D642 /* Release */,
				DE6B15B626152BE10068D642 /* PerformanceTesting */,
			);
			defaultConfigurationIsVisible = 0;
			defaultConfigurationName = Release;
		};
		DECD4910262F81BF00924527 /* Build configuration list for PBXNativeTarget "ApolloCodegenTestSupport" */ = {
			isa = XCConfigurationList;
			buildConfigurations = (
				DECD4911262F81BF00924527 /* Debug */,
				DECD4912262F81BF00924527 /* Release */,
				DECD4913262F81BF00924527 /* PerformanceTesting */,
			);
			defaultConfigurationIsVisible = 0;
			defaultConfigurationName = Release;
		};
/* End XCConfigurationList section */

/* Begin XCRemoteSwiftPackageReference section */
		9B7BDAF423FDEE2600ACD198 /* XCRemoteSwiftPackageReference "SQLite.swift" */ = {
			isa = XCRemoteSwiftPackageReference;
			repositoryURL = "https://github.com/stephencelis/SQLite.swift.git";
			requirement = {
				kind = upToNextMinorVersion;
				minimumVersion = 0.12.2;
			};
		};
		E6E4209026A7DF4200B82624 /* XCRemoteSwiftPackageReference "InflectorKit" */ = {
			isa = XCRemoteSwiftPackageReference;
			repositoryURL = "https://github.com/mattt/InflectorKit.git";
			requirement = {
				kind = upToNextMinorVersion;
				minimumVersion = 1.0.0;
			};
		};
/* End XCRemoteSwiftPackageReference section */

/* Begin XCSwiftPackageProductDependency section */
		9B7BDAF523FDEE2600ACD198 /* SQLite */ = {
			isa = XCSwiftPackageProductDependency;
			package = 9B7BDAF423FDEE2600ACD198 /* XCRemoteSwiftPackageReference "SQLite.swift" */;
			productName = SQLite;
		};
		9B7BDB1623FDF10300ACD198 /* SQLite */ = {
			isa = XCSwiftPackageProductDependency;
			package = 9B7BDAF423FDEE2600ACD198 /* XCRemoteSwiftPackageReference "SQLite.swift" */;
			productName = SQLite;
		};
		DED45E95261B9EE30086EF63 /* SQLite */ = {
			isa = XCSwiftPackageProductDependency;
			package = 9B7BDAF423FDEE2600ACD198 /* XCRemoteSwiftPackageReference "SQLite.swift" */;
			productName = SQLite;
		};
		E6E4209126A7DF4200B82624 /* InflectorKit */ = {
			isa = XCSwiftPackageProductDependency;
			package = E6E4209026A7DF4200B82624 /* XCRemoteSwiftPackageReference "InflectorKit" */;
			productName = InflectorKit;
		};
		E6E4209326A7DF5800B82624 /* InflectorKit */ = {
			isa = XCSwiftPackageProductDependency;
			package = E6E4209026A7DF4200B82624 /* XCRemoteSwiftPackageReference "InflectorKit" */;
			productName = InflectorKit;
		};
/* End XCSwiftPackageProductDependency section */
	};
	rootObject = 9FC7503B1D2A532C00458D91 /* Project object */;
}<|MERGE_RESOLUTION|>--- conflicted
+++ resolved
@@ -256,14 +256,10 @@
 		DED46051261CEAD20086EF63 /* StarWarsAPI.framework in Frameworks */ = {isa = PBXBuildFile; fileRef = 9FCE2CFA1E6C213D00E34457 /* StarWarsAPI.framework */; };
 		E616B6D126C3335600DB049E /* ExecutionTests.swift in Sources */ = {isa = PBXBuildFile; fileRef = E616B6D026C3335600DB049E /* ExecutionTests.swift */; };
 		E61DD76526D60C1800C41614 /* SQLiteDotSwiftDatabaseBehaviorTests.swift in Sources */ = {isa = PBXBuildFile; fileRef = E61DD76426D60C1800C41614 /* SQLiteDotSwiftDatabaseBehaviorTests.swift */; };
-<<<<<<< HEAD
-		E6E4209226A7DF4200B82624 /* InflectorKit in Frameworks */ = {isa = PBXBuildFile; productRef = E6E4209126A7DF4200B82624 /* InflectorKit */; };
-=======
 		E6630B8C26F0639B002D9E41 /* MockNetworkSession.swift in Sources */ = {isa = PBXBuildFile; fileRef = E6D79AB926EC05290094434A /* MockNetworkSession.swift */; };
 		E6630B8E26F071F9002D9E41 /* SchemaRegistryApolloSchemaDownloaderTests.swift in Sources */ = {isa = PBXBuildFile; fileRef = E6630B8D26F071F9002D9E41 /* SchemaRegistryApolloSchemaDownloaderTests.swift */; };
 		E6C4267B26F16CB400904AD2 /* introspection_response.json in Resources */ = {isa = PBXBuildFile; fileRef = E6C4267A26F16CB400904AD2 /* introspection_response.json */; };
 		E6D79AB826E9D59C0094434A /* URLDownloaderTests.swift in Sources */ = {isa = PBXBuildFile; fileRef = E6D79AB626E97D0D0094434A /* URLDownloaderTests.swift */; };
->>>>>>> d328c0ed
 		E86D8E05214B32FD0028EFE1 /* JSONTests.swift in Sources */ = {isa = PBXBuildFile; fileRef = E86D8E03214B32DA0028EFE1 /* JSONTests.swift */; };
 		F16D083C21EF6F7300C458B8 /* QueryFromJSONBuildingTests.swift in Sources */ = {isa = PBXBuildFile; fileRef = F16D083B21EF6F7300C458B8 /* QueryFromJSONBuildingTests.swift */; };
 		F82E62E122BCD223000C311B /* AutomaticPersistedQueriesTests.swift in Sources */ = {isa = PBXBuildFile; fileRef = F82E62E022BCD223000C311B /* AutomaticPersistedQueriesTests.swift */; };
